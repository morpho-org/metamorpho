--- conflicted
+++ resolved
@@ -40,13 +40,8 @@
   },
   "homepage": "https://github.com/morpho-org/metamorpho#readme",
   "dependencies": {
-<<<<<<< HEAD
-    "ethers": "^6.9.0",
+    "ethers": "^6.9.2",
     "evm-maths": "^6.0.0",
-=======
-    "ethers": "^6.9.2",
-    "ethers-maths": "^5.0.2",
->>>>>>> 36a5c1f7
     "lodash": "^4.17.21"
   },
   "devDependencies": {
