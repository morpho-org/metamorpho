--- conflicted
+++ resolved
@@ -252,19 +252,9 @@
         │   └── it should emit ReallocateSupply(id, suppliedAssets, suppliedShares)
         ├── when totalWithdrawn > totalSupplied
         │   └── it should add totalWithdrawn - totalSupplied to idle
-<<<<<<< HEAD
         └── when totalWithdrawn != totalSupplied
             └── revert with InconsistentReallocation()
 
-=======
-        ├── when totalWithdrawn <= totalSupplied
-        │   └── it should compute idleSupplied = totalSupplied - totalWithdrawn
-        │       ├── when idle < idleSupplied
-        │       │   └── revert with InsufficientIdle()
-        │       └── when idle >= idleSupplied
-        │           └── it should remove idleSupplied from idle
-        └── it should emit ReallocateIdle(idle)
->>>>>>> cb77e0fa
 
 /* EXTERNAL */
 
