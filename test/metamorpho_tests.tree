--- conflicted
+++ resolved
@@ -265,52 +265,34 @@
 
 
 .
-<<<<<<< HEAD
 └── revokePendingTimelock() external
-    ├── when msg.sender not guardian
-=======
-└── revokeTimelock() external
     ├── when msg.sender not guardian nor owner
->>>>>>> 4eb272a3
-    │   └── revert with NotGuardian()
+    │   └── revert with NotGuardianRole()
     ├── when pending timelock's submittedAt is zero
     │   └── revert with NoPendingValue()
     └── when msg.sender is guardian
-        ├── it should emit RevokePendingTimelock(msg.sender)
-        └── it should delete pendingTimelock
-
-.
-<<<<<<< HEAD
+        ├── it should delete pendingTimelock
+        └── it should emit RevokePendingTimelock(msg.sender)
+
+.
+└── revokeGuardian() external
+    ├── when msg.sender not guardian nor owner
+    │   └── revert with NotGuardianRole()
+    ├── when pending guardian's submittedAt is zero
+    │   └── revert with NoPendingValue()
+    └── when msg.sender is guardian
+        ├── it should delete pendingGuardian
+        └── it should emit RevokePendingGuardian(msg.sender)
+
+.
 └── revokePendingCap(Id id) external
-    ├── when msg.sender not guardian
-    │   └── revert with NotGuardian()
-    └── when msg.sender is guardian
-        ├── it should emit RevokePendingCap(msg.sender, id)
-        └── it should delete pendingCap[id]
-
-.
-└── revokePendingGuardian() external
-    ├── when msg.sender not guardian
-=======
-└── revokeCap(Id id) external
     ├── when msg.sender not curator nor guardian nor owner
     │   └── revert with NotCuratorNorGuardian()
     ├── when pending cap's submittedAt is zero
     │   └── revert with NoPendingValue()
     └── when msg.sender is curator or guardian or owner
-        ├── it should emit RevokeCap(msg.sender, id, pendingCap[id])
-        └── it should delete pendingCap[id]
-
-.
-└── revokeGuardian() external
-    ├── when msg.sender not guardian nor owner
->>>>>>> 4eb272a3
-    │   └── revert with NotGuardian()
-    ├── when pending guardian's submittedAt is zero
-    │   └── revert with NoPendingValue()
-    └── when msg.sender is guardian
-        ├── it should emit RevokePendingGuardian(msg.sender);
-        └── it should delete pendingGuardian
+        ├── it should delete pendingCap[id]
+        └── it should emit RevokePendingCap(msg.sender, id, pendingCap[id])
 
 
 /* PUBLIC */
