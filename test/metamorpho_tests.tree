
/* ONLY OWNER FUNCTIONS */


.
└── setCurator(address newCurator) external
    ├── when msg.sender not owner
    │   └── revert with NOT_OWNER
    └── when msg.sender is owner
        ├── when newCurator == curator
        │   └── revert with AlreadySet()
        └── when newCurator != curator
            ├── it should set curator to newCurator
            └── it should emit SetCurator(newCurator)

.
└── setIsAllocator(address newAllocator, bool newIsAllocator) external
    ├── when msg.sender not owner
    │   └── revert with NOT_OWNER
    └── when msg.sender is owner
        ├── when _isAllocator[newAllocator] == newIsAllocator
        │   └── revert with AlreadySet()
        └── when _isAllocator[newAllocator] != newIsAllocator
            ├── it should set _isAllocator[newAllocator] to newIsAllocator
            └── it should emit SetIsAllocator(newAllocator, newIsAllocator)

.
└── setRewardsRecipient(address newRewardsRecipient) external
    ├── when msg.sender not owner
    │   └── revert with NOT_OWNER
    └── when msg.sender is owner
        ├── when newRewardsRecipient == rewardsRecipient
        │   └── revert with AlreadySet()
        └── when newRewardsRecipient != rewardsRecipient
            ├── it should set rewardsRecipient to newRewardsRecipient
            └── it shoud emit SetRewardsRecipient(newRewardsRecipient)

.
└── submitTimelock(uint256 newTimelock) external
    ├── when msg.sender not owner
    │   └── revert with NOT_OWNER
    └── when msg.sender is owner
        ├── when newTimelock > MAX_TIMELOCK
        │   └── revert with ABOVE_MAX_TIMELOCK
        ├── when newTimelock < MIN_TIMELOCK
        │   └── revert with BELOW_MAX_TIMELOCK
        └── when newTimelock <= MAX_TIMELOCK
            ├── when newTimelock == timelock
            │   └── revert with AlreadySet()
            └── when newTimelock != timelock
                ├── when newTimelock > timelock
                │   ├── it should set timelock to newTimelock
                │   ├── it should emit SetTimelock(newTimelock)
                │   └── it should delete pendingTimelock
                └── when newTimelock < timelock
                    ├── it should set pendingTimelock to PendingUint192(uint192(newTimelock), uint64(block.timestamp))
                    └── it should emit SubmitTimelock(newTimelock)

.
└── acceptTimelock() external
    ├── when pendingTimelock.submittedAt == 0
    │   └── revert with NoPendingValue()
    └── when pendingTimelock.submittedAt != 0
        ├── when block.timestamp < pendingTimelock.submittedAt + timelock
        │   └── revert with TimelockNotElapsed()
        └── when block.timestamp >= pendingTimelock.submittedAt + timelock
            ├── it should set timelock to pendingTimelock.value
            ├── it should emit SetTimelock(pendingTimelock.value)
            └── it should delete pendingTimelock

.
└── submitFee(uint256 newFee) external
    ├── when msg.sender not owner
    │   └── revert with NOT_OWNER
    └── when msg.sender is owner
        ├── when newFee > MAX_FEE
        │   └── revert with MAX_FEE_EXCEEDED
        └── when newFee <= MAX_FEE
            ├── when newFee == fee
            │   └── revert with AlreadySet()
            └── when newFee != fee
                ├── when newFee < fee
                │   ├── it should accrue fees
                │   ├── it should set fee to newFee
                │   ├── it should emit SetFee(newFee)
                │   └── it should delete pendingFee
                └── when newFee > fee
                    ├── it should set pendingFee to PendingUint192(uint192(newFee), uint64(block.timestamp))
                    └── it should emit SubmitFee(newFee)

.
└── acceptFee() external
    ├── when pendingFee.submittedAt == 0
    │   └── revert with NoPendingValue()
    └── when pendingFee.submittedAt != 0
        ├── when block.timestamp < pendingFee.submittedAt + timelock
        │   └── revert with TimelockNotElapsed()
        └── when block.timestamp >= pendingFee.submittedAt + timelock
            ├── it should accrue fees
            ├── it should set fee to pendingFee.value
            ├── it should emit SetFee(pendingFee.value)
            └── it should delete pendingFee

.
└── setFeeRecipient(address newFeeRecipient) external
    ├── when msg.sender not owner
    │   └── revert with NOT_OWNER
    └── when msg.sender is owner
        ├── when newFeeRecipient == feeRecipient
        │   └── revert with AlreadySet()
        └── when newFeeRecipient != feeRecipient
            ├── when newFeeRecipient == address(0) and fee != 0
            │   └── revert with ZeroFeeRecipient()
            └── when newFeeRecipient != address(0) or fee == 0
                ├── it should accrue fees
                ├── it should set feeRecipient to newFeeRecipient
                └── it shoud emit SetFeeRecipient(newFeeRecipient)

.
└── submitGuardian(address newGuardian) external
    ├── when msg.sender not owner
    │   └── revert with NOT_OWNER
    └── when msg.sender is owner
        ├── when newGuardian == guardian
        │   └── revert with AlreadySet()
        └── when newGuardian != guardian
            ├── when guardian == address(0)
            │   ├── it should set guardian to newGuardian
            │   ├── it should emit SetGuardian(newGuardian)
            │   └── it should delete pendingGuardian
            └── when guardian != address(0)
                ├── it should it should set pendingGuardian to PendingAddress(newGuardian, uint64(block.timestamp))
                └── it should emit SubmitGuardian(newGuardian)

.
└── acceptGuardian() external
    ├── when pendingGuardian.submittedAt == 0
    │   └── revert with NoPendingValue()
    └── when pendingGuardian.submittedAt != 0
        ├── when block.timestamp < pendingGuardian.submittedAt + timelock
        │   └── revert with TimelockNotElapsed()
        └── when block.timestamp >= pendingGuardian.submittedAt + timelock
            ├── it should set guardian to pendingGuardian
            ├── it should emit SetGuardian(pendingGuardian)
            └── it should delete pendingGuardian


/* ONLY CURATOR FUNCTIONS */


.
└── submitCap(MarketParams memory marketParams, uint256 newSupplyCap) external
    ├── when msg.sender not owner or curator
    │   └── revert with NotCuratorRole()
    └── when msg.sender is owner or curator
        ├── when marketParams.loanToken != asset()
        │   └── revert with InconsistentAsset()
        ├── when marketParams.loanToken == asset()
        └── it should compute id = marketParams.id()
            ├── when MORPHO.lastUpdate(id) == 0
            │   └── revert with MarketNotCreated()
            └── when MORPHO.lastUpdate(id) != 0
                ├── when newSupplyCap == supplyCap
                │   └── revert with AlreadySet()
                └── when newSupplyCap != supplyCap
                    ├── when newSupplyCap < supplyCap
                    │   ├── when newSupplyCap > 0 and marketConfig.withdrawRank == 0
                    │   │   ├── it should push id to supplyQueue
                    │   │   ├── it should push id to withdrawQueue
                    │   │   └── if withdrawQueue.length > MAX_QUEUE_LENGTH
                    │   │       └── revert with MaxQueueLengthExceeded()
                    │   ├── it should set config[id].cap to newSupplyCap
                    │   ├── it should emit SetCap(id, newSupplyCap)
                    │   └── it should delete pendingCap[id]
                    └── when newSupplyCap > supplyCap
                        ├── it should it should set pendingCap[id] to PendingUint192(newSupplyCap.toUint192(), uint64(block.timestamp))
                        └── it should emit EventsLib.SubmitCap(id, newSupplyCap)

.
└── acceptCap(Id id) external
    ├── when pendingCap[id].submittedAt == 0
    │   └── revert with NoPendingValue()
    └── when pendingCap[id].submittedAt != 0
        ├── when block.timestamp < pendingCap[id].submittedAt + timelock
        │   └── revert with TimelockNotElapsed()
        └── when block.timestamp >= pendingCap[id].submittedAt + timelock
<<<<<<< HEAD
            ├── when block.timestamp > pendingCap[id].submittedAt + timelock + TIMELOCK_EXPIRATION
            │   └── revert with TIMELOCK_EXPIRATION_EXCEEDED
            └── whenblock.timestamp <= pendingCap[id].submittedAt + timelock + TIMELOCK_EXPIRATION
                ├── when supplyCap > 0 and marketConfig.withdrawRank == 0
                │   ├── it should push id to supplyQueue
                │   ├── it should push id to withdrawQueue
                │   ├── if supplyQueue.length > MAX_QUEUE_LENGTH
                │   │   └── revert with MaxQueueLengthExceeded()
                │   └── if withdrawQueue.length > MAX_QUEUE_LENGTH
                │       └── revert with MaxQueueLengthExceeded()
                ├── it should set config[id].cap to pendingCap[id].value
                ├── it should emit SetCap(id, pendingCap[id].value)
                └── it should delete pendingCap[id]
=======
            ├── when supplyCap > 0 and marketConfig.withdrawRank == 0
            │   ├── it should push id to supplyQueue
            │   ├── it should push id to withdrawQueue
            │   ├── if supplyQueue.length > MAX_QUEUE_SIZE
            │   │   └── revert with MaxQueueSizeExceeded()
            │   └── if withdrawQueue.length > MAX_QUEUE_SIZE
            │       └── revert with MaxQueueSizeExceeded()
            ├── it should set config[id].cap to pendingCap[id].value
            ├── it should emit SetCap(id, pendingCap[id].value)
            └── it should delete pendingCap[id]
>>>>>>> 42f84581


/* ONLY ALLOCATOR FUNCTIONS */


.
└── setSupplyQueue(Id[] calldata newSupplyQueue) external
    ├── when msg.sender not owner or curator or allocator
    │   └── revert with NotAllocatorRole()
    └── when msg.sender is owner or curator or allocator
        ├── when newSupplyQueue.length > MAX_QUEUE_LENGTH
        │   └── revert with MaxQueueLengthExceeded()
        └── when newSupplyQueue.length <= MAX_QUEUE_LENGTH
            ├── when some markets of newSupplyQueue have a zero cap
            │   └── revert with UnauthorizedMarket()
            └── when all the markets of newSupplyQueue have non zero cap
                ├── it should set supplyQueue to newSupplyQueue
                └── it shoud emit SetSupplyQueue(msg.sender, newSupplyQueue)

.
└── sortWithdrawQueue(uint256[] calldata indexes) external
    ├── when msg.sender not owner or curator or allocator
    │   └── revert with NotAllocatorRole()
    └── when msg.sender is owner or curator or allocator
        ├── when indexes contains a duplicate market
        │   ├── it should compute the id of the duplicate market
        │   └── revert with DuplicateMarket(id)
        └── when indexes does not contain duplicates
            ├── it should compute newWithdrawQueue
            ├── when markets of withdrawQueue are missing in newWithdrawQueue
            │   ├── when one of these markets has non zero cap or vault's supply
            │   │   ├── it should compute the id of this market
            │   │   └── revert with InvalidMarketRemoval(id)
            │   └── when all these markets have zero cap and zero vault's supply
            │       └── it should delete the withdrawRank of these markets
            ├── it should set withdrawQueue to newWithdrawQueue
            └── it shoud emit SetWithdrawQueue(msg.sender, newWithdrawQueue)

.
└── reallocate(MarketAllocation[] calldata withdrawn, MarketAllocation[] calldata supplied) external
    ├── external
    ├── when msg.sender not owner or curator or allocator
    │   └── revert with NotAllocatorRole()
    └── when msg.sender is owner or curator or allocator
        ├── for each market withdrawn[i] from withdrawn
        │   ├── it should withdraw withdrawn[i].assets or withdrawn[i].shares
        │   ├── it should add the withdrawnAssets amount to totalWithdrawn
        │   └── it should emit ReallocateWithdraw(id, withdrawnAssets, withdrawnShares)
        ├── for each market supplied[i] from supplied
        │   ├── if config[id].cap == 0
        │   │   └── revert with UnauthorizedMarket(id)
        │   ├── it should supply supplied[i].assets or supplied[i].shares
        │   ├── it should add the suppliedAssets amount to totalSupplied
        │   ├── if supplyBalance(supplied[i].marketParams) > config[supplied[i].marketParams.id()].cap
        │   │   └── revert with SupplyCapExceeded(id)
        │   └── it should emit ReallocateSupply(id, suppliedAssets, suppliedShares)
        ├── when totalWithdrawn > totalSupplied
        │   └── it should add totalWithdrawn - totalSupplied to idle
        ├── when totalWithdrawn <= totalSupplied
        │   └── it should compute idleSupplied = totalSupplied - totalWithdrawn
        │       ├── when idle < idleSupplied
        │       │   └── revert with InsufficientIdle()
        │       └── when idle >= idleSupplied
        │           └── it should remove idleSupplied from idle
        └── it should emit ReallocateIdle(idle)

/* EXTERNAL */


.
└── transferRewards(address token) external
    ├── when rewardsRecipient == address(0)
    │   └── revert with ZERO_ADDRESS
    └── when rewardsRecipient != address(0)
        ├── it should compute amount = IERC20(token).balanceOf(address(this))
        ├── when token == asset()
        │   └── it should remove idle from amount
        ├── it should transfer amount of token from the the vault to rewardsRecipient
        └── it should emit TransferRewards(msg.sender, rewardsRecipient, token, amount)


/* ONLY GUARDIAN FUNCTIONS */


.
└── revokeTimelock() external
    ├── when msg.sender not guardian
    │   └── revert with NotGuardian()
    └── when msg.sender is guardian
        ├── it should emit RevokeTimelock(msg.sender, pendingTimelock)
        └── it should delete pendingTimelock

.
└── revokeCap(Id id) external
    ├── when msg.sender not guardian
    │   └── revert with NotGuardian()
    └── when msg.sender is guardian
        ├── it should emit RevokeCap(msg.sender, id, pendingCap[id])
        └── it should delete pendingCap[id]

.
└── revokeGuardian() external
    ├── when msg.sender not guardian
    │   └── revert with NotGuardian()
    └── when msg.sender is guardian
        ├── it should emit RevokeGuardian(msg.sender, pendingGuardian);
        └── it should delete pendingGuardian


/* PUBLIC */


.
└── isAllocator(address target) public view returns (bool)
    ├── when _isAllocator[target] == true or target == curator or target == owner
    │   └── it should return true
    └── when _isAllocator[target] == false and target != curator and target != owner
        └── it should return false


/* ERC4626 (PUBLIC) */


.
└── maxWithdraw(address owner) public view override(IERC4626, ERC4626) returns (uint256 assets)
    ├── it should compute (feeShares, newTotalAssets) = _accruedFeeShares()
    ├── it should compute newTotalSupply = totalSupply() + feeShares
    ├── it should compute assets = _convertToAssetsWithFeeAccrued(balanceOf(owner), newTotalSupply, newTotalAssets, Math.Rounding.Down)
    ├── when idle >= assets
    │   └── it should return assets
    ├── when idle < assets
    │   ├── it should compute remaining = assets - idle
    │   └── for each market withdrawQueue[i] in withdrawQueue
    │       ├── it should compute id = withdrawQueue[i]
    │       ├── it should remove _withdrawable(_marketParams(id), id) from remaining
    │       └── if remaining == 0
    │           └── it should return assets
    └── it should return assets - remaining

.
└── maxRedeem(address owner) public view override(IERC4626, ERC4626) returns (uint256)
    ├── it should compute (feeShares, newTotalAssets) = _accruedFeeShares()
    ├── it should compute newTotalSupply = totalSupply() + feeShares
    ├── it should compute assets = _convertToAssetsWithFeeAccrued(balanceOf(owner), newTotalSupply, newTotalAssets, Math.Rounding.Down)
    ├── when idle >= assets
    │   └── it should return _convertToSharesWithFeeAccrued(assets, newTotalSupply, newTotalAssets, Math.Rounding.Down)
    ├── when idle < assets
    │   ├── it should compute remaining = assets - idle
    │   └── for each market withdrawQueue[i] in withdrawQueue
    │       ├── it should compute id = withdrawQueue[i]
    │       ├── it should remove _withdrawable(_marketParams(id), id) from remaining
    │       └── if remaining == 0
    │           └── it should return _convertToSharesWithFeeAccrued(assets, newTotalSupply, newTotalAssets, Math.Rounding.Down)
    └── it should return _convertToSharesWithFeeAccrued(assets - remaining, newTotalSupply, newTotalAssets, Math.Rounding.Down)

.
└── deposit(uint256 assets, address receiver) public override(IERC4626, ERC4626) returns (uint256 shares)
    ├── it should accrue fees
    ├── it should compute shares = _convertToSharesWithFeeAccrued(assets, totalSupply(), newTotalAssets, Math.Rounding.Down)
    ├── it should transfer assets of token from the sender to the vault
    ├── it should mint the shares for the receiver
    ├── it should emit Deposit(caller, receiver, assets, shares)
    ├── for each market supplyQueue[i] in supplyQueue
    │   ├── it should compute toSupply = UtilsLib.min(_suppliable(marketParams, id), assets)
    │   ├── when toSupply > 0
    │   │   ├── it should supply toSupply
    │   │   └── it should remove the supplied amount from assets
    │   └── if assets == 0
    │       └── it should stop supplying on new markets
    ├── it should add assets to idle
    ├── it should set lastTotalAssets to newTotalAssets + assets
    ├── it should emit UpdateLastTotalAssets(newTotalAssets + assets)
    └── it should return shares

.
└── mint(uint256 shares, address receiver) public override(IERC4626, ERC4626) returns (uint256 assets)
    ├── it should accrue fees
    ├── it should compute assets = _convertToAssetsWithFeeAccrued(shares, totalSupply(), newTotalAssets, Math.Rounding.Up)
    ├── it should transfer assets of token from the sender to the vault
    ├── it should mint the shares for the receiver
    ├── it should emit Deposit(caller, receiver, assets, shares)
    ├── for each market supplyQueue[i] in supplyQueue
    │   ├── it should compute toSupply = UtilsLib.min(_suppliable(marketParams, id), assets)
    │   ├── if toSupply > 0
    │   │   ├── it should supply toSupply
    │   │   └── it should remove the supplied amount from assets
    │   └── if assets == 0
    │       └── it should stop supplying on new markets
    ├── it should add assets to idle
    ├── it should set lastTotalAssets to newTotalAssets + assets
    ├── it should emit UpdateLastTotalAssets(newTotalAssets + assets)
    └── it should return assets

.
└── withdraw(uint256 assets, address receiver, address owner) public override(IERC4626, ERC4626) returns (uint256 shares)
    ├── it should accrue fees
    ├── it should compute shares = _convertToSharesWithFeeAccrued(assets, totalSupply(), newTotalAssets, Math.Rounding.Up)
    ├── when idle >= assets
    │   └── it should remove assets from idle
    ├── when idle < assets
    │   ├── it should compute remaining = assets - idle
    │   ├── it should set idle to 0
    │   └── for each market withdrawQueue[i] in withdrawQueue
    │       ├── it should compute id = withdrawQueue[i]
    │       ├── it should compute toWithdraw = UtilsLib.min(_withdrawable(marketParams, id), remaining)
    │       ├── if toWithdraw > 0
    │       │   ├── it should withdraw toWithdraw
    │       │   └── it should remove toWithdraw from remaining
    │       └── if remaining == 0
    │           └── it should stop withdrawing on new markets
    ├── when remaining != 0
    │   └── revert with WithdrawMorphoFailed()
    └── when remaining == 0
        ├── it should transfer assets of token to the receiver
        ├── it should burn the shares of the receiver
        ├── it should emit Withdraw(caller, receiver, owner, assets, shares)
        ├── it should set lastTotalAssets to newTotalAssets - assets
        ├── it should emit UpdateLastTotalAssets(newTotalAssets - assets)
        └── it should return shares

.
└── redeem(uint256 shares, address receiver, address owner) public override(IERC4626, ERC4626) returns (uint256 shares)
    ├── it should accrue fees
    ├── it should compute assets = _convertToAssetsWithFeeAccrued(shares, totalSupply(), newTotalAssets, Math.Rounding.Down)
    ├── when idle >= assets
    │   └── it should remove assets from idle
    ├── when idle < assets
    │   ├── it should compute remaining = assets - idle
    │   ├── it should set idle to 0
    │   └── for each market withdrawQueue[i] in withdrawQueue
    │       ├── it should compute id = withdrawQueue[i]
    │       ├── it should compute toWithdraw = UtilsLib.min(_withdrawable(marketParams, id), remaining)
    │       ├── if toWithdraw > 0
    │       │   ├── it should withdraw toWithdraw
    │       │   └── it should remove toWithdraw from remaining
    │       └── if remaining == 0
    │           └── it should stop withdrawing on new markets
    ├── when remaining != 0
    │   └── revert with WithdrawMorphoFailed()
    └── when remaining == 0
        ├── it should transfer assets of token to the receiver
        ├── it should burn the shares of the receiver
        ├── it should emit Withdraw(caller, receiver, owner, assets, shares)
        ├── it should set lastTotalAssets to newTotalAssets - assets
        ├── it should emit UpdateLastTotalAssets(newTotalAssets - assets)
        └── it should return assets

.
└── totalAssets() public view override(IERC4626, ERC4626) returns (uint256 assets)
    ├── for each market withdrawQueue[i] in withdrawQueue
    │   └── it should add _supplyBalance(_marketParams(withdrawQueue[i])) to assets
    ├── it should add idle to assets
    └── it should return assets<|MERGE_RESOLUTION|>--- conflicted
+++ resolved
@@ -184,32 +184,16 @@
         ├── when block.timestamp < pendingCap[id].submittedAt + timelock
         │   └── revert with TimelockNotElapsed()
         └── when block.timestamp >= pendingCap[id].submittedAt + timelock
-<<<<<<< HEAD
-            ├── when block.timestamp > pendingCap[id].submittedAt + timelock + TIMELOCK_EXPIRATION
-            │   └── revert with TIMELOCK_EXPIRATION_EXCEEDED
-            └── whenblock.timestamp <= pendingCap[id].submittedAt + timelock + TIMELOCK_EXPIRATION
-                ├── when supplyCap > 0 and marketConfig.withdrawRank == 0
-                │   ├── it should push id to supplyQueue
-                │   ├── it should push id to withdrawQueue
-                │   ├── if supplyQueue.length > MAX_QUEUE_LENGTH
-                │   │   └── revert with MaxQueueLengthExceeded()
-                │   └── if withdrawQueue.length > MAX_QUEUE_LENGTH
-                │       └── revert with MaxQueueLengthExceeded()
-                ├── it should set config[id].cap to pendingCap[id].value
-                ├── it should emit SetCap(id, pendingCap[id].value)
-                └── it should delete pendingCap[id]
-=======
             ├── when supplyCap > 0 and marketConfig.withdrawRank == 0
             │   ├── it should push id to supplyQueue
             │   ├── it should push id to withdrawQueue
-            │   ├── if supplyQueue.length > MAX_QUEUE_SIZE
-            │   │   └── revert with MaxQueueSizeExceeded()
-            │   └── if withdrawQueue.length > MAX_QUEUE_SIZE
-            │       └── revert with MaxQueueSizeExceeded()
+            │   ├── if supplyQueue.length > MAX_QUEUE_LENGTH
+            │   │   └── revert with MaxQueueLengthExceeded()
+            │   └── if withdrawQueue.length > MAX_QUEUE_LENGTH
+            │       └── revert with MaxQueueLengthExceeded()
             ├── it should set config[id].cap to pendingCap[id].value
             ├── it should emit SetCap(id, pendingCap[id].value)
             └── it should delete pendingCap[id]
->>>>>>> 42f84581
 
 
 /* ONLY ALLOCATOR FUNCTIONS */
