--- conflicted
+++ resolved
@@ -168,13 +168,8 @@
     └── when pendingCap[id].validAt != 0
         ├── when block.timestamp < pendingCap[id].validAt
         │   └── revert with TimelockNotElapsed()
-<<<<<<< HEAD
-        └── when block.timestamp >= pendingCap[id].submittedAt + timelock
+        └── when block.timestamp >= pendingCap[id].validAt
             ├── when supplyCap > 0 and !marketConfig.enabled
-=======
-        └── when block.timestamp >= pendingCap[id].validAt
-            ├── when supplyCap > 0 and marketConfig.withdrawRank == 0
->>>>>>> c2b133f6
             │   ├── it should push id to supplyQueue
             │   ├── it should push id to withdrawQueue
             │   ├── if supplyQueue.length > MAX_QUEUE_LENGTH
