--- conflicted
+++ resolved
@@ -79,37 +79,13 @@
             ├── when newFee == fee
             │   └── revert with AlreadySet()
             └── when newFee != fee
-<<<<<<< HEAD
                 ├── when newFee != 0 and feeRecipient == address(0)
                 │   └── revert with ZeroFeeRecipient()
                 └── when newFee == 0 or feeRecipient != address(0)
                     ├── it should accrue fees
                     ├── it should set fee to newFee
-                    ├── it should emit SetFee(newFee)
+                    ├── it should emit SetFee(caller, newFee)
                     └── it should delete pendingFee
-=======
-                ├── when newFee < fee
-                │   ├── it should accrue fees
-                │   ├── it should set fee to newFee
-                │   ├── it should emit SetFee(newFee)
-                │   └── it should delete pendingFee
-                └── when newFee > fee
-                    ├── it should set pendingFee to PendingUint192(uint192(newFee), uint64(block.timestamp))
-                    └── it should emit SubmitFee(newFee)
-
-.
-└── acceptFee() external
-    ├── when pendingFee.submittedAt == 0
-    │   └── revert with NoPendingValue()
-    └── when pendingFee.submittedAt != 0
-        ├── when block.timestamp < pendingFee.submittedAt + timelock
-        │   └── revert with TimelockNotElapsed()
-        └── when block.timestamp >= pendingFee.submittedAt + timelock
-            ├── it should accrue fees
-            ├── it should set fee to pendingFee.value
-            ├── it should emit SetFee(pendingFee.value)
-            └── it should delete pendingFee
->>>>>>> 840b8ee8
 
 .
 └── setFeeRecipient(address newFeeRecipient) external
