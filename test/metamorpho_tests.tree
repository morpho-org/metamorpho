--- conflicted
+++ resolved
@@ -79,37 +79,12 @@
             ├── when newFee == fee
             │   └── revert with AlreadySet()
             └── when newFee != fee
-<<<<<<< HEAD
                 ├── when newFee != 0 and feeRecipient == address(0)
                 │   └── revert with ZeroFeeRecipient()
                 └── when newFee == 0 or feeRecipient != address(0)
                     ├── it should accrue fees
                     ├── it should set fee to newFee
                     ├── it should emit SetFee(caller, newFee)
-                    └── it should delete pendingFee
-=======
-                ├── when newFee < fee
-                │   ├── it should accrue fees
-                │   ├── it should set fee to newFee
-                │   ├── it should emit SetFee(newFee)
-                │   └── it should delete pendingFee
-                └── when newFee > fee
-                    ├── it should set pendingFee to PendingUint192(uint192(newFee), uint64(block.timestamp))
-                    └── it should emit SubmitFee(newFee)
-
-.
-└── acceptFee() external
-    ├── when pendingFee.validAt == 0
-    │   └── revert with NoPendingValue()
-    └── when pendingFee.validAt != 0
-        ├── when block.timestamp < pendingFee.validAt
-        │   └── revert with TimelockNotElapsed()
-        └── when block.timestamp >= pendingFee.validAt
-            ├── it should accrue fees
-            ├── it should set fee to pendingFee.value
-            ├── it should emit SetFee(pendingFee.value)
-            └── it should delete pendingFee
->>>>>>> 7416d5f7
 
 .
 └── setFeeRecipient(address newFeeRecipient) external
@@ -292,7 +267,7 @@
 └── revokePendingTimelock() external
     ├── when msg.sender not guardian nor owner
     │   └── revert with NotGuardianRole()
-    ├── when pending timelock's submittedAt is zero
+    ├── when pending timelock's validAt is zero
     │   └── revert with NoPendingValue()
     └── when msg.sender is guardian
         ├── it should delete pendingTimelock
@@ -302,7 +277,7 @@
 └── revokeGuardian() external
     ├── when msg.sender not guardian nor owner
     │   └── revert with NotGuardianRole()
-    ├── when pending guardian's submittedAt is zero
+    ├── when pending guardian's validAt is zero
     │   └── revert with NoPendingValue()
     └── when msg.sender is guardian
         ├── it should delete pendingGuardian
@@ -312,7 +287,7 @@
 └── revokePendingCap(Id id) external
     ├── when msg.sender not curator nor guardian nor owner
     │   └── revert with NotCuratorNorGuardian()
-    ├── when pending cap's submittedAt is zero
+    ├── when pending cap's validAt is zero
     │   └── revert with NoPendingValue()
     └── when msg.sender is curator or guardian or owner
         ├── it should delete pendingCap[id]
