--- conflicted
+++ resolved
@@ -43,11 +43,7 @@
     function testSetFee(uint256 fee) public {
         fee = bound(fee, 0, ConstantsLib.MAX_FEE);
 
-<<<<<<< HEAD
-        vm.expectEmit();
-=======
         vm.expectEmit(address(vault));
->>>>>>> d972b372
         emit EventsLib.SetFee(OWNER, fee);
         vm.prank(OWNER);
         vault.setFee(fee);
