// SPDX-License-Identifier: GPL-2.0-or-later
pragma solidity ^0.8.0;

import "./helpers/IntegrationTest.sol";

uint256 constant FEE = 0.2 ether; // 20%

contract FeeTest is IntegrationTest {
    using Math for uint256;
    using MathLib for uint256;
    using MarketParamsLib for MarketParams;

    function setUp() public override {
        super.setUp();

        vm.prank(OWNER);
        vault.setFeeRecipient(FEE_RECIPIENT);

        _setFee(FEE);

        for (uint256 i; i < NB_MARKETS; ++i) {
            MarketParams memory marketParams = allMarkets[i];

            // Create some debt on the market to accrue interest.

            loanToken.setBalance(SUPPLIER, MAX_TEST_ASSETS);

            vm.prank(SUPPLIER);
            morpho.supply(marketParams, MAX_TEST_ASSETS, 0, ONBEHALF, hex"");

            uint256 collateral = uint256(MAX_TEST_ASSETS).wDivUp(marketParams.lltv);
            collateralToken.setBalance(BORROWER, collateral);

            vm.startPrank(BORROWER);
            morpho.supplyCollateral(marketParams, collateral, BORROWER, hex"");
            morpho.borrow(marketParams, MAX_TEST_ASSETS, 0, BORROWER, BORROWER);
            vm.stopPrank();
        }

        _setCap(allMarkets[0], CAP);
    }

    function testSetFee(uint256 fee) public {
        fee = bound(fee, 0, ConstantsLib.MAX_FEE);
        vm.assume(fee != vault.fee());

        vm.expectEmit(address(vault));
        emit EventsLib.SetFee(OWNER, fee);
        vm.prank(OWNER);
        vault.setFee(fee);

        assertEq(vault.fee(), fee, "fee");
    }

    function _feeShares() internal view returns (uint256) {
        uint256 totalAssetsAfter = vault.totalAssets();
        uint256 interest = totalAssetsAfter - vault.lastTotalAssets();
        uint256 feeAssets = interest.mulDiv(FEE, WAD);

        return feeAssets.mulDiv(
            vault.totalSupply() + 10 ** ConstantsLib.DECIMALS_OFFSET,
            totalAssetsAfter - feeAssets + 1,
            Math.Rounding.Floor
        );
    }

    function testAccrueFeeWithinABlock(uint256 deposited, uint256 withdrawn) public {
        deposited = bound(deposited, MIN_TEST_ASSETS + 1, MAX_TEST_ASSETS);
        // The deposited amount is rounded down on Morpho and thus cannot be withdrawn in a block in most cases.
        withdrawn = bound(withdrawn, MIN_TEST_ASSETS, deposited - 1);

        loanToken.setBalance(SUPPLIER, deposited);

        vm.prank(SUPPLIER);
        vault.deposit(deposited, ONBEHALF);

        assertApproxEqAbs(vault.lastTotalAssets(), vault.totalAssets(), 1, "lastTotalAssets1");

        vm.prank(ONBEHALF);
        vault.withdraw(withdrawn, RECEIVER, ONBEHALF);

        assertApproxEqAbs(vault.lastTotalAssets(), vault.totalAssets(), 1, "lastTotalAssets2");
        assertApproxEqAbs(vault.balanceOf(FEE_RECIPIENT), 0, 1, "vault.balanceOf(FEE_RECIPIENT)");
    }

    function testDepositAccrueFee(uint256 deposited, uint256 newDeposit, uint256 blocks) public {
        deposited = bound(deposited, MIN_TEST_ASSETS, MAX_TEST_ASSETS);
        newDeposit = bound(newDeposit, MIN_TEST_ASSETS, MAX_TEST_ASSETS);
        blocks = _boundBlocks(blocks);

        loanToken.setBalance(SUPPLIER, deposited);

        vm.prank(SUPPLIER);
        vault.deposit(deposited, ONBEHALF);

        assertApproxEqAbs(vault.lastTotalAssets(), vault.totalAssets(), 1, "lastTotalAssets1");

        _forward(blocks);

<<<<<<< HEAD
        uint256 totalAssetsAfter = vault.totalAssets();

        uint256 feeShares = _feeShares(totalAssetsBefore);
=======
        uint256 feeShares = _feeShares();
>>>>>>> fe0f1e15
        vm.assume(feeShares != 0);

        loanToken.setBalance(SUPPLIER, newDeposit);

<<<<<<< HEAD
        vm.prank(SUPPLIER);
        vm.expectEmit();
        emit EventsLib.AccrueInterest(totalAssetsAfter, feeShares);
=======
        vm.expectEmit(true, true, true, false, address(vault));
        emit EventsLib.AccrueFee(0);
>>>>>>> fe0f1e15

        vm.prank(SUPPLIER);
        vault.deposit(newDeposit, ONBEHALF);

        assertApproxEqAbs(vault.lastTotalAssets(), vault.totalAssets(), 1, "lastTotalAssets2");
        assertEq(vault.balanceOf(FEE_RECIPIENT), feeShares, "vault.balanceOf(FEE_RECIPIENT)");
    }

    function testMintAccrueFee(uint256 deposited, uint256 newDeposit, uint256 blocks) public {
        deposited = bound(deposited, MIN_TEST_ASSETS, MAX_TEST_ASSETS);
        newDeposit = bound(newDeposit, MIN_TEST_ASSETS, MAX_TEST_ASSETS);
        blocks = _boundBlocks(blocks);

        loanToken.setBalance(SUPPLIER, deposited);

        vm.prank(SUPPLIER);
        vault.deposit(deposited, ONBEHALF);

        assertApproxEqAbs(vault.lastTotalAssets(), vault.totalAssets(), 1, "lastTotalAssets1");

        _forward(blocks);

<<<<<<< HEAD
        uint256 totalAssetsAfter = vault.totalAssets();

        uint256 feeShares = _feeShares(totalAssetsBefore);
=======
        uint256 feeShares = _feeShares();
>>>>>>> fe0f1e15
        vm.assume(feeShares != 0);

        uint256 shares = vault.convertToShares(newDeposit);

        loanToken.setBalance(SUPPLIER, newDeposit);

        vm.prank(SUPPLIER);
        vm.expectEmit();
        emit EventsLib.AccrueInterest(totalAssetsAfter, feeShares);

        vault.mint(shares, ONBEHALF);

        assertApproxEqAbs(vault.lastTotalAssets(), vault.totalAssets(), 1, "lastTotalAssets2");
        assertEq(vault.balanceOf(FEE_RECIPIENT), feeShares, "vault.balanceOf(FEE_RECIPIENT)");
    }

    function testRedeemAccrueFee(uint256 deposited, uint256 withdrawn, uint256 blocks) public {
        deposited = bound(deposited, MIN_TEST_ASSETS, MAX_TEST_ASSETS);
        withdrawn = bound(withdrawn, MIN_TEST_ASSETS, deposited);
        blocks = _boundBlocks(blocks);

        loanToken.setBalance(SUPPLIER, deposited);

        vm.prank(SUPPLIER);
        vault.deposit(deposited, ONBEHALF);

        assertApproxEqAbs(vault.lastTotalAssets(), vault.totalAssets(), 1, "lastTotalAssets1");

        _forward(blocks);

<<<<<<< HEAD
        uint256 totalAssetsAfter = vault.totalAssets();

        uint256 feeShares = _feeShares(totalAssetsBefore);
=======
        uint256 feeShares = _feeShares();
>>>>>>> fe0f1e15
        vm.assume(feeShares != 0);

        uint256 shares = vault.convertToShares(withdrawn);

        vm.prank(ONBEHALF);
        vm.expectEmit();
        emit EventsLib.AccrueInterest(totalAssetsAfter, feeShares);

        vault.redeem(shares, RECEIVER, ONBEHALF);

        assertApproxEqAbs(vault.lastTotalAssets(), vault.totalAssets(), 1, "lastTotalAssets2");
        assertEq(vault.balanceOf(FEE_RECIPIENT), feeShares, "vault.balanceOf(FEE_RECIPIENT)");
    }

    function testWithdrawAccrueFee(uint256 deposited, uint256 withdrawn, uint256 blocks) public {
        deposited = bound(deposited, MIN_TEST_ASSETS, MAX_TEST_ASSETS);
        withdrawn = bound(withdrawn, MIN_TEST_ASSETS, deposited);
        blocks = _boundBlocks(blocks);

        loanToken.setBalance(SUPPLIER, deposited);

        vm.prank(SUPPLIER);
        vault.deposit(deposited, ONBEHALF);

        assertApproxEqAbs(vault.lastTotalAssets(), vault.totalAssets(), 1, "lastTotalAssets1");

        _forward(blocks);

<<<<<<< HEAD
        uint256 totalAssetsAfter = vault.totalAssets();

        uint256 feeShares = _feeShares(totalAssetsBefore);
=======
        uint256 feeShares = _feeShares();
>>>>>>> fe0f1e15
        vm.assume(feeShares != 0);

        vm.prank(ONBEHALF);
        vm.expectEmit();
        emit EventsLib.AccrueInterest(totalAssetsAfter, feeShares);

        vault.withdraw(withdrawn, RECEIVER, ONBEHALF);

        assertApproxEqAbs(vault.lastTotalAssets(), vault.totalAssets(), 1, "lastTotalAssets2");
        assertEq(vault.balanceOf(FEE_RECIPIENT), feeShares, "vault.balanceOf(FEE_RECIPIENT)");
    }

    function testSetFeeAccrueFee(uint256 deposited, uint256 fee, uint256 blocks) public {
        deposited = bound(deposited, MIN_TEST_ASSETS, MAX_TEST_ASSETS);
        fee = bound(fee, 0, FEE - 1);
        blocks = _boundBlocks(blocks);

        loanToken.setBalance(SUPPLIER, deposited);

        vm.prank(SUPPLIER);
        vault.deposit(deposited, ONBEHALF);

        assertApproxEqAbs(vault.lastTotalAssets(), vault.totalAssets(), 1, "lastTotalAssets1");

        _forward(blocks);

<<<<<<< HEAD
        uint256 totalAssetsAfter = vault.totalAssets();

        uint256 feeShares = _feeShares(totalAssetsBefore);
=======
        uint256 feeShares = _feeShares();
>>>>>>> fe0f1e15
        vm.assume(feeShares != 0);

        vm.expectEmit();
        emit EventsLib.AccrueInterest(totalAssetsAfter, feeShares);
        _setFee(fee);

<<<<<<< HEAD
        assertEq(vault.lastTotalAssets(), totalAssetsAfter, "lastTotalAssets");
=======
        assertApproxEqAbs(vault.lastTotalAssets(), vault.totalAssets(), 1, "lastTotalAssets2");
>>>>>>> fe0f1e15
        assertEq(vault.balanceOf(FEE_RECIPIENT), feeShares, "vault.balanceOf(FEE_RECIPIENT)");
    }

    function testSetFeeRecipientAccrueFee(uint256 deposited, uint256 blocks) public {
        deposited = bound(deposited, MIN_TEST_ASSETS, MAX_TEST_ASSETS);
        blocks = _boundBlocks(blocks);

        loanToken.setBalance(SUPPLIER, deposited);

        vm.prank(SUPPLIER);
        vault.deposit(deposited, ONBEHALF);

        assertApproxEqAbs(vault.lastTotalAssets(), vault.totalAssets(), 1, "lastTotalAssets1");

        _forward(blocks);

<<<<<<< HEAD
        uint256 totalAssetsAfter = vault.totalAssets();

        uint256 feeShares = _feeShares(totalAssetsBefore);
=======
        uint256 feeShares = _feeShares();
>>>>>>> fe0f1e15
        vm.assume(feeShares != 0);

        vm.expectEmit();
        emit EventsLib.AccrueInterest(totalAssetsAfter, feeShares);
        emit EventsLib.UpdateLastTotalAssets(totalAssetsAfter);
        emit EventsLib.SetFeeRecipient(address(1));
        vm.prank(OWNER);
        vault.setFeeRecipient(address(1));

<<<<<<< HEAD
        assertEq(vault.lastTotalAssets(), totalAssetsAfter, "lastTotalAssets");
=======
        assertApproxEqAbs(vault.lastTotalAssets(), vault.totalAssets(), 1, "lastTotalAssets2");
>>>>>>> fe0f1e15
        assertEq(vault.balanceOf(FEE_RECIPIENT), feeShares, "vault.balanceOf(FEE_RECIPIENT)");
        assertEq(vault.balanceOf(address(1)), 0, "vault.balanceOf(address(1))");
    }

    function testSetFeeNotOwner(uint256 fee) public {
        vm.expectRevert(abi.encodeWithSelector(Ownable.OwnableUnauthorizedAccount.selector, address(this)));
        vault.setFee(fee);
    }

    function testSetFeeMaxFeeExceeded(uint256 fee) public {
        fee = bound(fee, ConstantsLib.MAX_FEE + 1, type(uint256).max);

        vm.prank(OWNER);
        vm.expectRevert(ErrorsLib.MaxFeeExceeded.selector);
        vault.setFee(fee);
    }

    function testSetFeeAlreadySet() public {
        vm.prank(OWNER);
        vm.expectRevert(ErrorsLib.AlreadySet.selector);
        vault.setFee(FEE);
    }

    function testSetFeeZeroFeeRecipient(uint256 fee) public {
        fee = bound(fee, 1, ConstantsLib.MAX_FEE);

        vm.startPrank(OWNER);

        vault.setFee(0);
        vault.setFeeRecipient(address(0));

        vm.expectRevert(ErrorsLib.ZeroFeeRecipient.selector);
        vault.setFee(fee);

        vm.stopPrank();
    }

    function testSetFeeRecipientAlreadySet() public {
        vm.prank(OWNER);
        vm.expectRevert(ErrorsLib.AlreadySet.selector);
        vault.setFeeRecipient(FEE_RECIPIENT);
    }

    function testSetZeroFeeRecipientWithFee() public {
        vm.prank(OWNER);
        vm.expectRevert(ErrorsLib.ZeroFeeRecipient.selector);
        vault.setFeeRecipient(address(0));
    }

    function testConvertToAssetsWithFeeAndInterest(uint256 deposited, uint256 assets, uint256 blocks) public {
        deposited = bound(deposited, MIN_TEST_ASSETS, MAX_TEST_ASSETS);
        assets = bound(assets, 1, MAX_TEST_ASSETS);
        blocks = _boundBlocks(blocks);

        loanToken.setBalance(SUPPLIER, deposited);

        vm.prank(SUPPLIER);
        vault.deposit(deposited, ONBEHALF);

        uint256 sharesBefore = vault.convertToShares(assets);

        _forward(blocks);

        uint256 feeShares = _feeShares();
        uint256 expectedShares = assets.mulDiv(
            vault.totalSupply() + feeShares + 10 ** ConstantsLib.DECIMALS_OFFSET,
            vault.totalAssets() + 1,
            Math.Rounding.Floor
        );
        uint256 shares = vault.convertToShares(assets);

        assertEq(shares, expectedShares, "shares");
        assertLt(shares, sharesBefore, "shares decreased");
    }

    function testConvertToSharesWithFeeAndInterest(uint256 deposited, uint256 shares, uint256 blocks) public {
        deposited = bound(deposited, MIN_TEST_ASSETS, MAX_TEST_ASSETS);
        shares = bound(shares, 10 ** ConstantsLib.DECIMALS_OFFSET, MAX_TEST_ASSETS);
        blocks = _boundBlocks(blocks);

        loanToken.setBalance(SUPPLIER, deposited);

        vm.prank(SUPPLIER);
        vault.deposit(deposited, ONBEHALF);

        uint256 assetsBefore = vault.convertToAssets(shares);

        _forward(blocks);

        uint256 feeShares = _feeShares();
        uint256 expectedAssets = shares.mulDiv(
            vault.totalAssets() + 1,
            vault.totalSupply() + feeShares + 10 ** ConstantsLib.DECIMALS_OFFSET,
            Math.Rounding.Floor
        );
        uint256 assets = vault.convertToAssets(shares);

        assertEq(assets, expectedAssets, "assets");
        assertGe(assets, assetsBefore, "assets increased");
    }
}<|MERGE_RESOLUTION|>--- conflicted
+++ resolved
@@ -97,25 +97,13 @@
 
         _forward(blocks);
 
-<<<<<<< HEAD
-        uint256 totalAssetsAfter = vault.totalAssets();
-
-        uint256 feeShares = _feeShares(totalAssetsBefore);
-=======
-        uint256 feeShares = _feeShares();
->>>>>>> fe0f1e15
+        uint256 feeShares = _feeShares();
         vm.assume(feeShares != 0);
 
         loanToken.setBalance(SUPPLIER, newDeposit);
 
-<<<<<<< HEAD
-        vm.prank(SUPPLIER);
-        vm.expectEmit();
-        emit EventsLib.AccrueInterest(totalAssetsAfter, feeShares);
-=======
-        vm.expectEmit(true, true, true, false, address(vault));
-        emit EventsLib.AccrueFee(0);
->>>>>>> fe0f1e15
+        vm.expectEmit(address(vault));
+        emit EventsLib.AccrueInterest(vault.totalAssets(), feeShares);
 
         vm.prank(SUPPLIER);
         vault.deposit(newDeposit, ONBEHALF);
@@ -138,23 +126,17 @@
 
         _forward(blocks);
 
-<<<<<<< HEAD
-        uint256 totalAssetsAfter = vault.totalAssets();
-
-        uint256 feeShares = _feeShares(totalAssetsBefore);
-=======
-        uint256 feeShares = _feeShares();
->>>>>>> fe0f1e15
+        uint256 feeShares = _feeShares();
         vm.assume(feeShares != 0);
 
         uint256 shares = vault.convertToShares(newDeposit);
 
         loanToken.setBalance(SUPPLIER, newDeposit);
 
-        vm.prank(SUPPLIER);
-        vm.expectEmit();
-        emit EventsLib.AccrueInterest(totalAssetsAfter, feeShares);
-
+        vm.expectEmit(address(vault));
+        emit EventsLib.AccrueInterest(vault.totalAssets(), feeShares);
+
+        vm.prank(SUPPLIER);
         vault.mint(shares, ONBEHALF);
 
         assertApproxEqAbs(vault.lastTotalAssets(), vault.totalAssets(), 1, "lastTotalAssets2");
@@ -175,21 +157,15 @@
 
         _forward(blocks);
 
-<<<<<<< HEAD
-        uint256 totalAssetsAfter = vault.totalAssets();
-
-        uint256 feeShares = _feeShares(totalAssetsBefore);
-=======
-        uint256 feeShares = _feeShares();
->>>>>>> fe0f1e15
+        uint256 feeShares = _feeShares();
         vm.assume(feeShares != 0);
 
         uint256 shares = vault.convertToShares(withdrawn);
 
+        vm.expectEmit(address(vault));
+        emit EventsLib.AccrueInterest(vault.totalAssets(), feeShares);
+
         vm.prank(ONBEHALF);
-        vm.expectEmit();
-        emit EventsLib.AccrueInterest(totalAssetsAfter, feeShares);
-
         vault.redeem(shares, RECEIVER, ONBEHALF);
 
         assertApproxEqAbs(vault.lastTotalAssets(), vault.totalAssets(), 1, "lastTotalAssets2");
@@ -210,19 +186,13 @@
 
         _forward(blocks);
 
-<<<<<<< HEAD
-        uint256 totalAssetsAfter = vault.totalAssets();
-
-        uint256 feeShares = _feeShares(totalAssetsBefore);
-=======
-        uint256 feeShares = _feeShares();
->>>>>>> fe0f1e15
-        vm.assume(feeShares != 0);
+        uint256 feeShares = _feeShares();
+        vm.assume(feeShares != 0);
+
+        vm.expectEmit(address(vault));
+        emit EventsLib.AccrueInterest(vault.totalAssets(), feeShares);
 
         vm.prank(ONBEHALF);
-        vm.expectEmit();
-        emit EventsLib.AccrueInterest(totalAssetsAfter, feeShares);
-
         vault.withdraw(withdrawn, RECEIVER, ONBEHALF);
 
         assertApproxEqAbs(vault.lastTotalAssets(), vault.totalAssets(), 1, "lastTotalAssets2");
@@ -243,24 +213,15 @@
 
         _forward(blocks);
 
-<<<<<<< HEAD
-        uint256 totalAssetsAfter = vault.totalAssets();
-
-        uint256 feeShares = _feeShares(totalAssetsBefore);
-=======
-        uint256 feeShares = _feeShares();
->>>>>>> fe0f1e15
-        vm.assume(feeShares != 0);
-
-        vm.expectEmit();
-        emit EventsLib.AccrueInterest(totalAssetsAfter, feeShares);
+        uint256 feeShares = _feeShares();
+        vm.assume(feeShares != 0);
+
+        vm.expectEmit(address(vault));
+        emit EventsLib.AccrueInterest(vault.totalAssets(), feeShares);
+
         _setFee(fee);
 
-<<<<<<< HEAD
-        assertEq(vault.lastTotalAssets(), totalAssetsAfter, "lastTotalAssets");
-=======
-        assertApproxEqAbs(vault.lastTotalAssets(), vault.totalAssets(), 1, "lastTotalAssets2");
->>>>>>> fe0f1e15
+        assertApproxEqAbs(vault.lastTotalAssets(), vault.totalAssets(), 1, "lastTotalAssets2");
         assertEq(vault.balanceOf(FEE_RECIPIENT), feeShares, "vault.balanceOf(FEE_RECIPIENT)");
     }
 
@@ -277,27 +238,18 @@
 
         _forward(blocks);
 
-<<<<<<< HEAD
-        uint256 totalAssetsAfter = vault.totalAssets();
-
-        uint256 feeShares = _feeShares(totalAssetsBefore);
-=======
-        uint256 feeShares = _feeShares();
->>>>>>> fe0f1e15
-        vm.assume(feeShares != 0);
-
-        vm.expectEmit();
-        emit EventsLib.AccrueInterest(totalAssetsAfter, feeShares);
-        emit EventsLib.UpdateLastTotalAssets(totalAssetsAfter);
+        uint256 feeShares = _feeShares();
+        vm.assume(feeShares != 0);
+
+        vm.expectEmit(address(vault));
+        emit EventsLib.AccrueInterest(vault.totalAssets(), feeShares);
+        emit EventsLib.UpdateLastTotalAssets(vault.totalAssets());
         emit EventsLib.SetFeeRecipient(address(1));
+
         vm.prank(OWNER);
         vault.setFeeRecipient(address(1));
 
-<<<<<<< HEAD
-        assertEq(vault.lastTotalAssets(), totalAssetsAfter, "lastTotalAssets");
-=======
-        assertApproxEqAbs(vault.lastTotalAssets(), vault.totalAssets(), 1, "lastTotalAssets2");
->>>>>>> fe0f1e15
+        assertApproxEqAbs(vault.lastTotalAssets(), vault.totalAssets(), 1, "lastTotalAssets2");
         assertEq(vault.balanceOf(FEE_RECIPIENT), feeShares, "vault.balanceOf(FEE_RECIPIENT)");
         assertEq(vault.balanceOf(address(1)), 0, "vault.balanceOf(address(1))");
     }
