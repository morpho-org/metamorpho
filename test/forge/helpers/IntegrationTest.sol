--- conflicted
+++ resolved
@@ -82,22 +82,8 @@
         uint256 fee = vault.fee();
         if (newFee == fee) return;
 
-<<<<<<< HEAD
-        PendingUint192 memory pendingFee = vault.pendingFee();
-        if (pendingFee.validAt == 0 || newFee != pendingFee.value) {
-            vm.prank(OWNER);
-            vault.submitFee(newFee);
-        }
-
-        if (newFee < fee) return;
-
-        vm.warp(block.timestamp + vault.timelock());
-
-        vault.acceptFee();
-=======
         vm.prank(OWNER);
         vault.setFee(newFee);
->>>>>>> 2e8accdb
 
         assertEq(vault.fee(), newFee, "_setFee");
     }
