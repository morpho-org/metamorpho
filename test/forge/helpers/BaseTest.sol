--- conflicted
+++ resolved
@@ -25,7 +25,6 @@
 uint256 constant MIN_TEST_ASSETS = 1e8;
 uint256 constant MAX_TEST_ASSETS = 1e28;
 uint256 constant NB_MARKETS = 10;
-uint256 constant TIMELOCK = 2;
 uint128 constant CAP = type(uint128).max;
 
 contract BaseTest is Test {
@@ -35,17 +34,6 @@
     using MarketParamsLib for MarketParams;
     using stdJson for string;
 
-<<<<<<< HEAD
-=======
-    uint256 internal constant BLOCK_TIME = 12;
-    uint256 internal constant MIN_TEST_ASSETS = 100;
-    uint256 internal constant MAX_TEST_ASSETS = 1e28;
-    uint256 internal constant MIN_TEST_LLTV = 0.01 ether;
-    uint256 internal constant MAX_TEST_LLTV = 0.99 ether;
-    uint256 internal constant NB_MARKETS = 10;
-    uint128 internal constant CAP = type(uint128).max;
-
->>>>>>> 2251c0a6
     address internal OWNER;
     address internal SUPPLIER;
     address internal BORROWER;
@@ -102,9 +90,6 @@
         morpho.setFeeRecipient(MORPHO_FEE_RECIPIENT);
         vm.stopPrank();
 
-        // block.timestamp defaults to 1 which is an unrealistic state: block.timestamp < TIMELOCK.
-        vm.warp(block.timestamp + TIMELOCK);
-
         vm.startPrank(OWNER);
         vault = new MetaMorpho(address(morpho), 0, address(borrowableToken), "MetaMorpho Vault", "MMV");
 
@@ -242,40 +227,34 @@
         vault.acceptTimelock();
     }
 
-<<<<<<< HEAD
-    function _setFee(uint256 fee) internal {
-        vm.prank(OWNER);
-        vault.submitFee(fee);
-
-        if (fee == 0) return;
-
-        vm.warp(block.timestamp + vault.timelock());
+    function _setFee(uint256 newFee) internal {
+        uint256 fee = vault.fee();
+        if (newFee == fee) return;
+
+        vm.prank(OWNER);
+        vault.submitFee(newFee);
+
+        uint256 timelock = vault.timelock();
+        if (newFee < fee || timelock == 0) return;
+
+        vm.warp(block.timestamp + timelock);
 
         vm.prank(OWNER);
         vault.acceptFee();
     }
 
-    function _setCap(MarketParams memory params, uint256 cap) internal {
-=======
     function _setCap(MarketParams memory marketParams, uint256 newCap) internal {
         Id id = marketParams.id();
         (uint256 cap,) = vault.config(id);
         if (newCap == cap) return;
 
->>>>>>> 2251c0a6
         vm.prank(RISK_MANAGER);
         vault.submitCap(marketParams, newCap);
 
         uint256 timelock = vault.timelock();
         if (newCap < cap || timelock == 0) return;
 
-<<<<<<< HEAD
-        if (cap == 0) return;
-
-        vm.warp(block.timestamp + vault.timelock());
-=======
         vm.warp(block.timestamp + timelock);
->>>>>>> 2251c0a6
 
         vm.prank(RISK_MANAGER);
         vault.acceptCap(id);
