--- conflicted
+++ resolved
@@ -94,12 +94,7 @@
         vm.stopPrank();
 
         vm.startPrank(OWNER);
-<<<<<<< HEAD
-        vault =
-            new MetaMorpho(address(morpho), TIMELOCK, CAP, IERC20(address(borrowableToken)), "MetaMorpho Vault", "MMV");
-=======
-        vault = new MetaMorpho(address(morpho), TIMELOCK, address(borrowableToken), "MetaMorpho Vault", "MMV");
->>>>>>> 89da2bc6
+        vault = new MetaMorpho(address(morpho), TIMELOCK, CAP, address(borrowableToken), "MetaMorpho Vault", "MMV");
 
         vault.setIsRiskManager(RISK_MANAGER, true);
         vault.setIsAllocator(ALLOCATOR, true);
