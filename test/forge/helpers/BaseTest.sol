// SPDX-License-Identifier: GPL-2.0-or-later
pragma solidity ^0.8.0;

import "@morpho-blue/interfaces/IMorpho.sol";

import {WAD, MathLib} from "@morpho-blue/libraries/MathLib.sol";
import {Math} from "@openzeppelin/utils/math/Math.sol";
import {MarketParamsLib} from "@morpho-blue/libraries/MarketParamsLib.sol";
import {MorphoLib} from "@morpho-blue/libraries/periphery/MorphoLib.sol";
import {MorphoBalancesLib} from "@morpho-blue/libraries/periphery/MorphoBalancesLib.sol";

import {IPending} from "src/interfaces/IMetaMorpho.sol";

import "src/libraries/ConstantsLib.sol";
import {ErrorsLib} from "src/libraries/ErrorsLib.sol";
import {EventsLib} from "src/libraries/EventsLib.sol";
import {ORACLE_PRICE_SCALE} from "@morpho-blue/libraries/ConstantsLib.sol";

import {IrmMock} from "src/mocks/IrmMock.sol";
import {ERC20Mock} from "src/mocks/ERC20Mock.sol";
import {OracleMock} from "src/mocks/OracleMock.sol";

import {Ownable} from "@openzeppelin/access/Ownable.sol";
import {MetaMorpho, ERC20, IERC20, MarketAllocation} from "src/MetaMorpho.sol";

import "@forge-std/Test.sol";
import "@forge-std/console2.sol";

uint256 constant BLOCK_TIME = 1;
uint256 constant MIN_TEST_ASSETS = 1e8;
uint256 constant MAX_TEST_ASSETS = 1e28;
uint192 constant CAP = type(uint128).max;

contract BaseTest is Test {
    using MathLib for uint256;
    using MorphoLib for IMorpho;
    using MorphoBalancesLib for IMorpho;
    using MarketParamsLib for MarketParams;

<<<<<<< HEAD
    uint256 internal immutable NB_MARKETS = 10;

    address internal OWNER = makeAddr("Owner");
    address internal SUPPLIER = makeAddr("Supplier");
    address internal BORROWER = makeAddr("Borrower");
    address internal REPAYER = makeAddr("Repayer");
    address internal ONBEHALF = makeAddr("OnBehalf");
    address internal RECEIVER = makeAddr("Receiver");
    address internal ALLOCATOR = makeAddr("Allocator");
    address internal RISK_MANAGER = makeAddr("RiskManager");
    address internal GUARDIAN = makeAddr("Guardian");
    address internal FEE_RECIPIENT = makeAddr("FeeRecipient");
    address internal MORPHO_OWNER = makeAddr("MorphoOwner");
    address internal MORPHO_FEE_RECIPIENT = makeAddr("MorphoFeeRecipient");

    IMorpho internal morpho =
        IMorpho(deployCode("lib/morpho-blue/out/Morpho.sol/Morpho.json", abi.encode(MORPHO_OWNER)));
    ERC20Mock internal loanToken = new ERC20Mock("loan", "B");
    ERC20Mock internal collateralToken = new ERC20Mock("collateral", "C");
    OracleMock internal oracle = new OracleMock();
    IrmMock internal irm = new IrmMock();
=======
    address internal OWNER;
    address internal SUPPLIER;
    address internal BORROWER;
    address internal REPAYER;
    address internal ONBEHALF;
    address internal RECEIVER;
    address internal ALLOCATOR;
    address internal CURATOR;
    address internal GUARDIAN;
    address internal FEE_RECIPIENT;
    address internal MORPHO_OWNER;
    address internal MORPHO_FEE_RECIPIENT;

    IMorpho internal morpho;
    ERC20Mock internal loanToken;
    ERC20Mock internal collateralToken;
    OracleMock internal oracle;
    IrmMock internal irm;

    MetaMorpho internal vault;
>>>>>>> 673b09e9

    MarketParams[] internal allMarkets;

    function setUp() public virtual {
<<<<<<< HEAD
=======
        OWNER = makeAddr("Owner");
        SUPPLIER = makeAddr("Supplier");
        BORROWER = makeAddr("Borrower");
        REPAYER = makeAddr("Repayer");
        ONBEHALF = makeAddr("OnBehalf");
        RECEIVER = makeAddr("Receiver");
        ALLOCATOR = makeAddr("Allocator");
        CURATOR = makeAddr("Curator");
        GUARDIAN = makeAddr("Guardian");
        FEE_RECIPIENT = makeAddr("FeeRecipient");
        MORPHO_OWNER = makeAddr("MorphoOwner");
        MORPHO_FEE_RECIPIENT = makeAddr("MorphoFeeRecipient");

        morpho = IMorpho(deployCode("lib/morpho-blue/out/Morpho.sol/Morpho.json", abi.encode(MORPHO_OWNER)));
>>>>>>> 673b09e9
        vm.label(address(morpho), "Morpho");
        vm.label(address(loanToken), "Loan");
        vm.label(address(collateralToken), "Collateral");
        vm.label(address(oracle), "Oracle");
        vm.label(address(irm), "Irm");

        oracle.setPrice(ORACLE_PRICE_SCALE);

        irm.setApr(0.5 ether); // 50%.

        vm.startPrank(MORPHO_OWNER);
        morpho.enableIrm(address(irm));
        morpho.setFeeRecipient(MORPHO_FEE_RECIPIENT);
<<<<<<< HEAD
=======

        vault = new MetaMorpho(OWNER, address(morpho), MIN_TIMELOCK, address(loanToken), "MetaMorpho Vault", "MMV");

        vm.startPrank(OWNER);
        vault.setCurator(CURATOR);
        vault.setIsAllocator(ALLOCATOR, true);
>>>>>>> 673b09e9
        vm.stopPrank();

        for (uint256 i; i < NB_MARKETS; ++i) {
            uint256 lltv = 0.8 ether / (i + 1);

            MarketParams memory marketParams = MarketParams({
                loanToken: address(loanToken),
                collateralToken: address(collateralToken),
                oracle: address(oracle),
                irm: address(irm),
                lltv: lltv
            });

            vm.startPrank(MORPHO_OWNER);
            morpho.enableLltv(lltv);
            morpho.createMarket(marketParams);
            vm.stopPrank();

            allMarkets.push(marketParams);
        }

        vm.startPrank(SUPPLIER);
        loanToken.approve(address(morpho), type(uint256).max);
        collateralToken.approve(address(morpho), type(uint256).max);
        vm.stopPrank();

        vm.prank(BORROWER);
        collateralToken.approve(address(morpho), type(uint256).max);

        vm.prank(REPAYER);
        loanToken.approve(address(morpho), type(uint256).max);
    }

    /// @dev Rolls & warps the given number of blocks forward the blockchain.
    function _forward(uint256 blocks) internal {
        vm.roll(block.number + blocks);
        vm.warp(block.timestamp + blocks * BLOCK_TIME); // Block speed should depend on test network.
    }

    /// @dev Bounds the fuzzing input to a realistic number of blocks.
    function _boundBlocks(uint256 blocks) internal view returns (uint256) {
        return bound(blocks, 1, type(uint24).max);
    }

    /// @dev Bounds the fuzzing input to a non-zero address.
    /// @dev This function should be used in place of `vm.assume` in invariant test handler functions:
    /// https://github.com/foundry-rs/foundry/issues/4190.
    function _boundAddressNotZero(address input) internal view virtual returns (address) {
        return address(uint160(bound(uint256(uint160(input)), 1, type(uint160).max)));
    }

    function _accrueInterest(MarketParams memory market) internal {
        collateralToken.setBalance(address(this), 1);
        morpho.supplyCollateral(market, 1, address(this), hex"");
        morpho.withdrawCollateral(market, 1, address(this), address(10));
    }

    function _randomMarketParams(uint256 seed) internal view returns (MarketParams memory) {
        return allMarkets[seed % allMarkets.length];
    }

    function _randomCandidate(address[] memory candidates, uint256 seed) internal pure returns (address) {
        if (candidates.length == 0) return address(0);

        return candidates[seed % candidates.length];
    }

    function _removeAll(address[] memory inputs, address removed) internal pure returns (address[] memory result) {
        result = new address[](inputs.length);

        uint256 nbAddresses;
        for (uint256 i; i < inputs.length; ++i) {
            address input = inputs[i];

            if (input != removed) {
                result[nbAddresses] = input;
                ++nbAddresses;
            }
        }

        assembly {
            mstore(result, nbAddresses)
        }
    }

    function _randomNonZero(address[] memory users, uint256 seed) internal pure returns (address) {
        users = _removeAll(users, address(0));

        return _randomCandidate(users, seed);
    }
<<<<<<< HEAD
=======

    function _setTimelock(uint256 newTimelock) internal {
        uint256 timelock = vault.timelock();
        if (newTimelock == timelock) return;

        // block.timestamp defaults to 1 which may lead to an unrealistic state: block.timestamp < timelock.
        if (block.timestamp < timelock) vm.warp(block.timestamp + timelock);

        vm.prank(OWNER);
        vault.submitTimelock(newTimelock);

        if (newTimelock > timelock || timelock == 0) return;

        vm.warp(block.timestamp + timelock);

        vault.acceptTimelock();

        assertEq(vault.timelock(), newTimelock, "_setTimelock");
    }

    function _setGuardian(address newGuardian) internal {
        address guardian = vault.guardian();
        if (newGuardian == guardian) return;

        vm.prank(OWNER);
        vault.submitGuardian(newGuardian);

        uint256 timelock = vault.timelock();
        if (guardian == address(0) || timelock == 0) return;

        vm.warp(block.timestamp + timelock);

        vault.acceptGuardian();

        assertEq(vault.guardian(), newGuardian, "_setGuardian");
    }

    function _setFee(uint256 newFee) internal {
        uint256 fee = vault.fee();
        if (newFee == fee) return;

        vm.prank(OWNER);
        vault.submitFee(newFee);

        uint256 timelock = vault.timelock();
        if (newFee < fee || timelock == 0) return;

        vm.warp(block.timestamp + timelock);

        vault.acceptFee();

        assertEq(vault.fee(), newFee, "_setFee");
    }

    function _setCap(MarketParams memory marketParams, uint256 newCap) internal {
        Id id = marketParams.id();
        (uint256 cap,) = vault.config(id);
        if (newCap == cap) return;

        vm.prank(CURATOR);
        vault.submitCap(marketParams, newCap);

        uint256 timelock = vault.timelock();
        if (newCap < cap) return;

        vm.warp(block.timestamp + timelock);

        vault.acceptCap(id);

        (cap,) = vault.config(id);

        assertEq(cap, newCap, "_setCap");
    }
>>>>>>> 673b09e9
}<|MERGE_RESOLUTION|>--- conflicted
+++ resolved
@@ -37,7 +37,6 @@
     using MorphoBalancesLib for IMorpho;
     using MarketParamsLib for MarketParams;
 
-<<<<<<< HEAD
     uint256 internal immutable NB_MARKETS = 10;
 
     address internal OWNER = makeAddr("Owner");
@@ -47,7 +46,7 @@
     address internal ONBEHALF = makeAddr("OnBehalf");
     address internal RECEIVER = makeAddr("Receiver");
     address internal ALLOCATOR = makeAddr("Allocator");
-    address internal RISK_MANAGER = makeAddr("RiskManager");
+    address internal CURATOR = makeAddr("Curator");
     address internal GUARDIAN = makeAddr("Guardian");
     address internal FEE_RECIPIENT = makeAddr("FeeRecipient");
     address internal MORPHO_OWNER = makeAddr("MorphoOwner");
@@ -59,49 +58,10 @@
     ERC20Mock internal collateralToken = new ERC20Mock("collateral", "C");
     OracleMock internal oracle = new OracleMock();
     IrmMock internal irm = new IrmMock();
-=======
-    address internal OWNER;
-    address internal SUPPLIER;
-    address internal BORROWER;
-    address internal REPAYER;
-    address internal ONBEHALF;
-    address internal RECEIVER;
-    address internal ALLOCATOR;
-    address internal CURATOR;
-    address internal GUARDIAN;
-    address internal FEE_RECIPIENT;
-    address internal MORPHO_OWNER;
-    address internal MORPHO_FEE_RECIPIENT;
-
-    IMorpho internal morpho;
-    ERC20Mock internal loanToken;
-    ERC20Mock internal collateralToken;
-    OracleMock internal oracle;
-    IrmMock internal irm;
-
-    MetaMorpho internal vault;
->>>>>>> 673b09e9
 
     MarketParams[] internal allMarkets;
 
     function setUp() public virtual {
-<<<<<<< HEAD
-=======
-        OWNER = makeAddr("Owner");
-        SUPPLIER = makeAddr("Supplier");
-        BORROWER = makeAddr("Borrower");
-        REPAYER = makeAddr("Repayer");
-        ONBEHALF = makeAddr("OnBehalf");
-        RECEIVER = makeAddr("Receiver");
-        ALLOCATOR = makeAddr("Allocator");
-        CURATOR = makeAddr("Curator");
-        GUARDIAN = makeAddr("Guardian");
-        FEE_RECIPIENT = makeAddr("FeeRecipient");
-        MORPHO_OWNER = makeAddr("MorphoOwner");
-        MORPHO_FEE_RECIPIENT = makeAddr("MorphoFeeRecipient");
-
-        morpho = IMorpho(deployCode("lib/morpho-blue/out/Morpho.sol/Morpho.json", abi.encode(MORPHO_OWNER)));
->>>>>>> 673b09e9
         vm.label(address(morpho), "Morpho");
         vm.label(address(loanToken), "Loan");
         vm.label(address(collateralToken), "Collateral");
@@ -115,15 +75,6 @@
         vm.startPrank(MORPHO_OWNER);
         morpho.enableIrm(address(irm));
         morpho.setFeeRecipient(MORPHO_FEE_RECIPIENT);
-<<<<<<< HEAD
-=======
-
-        vault = new MetaMorpho(OWNER, address(morpho), MIN_TIMELOCK, address(loanToken), "MetaMorpho Vault", "MMV");
-
-        vm.startPrank(OWNER);
-        vault.setCurator(CURATOR);
-        vault.setIsAllocator(ALLOCATOR, true);
->>>>>>> 673b09e9
         vm.stopPrank();
 
         for (uint256 i; i < NB_MARKETS; ++i) {
@@ -214,80 +165,4 @@
 
         return _randomCandidate(users, seed);
     }
-<<<<<<< HEAD
-=======
-
-    function _setTimelock(uint256 newTimelock) internal {
-        uint256 timelock = vault.timelock();
-        if (newTimelock == timelock) return;
-
-        // block.timestamp defaults to 1 which may lead to an unrealistic state: block.timestamp < timelock.
-        if (block.timestamp < timelock) vm.warp(block.timestamp + timelock);
-
-        vm.prank(OWNER);
-        vault.submitTimelock(newTimelock);
-
-        if (newTimelock > timelock || timelock == 0) return;
-
-        vm.warp(block.timestamp + timelock);
-
-        vault.acceptTimelock();
-
-        assertEq(vault.timelock(), newTimelock, "_setTimelock");
-    }
-
-    function _setGuardian(address newGuardian) internal {
-        address guardian = vault.guardian();
-        if (newGuardian == guardian) return;
-
-        vm.prank(OWNER);
-        vault.submitGuardian(newGuardian);
-
-        uint256 timelock = vault.timelock();
-        if (guardian == address(0) || timelock == 0) return;
-
-        vm.warp(block.timestamp + timelock);
-
-        vault.acceptGuardian();
-
-        assertEq(vault.guardian(), newGuardian, "_setGuardian");
-    }
-
-    function _setFee(uint256 newFee) internal {
-        uint256 fee = vault.fee();
-        if (newFee == fee) return;
-
-        vm.prank(OWNER);
-        vault.submitFee(newFee);
-
-        uint256 timelock = vault.timelock();
-        if (newFee < fee || timelock == 0) return;
-
-        vm.warp(block.timestamp + timelock);
-
-        vault.acceptFee();
-
-        assertEq(vault.fee(), newFee, "_setFee");
-    }
-
-    function _setCap(MarketParams memory marketParams, uint256 newCap) internal {
-        Id id = marketParams.id();
-        (uint256 cap,) = vault.config(id);
-        if (newCap == cap) return;
-
-        vm.prank(CURATOR);
-        vault.submitCap(marketParams, newCap);
-
-        uint256 timelock = vault.timelock();
-        if (newCap < cap) return;
-
-        vm.warp(block.timestamp + timelock);
-
-        vault.acceptCap(id);
-
-        (cap,) = vault.config(id);
-
-        assertEq(cap, newCap, "_setCap");
-    }
->>>>>>> 673b09e9
 }