// SPDX-License-Identifier: GPL-2.0-or-later
pragma solidity ^0.8.0;

import {IERC20Errors} from "@openzeppelin/interfaces/draft-IERC6093.sol";
import {IMorphoFlashLoanCallback} from "@morpho-blue/interfaces/IMorphoCallbacks.sol";

import "./helpers/IntegrationTest.sol";

contract ERC4626Test is IntegrationTest, IMorphoFlashLoanCallback {
    using MorphoBalancesLib for IMorpho;
    using MarketParamsLib for MarketParams;

    function setUp() public override {
        super.setUp();

        _setCap(allMarkets[0], CAP);
    }

    function testDecimals() public {
        assertEq(vault.decimals(), loanToken.decimals() + ConstantsLib.DECIMALS_OFFSET, "decimals");
    }

    function testMint(uint256 assets) public {
        assets = bound(assets, MIN_TEST_ASSETS, MAX_TEST_ASSETS);

        uint256 shares = vault.convertToShares(assets);

        loanToken.setBalance(SUPPLIER, assets);

        vm.expectEmit();
        emit EventsLib.UpdateLastTotalAssets(vault.totalAssets() + assets);
        vm.prank(SUPPLIER);
        uint256 deposited = vault.mint(shares, ONBEHALF);

        assertGt(deposited, 0, "deposited");
        assertEq(vault.balanceOf(ONBEHALF), shares, "balanceOf(ONBEHALF)");
        assertEq(morpho.expectedSupplyBalance(allMarkets[0], address(vault)), assets, "expectedSupplyBalance(vault)");
    }

    function testDeposit(uint256 assets) public {
        assets = bound(assets, MIN_TEST_ASSETS, MAX_TEST_ASSETS);

        loanToken.setBalance(SUPPLIER, assets);

        vm.expectEmit();
        emit EventsLib.UpdateLastTotalAssets(vault.totalAssets() + assets);
        vm.prank(SUPPLIER);
        uint256 shares = vault.deposit(assets, ONBEHALF);

        assertGt(shares, 0, "shares");
        assertEq(vault.balanceOf(ONBEHALF), shares, "balanceOf(ONBEHALF)");
        assertEq(morpho.expectedSupplyBalance(allMarkets[0], address(vault)), assets, "expectedSupplyBalance(vault)");
    }

    function testRedeem(uint256 deposited, uint256 redeemed) public {
        deposited = bound(deposited, MIN_TEST_ASSETS, MAX_TEST_ASSETS);

        loanToken.setBalance(SUPPLIER, deposited);

        vm.prank(SUPPLIER);
        uint256 shares = vault.deposit(deposited, ONBEHALF);

        redeemed = bound(redeemed, 0, shares);

        vm.expectEmit();
        emit EventsLib.UpdateLastTotalAssets(vault.totalAssets() - vault.convertToAssets(redeemed));
        vm.prank(ONBEHALF);
        vault.redeem(redeemed, RECEIVER, ONBEHALF);

        assertEq(vault.balanceOf(ONBEHALF), shares - redeemed, "balanceOf(ONBEHALF)");
    }

    function testWithdraw(uint256 deposited, uint256 withdrawn) public {
        deposited = bound(deposited, MIN_TEST_ASSETS, MAX_TEST_ASSETS);
        withdrawn = bound(withdrawn, 0, deposited);

        loanToken.setBalance(SUPPLIER, deposited);

        vm.prank(SUPPLIER);
        uint256 shares = vault.deposit(deposited, ONBEHALF);

        vm.expectEmit();
        emit EventsLib.UpdateLastTotalAssets(vault.totalAssets() - withdrawn);
        vm.prank(ONBEHALF);
        uint256 redeemed = vault.withdraw(withdrawn, RECEIVER, ONBEHALF);

        assertEq(vault.balanceOf(ONBEHALF), shares - redeemed, "balanceOf(ONBEHALF)");
    }

<<<<<<< HEAD
=======
    function testWithdrawIdle(uint256 deposited, uint256 withdrawn) public {
        deposited = bound(deposited, MIN_TEST_ASSETS, MAX_TEST_ASSETS);
        withdrawn = bound(withdrawn, 0, deposited);

        _setCap(allMarkets[0], 0);

        loanToken.setBalance(SUPPLIER, deposited);

        vm.prank(SUPPLIER);
        uint256 shares = vault.deposit(deposited, ONBEHALF);

        vm.expectEmit();
        emit EventsLib.UpdateLastTotalAssets(vault.totalAssets() - withdrawn);
        vm.prank(ONBEHALF);
        uint256 redeemed = vault.withdraw(withdrawn, RECEIVER, ONBEHALF);

        assertEq(vault.balanceOf(ONBEHALF), shares - redeemed, "balanceOf(ONBEHALF)");
        assertEq(_idle(), deposited - withdrawn, "idle");
    }

>>>>>>> 1ec7e729
    function testRedeemTooMuch(uint256 deposited) public {
        deposited = bound(deposited, MIN_TEST_ASSETS, MAX_TEST_ASSETS);

        loanToken.setBalance(SUPPLIER, deposited);

        vm.prank(SUPPLIER);
        uint256 shares = vault.deposit(deposited, ONBEHALF);

        vm.prank(ONBEHALF);
        vm.expectRevert(
            abi.encodeWithSelector(IERC20Errors.ERC20InsufficientBalance.selector, ONBEHALF, shares, shares + 1)
        );
        vault.redeem(shares + 1, RECEIVER, ONBEHALF);
    }

    function testWithdrawAll(uint256 assets) public {
        assets = bound(assets, MIN_TEST_ASSETS, MAX_TEST_ASSETS);

        loanToken.setBalance(SUPPLIER, assets);

        vm.prank(SUPPLIER);
        uint256 minted = vault.deposit(assets, ONBEHALF);

        assertEq(vault.maxWithdraw(ONBEHALF), assets, "maxWithdraw(ONBEHALF)");

        vm.prank(ONBEHALF);
        uint256 shares = vault.withdraw(assets, RECEIVER, ONBEHALF);

        assertEq(shares, minted, "shares");
        assertEq(vault.balanceOf(ONBEHALF), 0, "balanceOf(ONBEHALF)");
        assertEq(loanToken.balanceOf(RECEIVER), assets, "loanToken.balanceOf(RECEIVER)");
        assertEq(morpho.expectedSupplyBalance(allMarkets[0], address(vault)), 0, "expectedSupplyBalance(vault)");
    }

    function testRedeemAll(uint256 deposited) public {
        deposited = bound(deposited, MIN_TEST_ASSETS, MAX_TEST_ASSETS);

        loanToken.setBalance(SUPPLIER, deposited);

        vm.prank(SUPPLIER);
        uint256 minted = vault.deposit(deposited, ONBEHALF);

        assertEq(vault.maxRedeem(ONBEHALF), minted, "maxRedeem(ONBEHALF)");

        vm.prank(ONBEHALF);
        uint256 assets = vault.redeem(minted, RECEIVER, ONBEHALF);

        assertEq(assets, deposited, "assets");
        assertEq(vault.balanceOf(ONBEHALF), 0, "balanceOf(ONBEHALF)");
        assertEq(loanToken.balanceOf(RECEIVER), deposited, "loanToken.balanceOf(RECEIVER)");
        assertEq(morpho.expectedSupplyBalance(allMarkets[0], address(vault)), 0, "expectedSupplyBalance(vault)");
    }

    function testRedeemNotDeposited(uint256 deposited) public {
        deposited = bound(deposited, MIN_TEST_ASSETS, MAX_TEST_ASSETS);

        loanToken.setBalance(SUPPLIER, deposited);

        vm.prank(SUPPLIER);
        uint256 shares = vault.deposit(deposited, ONBEHALF);

        vm.prank(SUPPLIER);
        vm.expectRevert(abi.encodeWithSelector(IERC20Errors.ERC20InsufficientBalance.selector, SUPPLIER, 0, shares));
        vault.redeem(shares, SUPPLIER, SUPPLIER);
    }

    function testRedeemNotApproved(uint256 deposited) public {
        deposited = bound(deposited, MIN_TEST_ASSETS, MAX_TEST_ASSETS);

        loanToken.setBalance(SUPPLIER, deposited);

        vm.prank(SUPPLIER);
        uint256 shares = vault.deposit(deposited, ONBEHALF);

        vm.prank(RECEIVER);
        vm.expectRevert(abi.encodeWithSelector(IERC20Errors.ERC20InsufficientAllowance.selector, RECEIVER, 0, shares));
        vault.redeem(shares, RECEIVER, ONBEHALF);
    }

    function testWithdrawNotApproved(uint256 assets) public {
        assets = bound(assets, MIN_TEST_ASSETS, MAX_TEST_ASSETS);

        loanToken.setBalance(SUPPLIER, assets);

        vm.prank(SUPPLIER);
        vault.deposit(assets, ONBEHALF);

        uint256 shares = vault.previewWithdraw(assets);
        vm.prank(RECEIVER);
        vm.expectRevert(abi.encodeWithSelector(IERC20Errors.ERC20InsufficientAllowance.selector, RECEIVER, 0, shares));
        vault.withdraw(assets, RECEIVER, ONBEHALF);
    }

    function testTransferFrom(uint256 deposited, uint256 toTransfer) public {
        deposited = bound(deposited, MIN_TEST_ASSETS, MAX_TEST_ASSETS);

        loanToken.setBalance(SUPPLIER, deposited);

        vm.prank(SUPPLIER);
        uint256 shares = vault.deposit(deposited, ONBEHALF);

        toTransfer = bound(toTransfer, 0, shares);

        vm.prank(ONBEHALF);
        vault.approve(SUPPLIER, toTransfer);

        vm.prank(SUPPLIER);
        vault.transferFrom(ONBEHALF, RECEIVER, toTransfer);

        assertEq(vault.balanceOf(ONBEHALF), shares - toTransfer, "balanceOf(ONBEHALF)");
        assertEq(vault.balanceOf(RECEIVER), toTransfer, "balanceOf(RECEIVER)");
        assertEq(vault.balanceOf(SUPPLIER), 0, "balanceOf(SUPPLIER)");
    }

    function testTransferFromNotApproved(uint256 deposited, uint256 amount) public {
        deposited = bound(deposited, MIN_TEST_ASSETS, MAX_TEST_ASSETS);

        loanToken.setBalance(SUPPLIER, deposited);

        vm.prank(SUPPLIER);
        uint256 shares = vault.deposit(deposited, ONBEHALF);

        amount = bound(amount, 0, shares);

        vm.prank(SUPPLIER);
        vm.expectRevert(abi.encodeWithSelector(IERC20Errors.ERC20InsufficientAllowance.selector, SUPPLIER, 0, shares));
        vault.transferFrom(ONBEHALF, RECEIVER, shares);
    }

    function testWithdrawMoreThanBalanceButLessThanTotalAssets(uint256 deposited) public {
        deposited = bound(deposited, MIN_TEST_ASSETS, MAX_TEST_ASSETS);

        loanToken.setBalance(SUPPLIER, deposited);
        vm.startPrank(SUPPLIER);
        vault.deposit(deposited / 2, ONBEHALF);
        vault.deposit(deposited / 2, SUPPLIER);
        vm.expectRevert();
        vault.withdraw(deposited, RECEIVER, SUPPLIER);
    }

    function testWithdrawMoreThanTotalAssets(uint256 deposited, uint256 assets) public {
        deposited = bound(deposited, MIN_TEST_ASSETS, MAX_TEST_ASSETS);

        loanToken.setBalance(SUPPLIER, deposited);

        vm.prank(SUPPLIER);
        vault.deposit(deposited, ONBEHALF);

        assets = bound(assets, deposited + 1, type(uint256).max / (deposited + 10 ** ConstantsLib.DECIMALS_OFFSET));

        vm.prank(ONBEHALF);
        vm.expectRevert(ErrorsLib.WithdrawMorphoFailed.selector);
        vault.withdraw(assets, RECEIVER, ONBEHALF);
    }

    function testWithdrawMoreThanBalanceButLessThanLiquidity(uint256 deposited, uint256 assets) public {
        deposited = bound(deposited, MIN_TEST_ASSETS, MAX_TEST_ASSETS);

        loanToken.setBalance(SUPPLIER, deposited);

        vm.prank(SUPPLIER);
        vault.deposit(deposited, ONBEHALF);

        assets = bound(assets, deposited + 1, type(uint256).max / (deposited + 10 ** ConstantsLib.DECIMALS_OFFSET));

        collateralToken.setBalance(BORROWER, type(uint128).max);

        // Borrow liquidity.
        vm.startPrank(BORROWER);
        morpho.supplyCollateral(allMarkets[0], type(uint128).max, BORROWER, hex"");
        morpho.borrow(allMarkets[0], 1, 0, BORROWER, BORROWER);

        vm.startPrank(ONBEHALF);
        vm.expectRevert(ErrorsLib.WithdrawMorphoFailed.selector);
        vault.withdraw(assets, RECEIVER, ONBEHALF);
    }

    function testTransfer(uint256 deposited, uint256 toTransfer) public {
        deposited = bound(deposited, MIN_TEST_ASSETS, MAX_TEST_ASSETS);

        loanToken.setBalance(SUPPLIER, deposited);

        vm.prank(SUPPLIER);
        uint256 minted = vault.deposit(deposited, ONBEHALF);

        toTransfer = bound(toTransfer, 0, minted);

        vm.prank(ONBEHALF);
        vault.transfer(RECEIVER, toTransfer);

        assertEq(vault.balanceOf(SUPPLIER), 0, "balanceOf(SUPPLIER)");
        assertEq(vault.balanceOf(ONBEHALF), minted - toTransfer, "balanceOf(ONBEHALF)");
        assertEq(vault.balanceOf(RECEIVER), toTransfer, "balanceOf(RECEIVER)");
    }

    function testMaxWithdraw(uint256 depositedAssets, uint256 borrowedAssets) public {
        depositedAssets = bound(depositedAssets, MIN_TEST_ASSETS, MAX_TEST_ASSETS);
        borrowedAssets = bound(borrowedAssets, MIN_TEST_ASSETS, depositedAssets);

        loanToken.setBalance(SUPPLIER, depositedAssets);

        vm.prank(SUPPLIER);
        vault.deposit(depositedAssets, ONBEHALF);

        collateralToken.setBalance(BORROWER, type(uint128).max);

        vm.startPrank(BORROWER);
        morpho.supplyCollateral(allMarkets[0], type(uint128).max, BORROWER, hex"");
        morpho.borrow(allMarkets[0], borrowedAssets, 0, BORROWER, BORROWER);

        assertEq(vault.maxWithdraw(ONBEHALF), depositedAssets - borrowedAssets, "maxWithdraw(ONBEHALF)");
    }

    function testMaxWithdrawFlashLoan(uint256 supplied, uint256 deposited) public {
        supplied = bound(supplied, MIN_TEST_ASSETS, MAX_TEST_ASSETS);
        deposited = bound(deposited, MIN_TEST_ASSETS, MAX_TEST_ASSETS);

        loanToken.setBalance(SUPPLIER, supplied);

        vm.prank(SUPPLIER);
        morpho.supply(allMarkets[0], supplied, 0, ONBEHALF, hex"");

        loanToken.setBalance(SUPPLIER, deposited);

        vm.prank(SUPPLIER);
        vault.deposit(deposited, ONBEHALF);

        assertGt(vault.maxWithdraw(ONBEHALF), 0);

        loanToken.approve(address(morpho), type(uint256).max);
        morpho.flashLoan(address(loanToken), loanToken.balanceOf(address(morpho)), hex"");
    }

    function onMorphoFlashLoan(uint256, bytes memory) external {
        assertEq(vault.maxWithdraw(ONBEHALF), 0);
    }
}<|MERGE_RESOLUTION|>--- conflicted
+++ resolved
@@ -14,6 +14,7 @@
         super.setUp();
 
         _setCap(allMarkets[0], CAP);
+        _sortSupplyQueueIdleLast();
     }
 
     function testDecimals() public {
@@ -87,8 +88,6 @@
         assertEq(vault.balanceOf(ONBEHALF), shares - redeemed, "balanceOf(ONBEHALF)");
     }
 
-<<<<<<< HEAD
-=======
     function testWithdrawIdle(uint256 deposited, uint256 withdrawn) public {
         deposited = bound(deposited, MIN_TEST_ASSETS, MAX_TEST_ASSETS);
         withdrawn = bound(withdrawn, 0, deposited);
@@ -109,7 +108,6 @@
         assertEq(_idle(), deposited - withdrawn, "idle");
     }
 
->>>>>>> 1ec7e729
     function testRedeemTooMuch(uint256 deposited) public {
         deposited = bound(deposited, MIN_TEST_ASSETS, MAX_TEST_ASSETS);
 
