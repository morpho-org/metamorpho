// SPDX-License-Identifier: GPL-2.0-or-later
pragma solidity ^0.8.0;

import "./helpers/IntegrationTest.sol";

uint256 constant TIMELOCK = 1 weeks;

contract GuardianTest is IntegrationTest {
    using Math for uint256;
    using MathLib for uint256;
    using MarketParamsLib for MarketParams;

    function setUp() public override {
        super.setUp();

        _setTimelock(TIMELOCK);
        _setGuardian(GUARDIAN);
    }

    function testSubmitGuardianNotOwner() public {
        vm.expectRevert(abi.encodeWithSelector(Ownable.OwnableUnauthorizedAccount.selector, address(this)));
        vault.submitGuardian(GUARDIAN);
    }

    function testSubmitGuardianAlreadySet() public {
        vm.prank(OWNER);
        vm.expectRevert(ErrorsLib.AlreadySet.selector);
        vault.submitGuardian(GUARDIAN);
    }

    function testRevokePendingTimelockDecreased(uint256 timelock, uint256 elapsed) public {
        timelock = bound(timelock, ConstantsLib.MIN_TIMELOCK, TIMELOCK - 1);
        elapsed = bound(elapsed, 0, TIMELOCK - 1);

        vm.prank(OWNER);
        vault.submitTimelock(timelock);

        vm.warp(block.timestamp + elapsed);

        vm.expectEmit(address(vault));
        emit EventsLib.RevokePendingTimelock(GUARDIAN);
        vm.prank(GUARDIAN);
        vault.revokePendingTimelock();

        uint256 newTimelock = vault.timelock();
        (uint256 pendingTimelock, uint64 validAt) = vault.pendingTimelock();

        assertEq(newTimelock, TIMELOCK, "newTimelock");
        assertEq(pendingTimelock, 0, "pendingTimelock");
        assertEq(validAt, 0, "validAt");
    }

    function testRevokePendingCapIncreased(uint256 seed, uint256 cap, uint256 elapsed) public {
        MarketParams memory marketParams = _randomMarketParams(seed);
        elapsed = bound(elapsed, 0, TIMELOCK - 1);
        cap = bound(cap, 1, type(uint192).max);

        vm.prank(OWNER);
        vault.submitCap(marketParams, cap);

        vm.warp(block.timestamp + elapsed);

        Id id = marketParams.id();

        vm.expectEmit(address(vault));
        emit EventsLib.RevokePendingCap(GUARDIAN, id);
        vm.prank(GUARDIAN);
        vault.revokePendingCap(id);

<<<<<<< HEAD
        (uint192 newCap, bool enabled, uint64 disabledAt) = vault.config(id);
        (uint256 pendingCap, uint64 submittedAt) = vault.pendingCap(id);
=======
        (uint192 newCap, uint64 withdrawRank) = vault.config(id);
        (uint256 pendingCap, uint64 validAt) = vault.pendingCap(id);
>>>>>>> 206ab5ee

        assertEq(newCap, 0, "newCap");
        assertEq(enabled, false, "enabled");
        assertEq(disabledAt, 0, "disabledAt");
        assertEq(pendingCap, 0, "pendingCap");
        assertEq(validAt, 0, "validAt");
    }

    function testRevokePendingGuardian(uint256 elapsed) public {
        elapsed = bound(elapsed, 0, TIMELOCK - 1);

        address guardian = makeAddr("Guardian2");

        vm.prank(OWNER);
        vault.submitGuardian(guardian);

        vm.warp(block.timestamp + elapsed);

        vm.expectEmit(address(vault));
        emit EventsLib.RevokePendingGuardian(GUARDIAN);
        vm.prank(GUARDIAN);
        vault.revokePendingGuardian();

        address newGuardian = vault.guardian();
        (address pendingGuardian, uint96 validAt) = vault.pendingGuardian();

        assertEq(newGuardian, GUARDIAN, "newGuardian");
        assertEq(pendingGuardian, address(0), "pendingGuardian");
        assertEq(validAt, 0, "validAt");
    }
}<|MERGE_RESOLUTION|>--- conflicted
+++ resolved
@@ -67,13 +67,8 @@
         vm.prank(GUARDIAN);
         vault.revokePendingCap(id);
 
-<<<<<<< HEAD
         (uint192 newCap, bool enabled, uint64 disabledAt) = vault.config(id);
-        (uint256 pendingCap, uint64 submittedAt) = vault.pendingCap(id);
-=======
-        (uint192 newCap, uint64 withdrawRank) = vault.config(id);
         (uint256 pendingCap, uint64 validAt) = vault.pendingCap(id);
->>>>>>> 206ab5ee
 
         assertEq(newCap, 0, "newCap");
         assertEq(enabled, false, "enabled");
