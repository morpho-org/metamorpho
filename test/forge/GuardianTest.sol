--- conflicted
+++ resolved
@@ -43,19 +43,11 @@
         vault.revokePendingTimelock();
 
         uint256 newTimelock = vault.timelock();
-<<<<<<< HEAD
-        (uint256 pendingTimelock, uint64 validAt) = vault.pendingTimelock();
-
-        assertEq(newTimelock, TIMELOCK, "newTimelock");
-        assertEq(pendingTimelock, 0, "pendingTimelock");
-        assertEq(validAt, 0, "validAt");
-=======
         PendingUint192 memory pendingTimelock = vault.pendingTimelock();
 
         assertEq(newTimelock, TIMELOCK, "newTimelock");
         assertEq(pendingTimelock.value, 0, "pendingTimelock.value");
-        assertEq(pendingTimelock.submittedAt, 0, "pendingTimelock.submittedAt");
->>>>>>> 3ce8d87d
+        assertEq(pendingTimelock.validAt, 0, "pendingTimelock.validAt");
     }
 
     function testRevokePendingCapIncreased(uint256 seed, uint256 cap, uint256 elapsed) public {
@@ -75,23 +67,13 @@
         vm.prank(GUARDIAN);
         vault.revokePendingCap(id);
 
-<<<<<<< HEAD
-        (uint192 newCap, uint64 withdrawRank) = vault.config(id);
-        (uint256 pendingCap, uint64 validAt) = vault.pendingCap(id);
-
-        assertEq(newCap, 0, "newCap");
-        assertEq(withdrawRank, 0, "withdrawRank");
-        assertEq(pendingCap, 0, "pendingCap");
-        assertEq(validAt, 0, "validAt");
-=======
         MarketConfig memory marketConfig = vault.config(id);
         PendingUint192 memory pendingCap = vault.pendingCap(id);
 
         assertEq(marketConfig.cap, 0, "marketConfig.cap");
         assertEq(marketConfig.withdrawRank, 0, "marketConfig.withdrawRank");
         assertEq(pendingCap.value, 0, "pendingCap.value");
-        assertEq(pendingCap.submittedAt, 0, "pendingCap.submittedAt");
->>>>>>> 3ce8d87d
+        assertEq(pendingCap.validAt, 0, "pendingCap.validAt");
     }
 
     function testRevokePendingGuardian(uint256 elapsed) public {
@@ -110,18 +92,10 @@
         vault.revokePendingGuardian();
 
         address newGuardian = vault.guardian();
-<<<<<<< HEAD
-        (address pendingGuardian, uint96 validAt) = vault.pendingGuardian();
-
-        assertEq(newGuardian, GUARDIAN, "newGuardian");
-        assertEq(pendingGuardian, address(0), "pendingGuardian");
-        assertEq(validAt, 0, "validAt");
-=======
         PendingAddress memory pendingGuardian = vault.pendingGuardian();
 
         assertEq(newGuardian, GUARDIAN, "newGuardian");
         assertEq(pendingGuardian.value, address(0), "pendingGuardian.value");
-        assertEq(pendingGuardian.submittedAt, 0, "pendingGuardian.submittedAt");
->>>>>>> 3ce8d87d
+        assertEq(pendingGuardian.validAt, 0, "pendingGuardian.validAt");
     }
 }