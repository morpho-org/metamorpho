--- conflicted
+++ resolved
@@ -33,11 +33,7 @@
         vault.submitGuardian(GUARDIAN);
     }
 
-<<<<<<< HEAD
-    function testRevokePendingTimelockDecreased(uint256 timelock, uint256 elapsed) public {
-=======
-    function testGuardianRevokeTimelockDecreased(uint256 timelock, uint256 elapsed) public {
->>>>>>> 4eb272a3
+    function testGuardianRevokePendingTimelockDecreased(uint256 timelock, uint256 elapsed) public {
         timelock = bound(timelock, ConstantsLib.MIN_TIMELOCK, TIMELOCK - 1);
         elapsed = bound(elapsed, 0, TIMELOCK - 1);
 
@@ -59,10 +55,7 @@
         assertEq(submittedAt, 0, "submittedAt");
     }
 
-<<<<<<< HEAD
-    function testRevokePendingCapIncreased(uint256 seed, uint256 cap, uint256 elapsed) public {
-=======
-    function testOwnerRevokeTimelockDecreased(uint256 timelock, uint256 elapsed) public {
+    function testOwnerRevokePendingTimelockDecreased(uint256 timelock, uint256 elapsed) public {
         timelock = bound(timelock, ConstantsLib.MIN_TIMELOCK, TIMELOCK - 1);
         elapsed = bound(elapsed, 0, TIMELOCK - 1);
 
@@ -72,9 +65,9 @@
         vm.warp(block.timestamp + elapsed);
 
         vm.expectEmit();
-        emit EventsLib.RevokeTimelock(OWNER, IPending(address(vault)).pendingTimelock());
+        emit EventsLib.RevokePendingTimelock(OWNER);
         vm.prank(OWNER);
-        vault.revokeTimelock();
+        vault.revokePendingTimelock();
 
         uint256 newTimelock = vault.timelock();
         (uint256 pendingTimelock, uint64 submittedAt) = vault.pendingTimelock();
@@ -84,8 +77,7 @@
         assertEq(submittedAt, 0, "submittedAt");
     }
 
-    function testGuardianRevokeCapIncreased(uint256 seed, uint256 cap, uint256 elapsed) public {
->>>>>>> 4eb272a3
+    function testGuardianRevokePendingCapIncreased(uint256 seed, uint256 cap, uint256 elapsed) public {
         MarketParams memory marketParams = _randomMarketParams(seed);
         elapsed = bound(elapsed, 0, TIMELOCK - 1);
         cap = bound(cap, 1, type(uint192).max);
@@ -111,11 +103,7 @@
         assertEq(submittedAt, 0, "submittedAt");
     }
 
-<<<<<<< HEAD
-    function testRevokePendingGuardian(uint256 elapsed) public {
-=======
-    function testGuardianRevokeGuardian(uint256 elapsed) public {
->>>>>>> 4eb272a3
+    function testGuardianRevokePendingGuardian(uint256 elapsed) public {
         elapsed = bound(elapsed, 0, TIMELOCK - 1);
 
         address guardian = makeAddr("Guardian2");
