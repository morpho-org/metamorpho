--- conflicted
+++ resolved
@@ -67,24 +67,14 @@
         vm.prank(GUARDIAN);
         vault.revokePendingCap(id);
 
-<<<<<<< HEAD
-        (uint192 newCap, bool enabled, uint64 disabledAt) = vault.config(id);
-        (uint256 pendingCap, uint64 validAt) = vault.pendingCap(id);
-
-        assertEq(newCap, 0, "newCap");
-        assertEq(enabled, false, "enabled");
-        assertEq(disabledAt, 0, "disabledAt");
-        assertEq(pendingCap, 0, "pendingCap");
-        assertEq(validAt, 0, "validAt");
-=======
         MarketConfig memory marketConfig = vault.config(id);
         PendingUint192 memory pendingCap = vault.pendingCap(id);
 
         assertEq(marketConfig.cap, 0, "marketConfig.cap");
-        assertEq(marketConfig.withdrawRank, 0, "marketConfig.withdrawRank");
+        assertEq(marketConfig.enabled, false, "marketConfig.enabled");
+        assertEq(marketConfig.removableAt, 0, "marketConfig.removableAt");
         assertEq(pendingCap.value, 0, "pendingCap.value");
         assertEq(pendingCap.validAt, 0, "pendingCap.validAt");
->>>>>>> 0ad301d3
     }
 
     function testRevokePendingGuardian(uint256 elapsed) public {
