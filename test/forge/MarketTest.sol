// SPDX-License-Identifier: GPL-2.0-or-later
pragma solidity ^0.8.0;

import {stdError} from "@forge-std/StdError.sol";

import {SafeCast} from "@openzeppelin/utils/math/SafeCast.sol";
import "./helpers/IntegrationTest.sol";

contract MarketTest is IntegrationTest {
    using MarketParamsLib for MarketParams;
    using MorphoLib for IMorpho;

    function testSubmitCapOverflow(uint256 seed, uint256 cap) public {
        MarketParams memory marketParams = _randomMarketParams(seed);
        cap = bound(cap, uint256(type(uint192).max) + 1, type(uint256).max);

        vm.prank(CURATOR);
        vm.expectRevert(abi.encodeWithSelector(SafeCast.SafeCastOverflowedUintDowncast.selector, uint8(192), cap));
        vault.submitCap(marketParams, cap);
    }

    function testSubmitCapInconsistentAsset(MarketParams memory marketParams) public {
        vm.assume(marketParams.loanToken != address(loanToken));

        vm.prank(CURATOR);
        vm.expectRevert(abi.encodeWithSelector(ErrorsLib.InconsistentAsset.selector, marketParams.id()));
        vault.submitCap(marketParams, 0);
    }

    function testSubmitCapMarketNotCreated(MarketParams memory marketParams) public {
        marketParams.loanToken = address(loanToken);

        vm.assume(morpho.lastUpdate(marketParams.id()) == 0);

        vm.prank(CURATOR);
        vm.expectRevert(ErrorsLib.MarketNotCreated.selector);
        vault.submitCap(marketParams, 0);
    }

    function testSubmitCapAlreadySet() public {
        _setCap(allMarkets[0], CAP);

        vm.prank(CURATOR);
        vm.expectRevert(ErrorsLib.AlreadySet.selector);
        vault.submitCap(allMarkets[0], CAP);
    }

    function testSetSupplyQueue() public {
        _setCaps();

        assertEq(Id.unwrap(vault.supplyQueue(0)), Id.unwrap(allMarkets[0].id()));
        assertEq(Id.unwrap(vault.supplyQueue(1)), Id.unwrap(allMarkets[1].id()));
        assertEq(Id.unwrap(vault.supplyQueue(2)), Id.unwrap(allMarkets[2].id()));

        Id[] memory supplyQueue = new Id[](2);
        supplyQueue[0] = allMarkets[1].id();
        supplyQueue[1] = allMarkets[2].id();

        vm.expectEmit();
        emit EventsLib.SetSupplyQueue(ALLOCATOR, supplyQueue);
        vm.prank(ALLOCATOR);
        vault.setSupplyQueue(supplyQueue);

        assertEq(Id.unwrap(vault.supplyQueue(0)), Id.unwrap(allMarkets[1].id()));
        assertEq(Id.unwrap(vault.supplyQueue(1)), Id.unwrap(allMarkets[2].id()));
    }

    function testSetSupplyQueueMaxQueueLengthExceeded() public {
        Id[] memory supplyQueue = new Id[](ConstantsLib.MAX_QUEUE_LENGTH + 1);

        vm.prank(ALLOCATOR);
        vm.expectRevert(ErrorsLib.MaxQueueLengthExceeded.selector);
        vault.setSupplyQueue(supplyQueue);
    }

    function testAcceptCapMaxQueueLengthExceeded() public {
        for (uint256 i; i < ConstantsLib.MAX_QUEUE_LENGTH; ++i) {
            _setCap(allMarkets[i], CAP);
        }

        _setTimelock(1 weeks);

        MarketParams memory marketParams = allMarkets[ConstantsLib.MAX_QUEUE_LENGTH];

        vm.prank(CURATOR);
        vault.submitCap(marketParams, CAP);

        vm.warp(block.timestamp + 1 weeks);

        vm.expectRevert(ErrorsLib.MaxQueueLengthExceeded.selector);
        vault.acceptCap(marketParams.id());
    }

    function testSetSupplyQueueUnauthorizedMarket() public {
        Id[] memory supplyQueue = new Id[](1);
        supplyQueue[0] = allMarkets[0].id();

        vm.prank(ALLOCATOR);
        vm.expectRevert(abi.encodeWithSelector(ErrorsLib.UnauthorizedMarket.selector, allMarkets[0].id()));
        vault.setSupplyQueue(supplyQueue);
    }

    function testSortWithdrawQueue() public {
        _setCaps();

        assertEq(Id.unwrap(vault.withdrawQueue(0)), Id.unwrap(allMarkets[0].id()));
        assertEq(Id.unwrap(vault.withdrawQueue(1)), Id.unwrap(allMarkets[1].id()));
        assertEq(Id.unwrap(vault.withdrawQueue(2)), Id.unwrap(allMarkets[2].id()));

        uint256[] memory indexes = new uint256[](3);
        indexes[0] = 1;
        indexes[1] = 2;
        indexes[2] = 0;

        Id[] memory expectedWithdrawQueue = new Id[](3);
        expectedWithdrawQueue[0] = allMarkets[1].id();
        expectedWithdrawQueue[1] = allMarkets[2].id();
        expectedWithdrawQueue[2] = allMarkets[0].id();

        vm.expectEmit();
        emit EventsLib.SetWithdrawQueue(ALLOCATOR, expectedWithdrawQueue);
        vm.prank(ALLOCATOR);
        vault.updateWithdrawQueue(indexes);

        assertEq(Id.unwrap(vault.withdrawQueue(0)), Id.unwrap(expectedWithdrawQueue[0]));
        assertEq(Id.unwrap(vault.withdrawQueue(1)), Id.unwrap(expectedWithdrawQueue[1]));
        assertEq(Id.unwrap(vault.withdrawQueue(2)), Id.unwrap(expectedWithdrawQueue[2]));
    }

    function testSortWithdrawQueueRemovingDisabledMarket() public {
        _setCaps();

        assertEq(Id.unwrap(vault.withdrawQueue(0)), Id.unwrap(allMarkets[0].id()));
        assertEq(Id.unwrap(vault.withdrawQueue(1)), Id.unwrap(allMarkets[1].id()));
        assertEq(Id.unwrap(vault.withdrawQueue(2)), Id.unwrap(allMarkets[2].id()));

        _setCap(allMarkets[2], 0);

        uint256[] memory indexes = new uint256[](2);
        indexes[0] = 1;
        indexes[1] = 0;

        Id[] memory expectedWithdrawQueue = new Id[](2);
        expectedWithdrawQueue[0] = allMarkets[1].id();
        expectedWithdrawQueue[1] = allMarkets[0].id();

        vm.expectEmit();
        emit EventsLib.SetWithdrawQueue(ALLOCATOR, expectedWithdrawQueue);
        vm.prank(ALLOCATOR);
        vault.updateWithdrawQueue(indexes);

        assertEq(Id.unwrap(vault.withdrawQueue(0)), Id.unwrap(expectedWithdrawQueue[0]));
        assertEq(Id.unwrap(vault.withdrawQueue(1)), Id.unwrap(expectedWithdrawQueue[1]));
    }

    function testSortWithdrawQueueInvalidIndex() public {
        _setCaps();

        uint256[] memory indexes = new uint256[](3);
        indexes[0] = 1;
        indexes[1] = 2;
        indexes[2] = 3;

        vm.prank(ALLOCATOR);
        vm.expectRevert(stdError.indexOOBError);
        vault.updateWithdrawQueue(indexes);
    }

    function testSortWithdrawQueueDuplicateMarket() public {
        _setCaps();

        uint256[] memory indexes = new uint256[](3);
        indexes[0] = 1;
        indexes[1] = 2;
        indexes[2] = 1;

        vm.prank(ALLOCATOR);
        vm.expectRevert(abi.encodeWithSelector(ErrorsLib.DuplicateMarket.selector, allMarkets[1].id()));
        vault.updateWithdrawQueue(indexes);
    }

    function testSortWithdrawQueueBrokenMarket() public {
        _setCaps();

        loanToken.setBalance(SUPPLIER, 1);

        vm.prank(SUPPLIER);
        vault.deposit(1, RECEIVER);

        uint256[] memory indexes = new uint256[](2);
        indexes[0] = 1;
        indexes[1] = 2;

        _setCap(allMarkets[0], 0);

        vm.mockCallRevert(
            address(vault),
            abi.encodeWithSelector(vault.expectedSupplyAssets.selector, allMarkets[0]),
            abi.encode("FAIL")
        );

        vm.prank(ALLOCATOR);
        vault.sortWithdrawQueue(indexes);

        assertEq(Id.unwrap(vault.withdrawQueue(0)), Id.unwrap(allMarkets[1].id()));
        assertEq(Id.unwrap(vault.withdrawQueue(1)), Id.unwrap(allMarkets[2].id()));
    }

    function testSortWithdrawQueueMissingMarketWithNonZeroSupply() public {
        _setCaps();

        loanToken.setBalance(SUPPLIER, 10);

        vm.prank(SUPPLIER);
        vault.deposit(10, RECEIVER);

        uint256[] memory indexes = new uint256[](2);
        indexes[0] = 1;
        indexes[1] = 2;

        _setCap(allMarkets[0], 0);

        vm.prank(ALLOCATOR);
<<<<<<< HEAD
        vm.expectRevert(
            abi.encodeWithSelector(ErrorsLib.InvalidMarketRemovalNonZeroSupply.selector, allMarkets[0].id())
        );
        vault.sortWithdrawQueue(indexes);
=======
        vm.expectRevert(abi.encodeWithSelector(ErrorsLib.InvalidMarketRemoval.selector, allMarkets[0].id()));
        vault.updateWithdrawQueue(indexes);
>>>>>>> 1e9186a1
    }

    function testSortWithdrawQueueMissingMarketWithNonZeroCap() public {
        _setCaps();

        uint256[] memory indexes = new uint256[](2);
        indexes[0] = 0;
        indexes[1] = 2;

        vm.prank(ALLOCATOR);
<<<<<<< HEAD
        vm.expectRevert(abi.encodeWithSelector(ErrorsLib.InvalidMarketRemovalNonZeroCap.selector, allMarkets[1].id()));
        vault.sortWithdrawQueue(indexes);
=======
        vm.expectRevert(abi.encodeWithSelector(ErrorsLib.InvalidMarketRemoval.selector, allMarkets[1].id()));
        vault.updateWithdrawQueue(indexes);
>>>>>>> 1e9186a1
    }

    function _setCaps() internal {
        _setCap(allMarkets[0], CAP);
        _setCap(allMarkets[1], CAP);
        _setCap(allMarkets[2], CAP);
    }
}<|MERGE_RESOLUTION|>--- conflicted
+++ resolved
@@ -200,13 +200,13 @@
         );
 
         vm.prank(ALLOCATOR);
-        vault.sortWithdrawQueue(indexes);
+        vault.updateWithdrawQueue(indexes);
 
         assertEq(Id.unwrap(vault.withdrawQueue(0)), Id.unwrap(allMarkets[1].id()));
         assertEq(Id.unwrap(vault.withdrawQueue(1)), Id.unwrap(allMarkets[2].id()));
     }
 
-    function testSortWithdrawQueueMissingMarketWithNonZeroSupply() public {
+    function testUpdateWithdrawQueueMissingMarketWithNonZeroSupply() public {
         _setCaps();
 
         loanToken.setBalance(SUPPLIER, 10);
@@ -221,15 +221,10 @@
         _setCap(allMarkets[0], 0);
 
         vm.prank(ALLOCATOR);
-<<<<<<< HEAD
         vm.expectRevert(
             abi.encodeWithSelector(ErrorsLib.InvalidMarketRemovalNonZeroSupply.selector, allMarkets[0].id())
         );
-        vault.sortWithdrawQueue(indexes);
-=======
-        vm.expectRevert(abi.encodeWithSelector(ErrorsLib.InvalidMarketRemoval.selector, allMarkets[0].id()));
-        vault.updateWithdrawQueue(indexes);
->>>>>>> 1e9186a1
+        vault.updateWithdrawQueue(indexes);
     }
 
     function testSortWithdrawQueueMissingMarketWithNonZeroCap() public {
@@ -240,13 +235,8 @@
         indexes[1] = 2;
 
         vm.prank(ALLOCATOR);
-<<<<<<< HEAD
         vm.expectRevert(abi.encodeWithSelector(ErrorsLib.InvalidMarketRemovalNonZeroCap.selector, allMarkets[1].id()));
-        vault.sortWithdrawQueue(indexes);
-=======
-        vm.expectRevert(abi.encodeWithSelector(ErrorsLib.InvalidMarketRemoval.selector, allMarkets[1].id()));
-        vault.updateWithdrawQueue(indexes);
->>>>>>> 1e9186a1
+        vault.updateWithdrawQueue(indexes);
     }
 
     function _setCaps() internal {
