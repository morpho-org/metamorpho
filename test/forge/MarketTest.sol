--- conflicted
+++ resolved
@@ -101,13 +101,8 @@
         vault.setSupplyQueue(supplyQueue);
     }
 
-<<<<<<< HEAD
-    function testAcceptCapMaxQueueSizeExceeded() public {
-        for (uint256 i = 3; i < ConstantsLib.MAX_QUEUE_SIZE - 1; ++i) {
-=======
     function testAcceptCapMaxQueueLengthExceeded() public {
-        for (uint256 i; i < ConstantsLib.MAX_QUEUE_LENGTH; ++i) {
->>>>>>> cb77e0fa
+        for (uint256 i = 3; i < ConstantsLib.MAX_QUEUE_LENGTH - 1; ++i) {
             _setCap(allMarkets[i], CAP);
         }
 
@@ -133,7 +128,7 @@
         vault.setSupplyQueue(supplyQueue);
     }
 
-    function testSortWithdrawQueue() public {
+    function testUpdateWithdrawQueue() public {
         uint256[] memory indexes = new uint256[](4);
         indexes[0] = 1;
         indexes[1] = 2;
@@ -146,7 +141,7 @@
         expectedWithdrawQueue[2] = allMarkets[2].id();
         expectedWithdrawQueue[3] = idleParams.id();
 
-        vm.expectEmit();
+        vm.expectEmit(address(vault));
         emit EventsLib.SetWithdrawQueue(ALLOCATOR, expectedWithdrawQueue);
         vm.prank(ALLOCATOR);
         vault.updateWithdrawQueue(indexes);
@@ -157,7 +152,7 @@
         assertEq(Id.unwrap(vault.withdrawQueue(3)), Id.unwrap(expectedWithdrawQueue[3]));
     }
 
-    function testSortWithdrawQueueRemovingDisabledMarket() public {
+    function testUpdateWithdrawQueueRemovingDisabledMarket() public {
         _setCap(allMarkets[2], 0);
 
         uint256[] memory indexes = new uint256[](3);
@@ -180,7 +175,7 @@
         assertEq(Id.unwrap(vault.withdrawQueue(2)), Id.unwrap(expectedWithdrawQueue[2]));
     }
 
-    function testSortWithdrawQueueInvalidIndex() public {
+    function testUpdateWithdrawQueueInvalidIndex() public {
         uint256[] memory indexes = new uint256[](4);
         indexes[0] = 1;
         indexes[1] = 2;
@@ -192,7 +187,7 @@
         vault.updateWithdrawQueue(indexes);
     }
 
-    function testSortWithdrawQueueDuplicateMarket() public {
+    function testUpdateWithdrawQueueDuplicateMarket() public {
         uint256[] memory indexes = new uint256[](4);
         indexes[0] = 1;
         indexes[1] = 2;
@@ -200,16 +195,11 @@
         indexes[3] = 3;
 
         vm.prank(ALLOCATOR);
-<<<<<<< HEAD
         vm.expectRevert(abi.encodeWithSelector(ErrorsLib.DuplicateMarket.selector, allMarkets[0].id()));
-        vault.sortWithdrawQueue(indexes);
-=======
-        vm.expectRevert(abi.encodeWithSelector(ErrorsLib.DuplicateMarket.selector, allMarkets[1].id()));
-        vault.updateWithdrawQueue(indexes);
->>>>>>> cb77e0fa
-    }
-
-    function testSortWithdrawQueueMissingMarketWithNonZeroSupply() public {
+        vault.updateWithdrawQueue(indexes);
+    }
+
+    function testUpdateWithdrawQueueMissingMarketWithNonZeroSupply() public {
         loanToken.setBalance(SUPPLIER, 1);
 
         vm.prank(SUPPLIER);
@@ -221,28 +211,18 @@
         indexes[2] = 3;
 
         vm.prank(ALLOCATOR);
-<<<<<<< HEAD
-        vm.expectRevert(abi.encodeWithSelector(ErrorsLib.MissingMarket.selector, idleParams.id()));
-        vault.sortWithdrawQueue(indexes);
-=======
-        vm.expectRevert(abi.encodeWithSelector(ErrorsLib.InvalidMarketRemoval.selector, allMarkets[0].id()));
-        vault.updateWithdrawQueue(indexes);
->>>>>>> cb77e0fa
-    }
-
-    function testSortWithdrawQueueMissingMarketWithNonZeroCap() public {
+        vm.expectRevert(abi.encodeWithSelector(ErrorsLib.InvalidMarketRemoval.selector, idleParams.id()));
+        vault.updateWithdrawQueue(indexes);
+    }
+
+    function testUpdateWithdrawQueueMissingMarketWithNonZeroCap() public {
         uint256[] memory indexes = new uint256[](3);
         indexes[0] = 0;
         indexes[1] = 2;
         indexes[2] = 3;
 
         vm.prank(ALLOCATOR);
-<<<<<<< HEAD
-        vm.expectRevert(abi.encodeWithSelector(ErrorsLib.MissingMarket.selector, allMarkets[0].id()));
-        vault.sortWithdrawQueue(indexes);
-=======
-        vm.expectRevert(abi.encodeWithSelector(ErrorsLib.InvalidMarketRemoval.selector, allMarkets[1].id()));
-        vault.updateWithdrawQueue(indexes);
->>>>>>> cb77e0fa
+        vm.expectRevert(abi.encodeWithSelector(ErrorsLib.InvalidMarketRemoval.selector, allMarkets[0].id()));
+        vault.updateWithdrawQueue(indexes);
     }
 }