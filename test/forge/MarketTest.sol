// SPDX-License-Identifier: GPL-2.0-or-later
pragma solidity ^0.8.0;

import {stdError} from "@forge-std/StdError.sol";

import {SafeCast} from "@openzeppelin/utils/math/SafeCast.sol";
import "./helpers/IntegrationTest.sol";

contract MarketTest is IntegrationTest {
    using MarketParamsLib for MarketParams;
    using MorphoLib for IMorpho;

    function setUp() public override {
        super.setUp();

        _setCap(allMarkets[0], CAP);
        _setCap(allMarkets[1], CAP);
        _setCap(allMarkets[2], CAP);
    }

    function testMintAllCapsReached() public {
        vm.prank(ALLOCATOR);
        vault.setSupplyQueue(new Id[](0));

        loanToken.setBalance(SUPPLIER, 1);

        vm.prank(SUPPLIER);
        loanToken.approve(address(vault), type(uint256).max);

        vm.expectRevert(ErrorsLib.AllCapsReached.selector);
        vm.prank(SUPPLIER);
        vault.mint(1, RECEIVER);
    }

    function testDepositAllCapsReached() public {
        vm.prank(ALLOCATOR);
        vault.setSupplyQueue(new Id[](0));

        loanToken.setBalance(SUPPLIER, 1);

        vm.prank(SUPPLIER);
        loanToken.approve(address(vault), type(uint256).max);

        vm.expectRevert(ErrorsLib.AllCapsReached.selector);
        vm.prank(SUPPLIER);
        vault.deposit(1, RECEIVER);
    }

    function testSubmitCapOverflow(uint256 seed, uint256 cap) public {
        MarketParams memory marketParams = _randomMarketParams(seed);
        cap = bound(cap, uint256(type(uint192).max) + 1, type(uint256).max);

        vm.prank(CURATOR);
        vm.expectRevert(abi.encodeWithSelector(SafeCast.SafeCastOverflowedUintDowncast.selector, uint8(192), cap));
        vault.submitCap(marketParams, cap);
    }

    function testSubmitCapInconsistentAsset(MarketParams memory marketParams) public {
        vm.assume(marketParams.loanToken != address(loanToken));

        vm.prank(CURATOR);
        vm.expectRevert(abi.encodeWithSelector(ErrorsLib.InconsistentAsset.selector, marketParams.id()));
        vault.submitCap(marketParams, 0);
    }

    function testSubmitCapMarketNotCreated(MarketParams memory marketParams) public {
        marketParams.loanToken = address(loanToken);

        vm.assume(morpho.lastUpdate(marketParams.id()) == 0);

        vm.prank(CURATOR);
        vm.expectRevert(ErrorsLib.MarketNotCreated.selector);
        vault.submitCap(marketParams, 0);
    }

    function testSubmitCapAlreadySet() public {
        vm.prank(CURATOR);
        vm.expectRevert(ErrorsLib.AlreadySet.selector);
        vault.submitCap(allMarkets[0], CAP);
    }

    function testSetSupplyQueue() public {
        Id[] memory supplyQueue = new Id[](2);
        supplyQueue[0] = allMarkets[1].id();
        supplyQueue[1] = allMarkets[2].id();

        vm.expectEmit();
        emit EventsLib.SetSupplyQueue(ALLOCATOR, supplyQueue);
        vm.prank(ALLOCATOR);
        vault.setSupplyQueue(supplyQueue);

        assertEq(Id.unwrap(vault.supplyQueue(0)), Id.unwrap(allMarkets[1].id()));
        assertEq(Id.unwrap(vault.supplyQueue(1)), Id.unwrap(allMarkets[2].id()));
    }

    function testSetSupplyQueueMaxQueueLengthExceeded() public {
        Id[] memory supplyQueue = new Id[](ConstantsLib.MAX_QUEUE_LENGTH + 1);

        vm.prank(ALLOCATOR);
        vm.expectRevert(ErrorsLib.MaxQueueLengthExceeded.selector);
        vault.setSupplyQueue(supplyQueue);
    }

    function testAcceptCapMaxQueueLengthExceeded() public {
        for (uint256 i = 3; i < ConstantsLib.MAX_QUEUE_LENGTH - 1; ++i) {
            _setCap(allMarkets[i], CAP);
        }

        _setTimelock(1 weeks);

        MarketParams memory marketParams = allMarkets[ConstantsLib.MAX_QUEUE_LENGTH];

        vm.prank(CURATOR);
        vault.submitCap(marketParams, CAP);

        vm.warp(block.timestamp + 1 weeks);

        vm.expectRevert(ErrorsLib.MaxQueueLengthExceeded.selector);
        vault.acceptCap(marketParams.id());
    }

    function testSetSupplyQueueUnauthorizedMarket() public {
        Id[] memory supplyQueue = new Id[](1);
        supplyQueue[0] = allMarkets[3].id();

        vm.prank(ALLOCATOR);
        vm.expectRevert(abi.encodeWithSelector(ErrorsLib.UnauthorizedMarket.selector, supplyQueue[0]));
        vault.setSupplyQueue(supplyQueue);
    }

    function testUpdateWithdrawQueue() public {
<<<<<<< HEAD
        uint256[] memory indexes = new uint256[](4);
=======
        _setCaps();

        assertEq(Id.unwrap(vault.withdrawQueue(0)), Id.unwrap(allMarkets[0].id()));
        assertEq(Id.unwrap(vault.withdrawQueue(1)), Id.unwrap(allMarkets[1].id()));
        assertEq(Id.unwrap(vault.withdrawQueue(2)), Id.unwrap(allMarkets[2].id()));

        uint256[] memory indexes = new uint256[](3);
>>>>>>> baa30fd7
        indexes[0] = 1;
        indexes[1] = 2;
        indexes[2] = 3;
        indexes[3] = 0;

        Id[] memory expectedWithdrawQueue = new Id[](4);
        expectedWithdrawQueue[0] = allMarkets[0].id();
        expectedWithdrawQueue[1] = allMarkets[1].id();
        expectedWithdrawQueue[2] = allMarkets[2].id();
        expectedWithdrawQueue[3] = idleParams.id();

        vm.expectEmit(address(vault));
        emit EventsLib.SetWithdrawQueue(ALLOCATOR, expectedWithdrawQueue);
        vm.prank(ALLOCATOR);
        vault.updateWithdrawQueue(indexes);

        assertEq(Id.unwrap(vault.withdrawQueue(0)), Id.unwrap(expectedWithdrawQueue[0]));
        assertEq(Id.unwrap(vault.withdrawQueue(1)), Id.unwrap(expectedWithdrawQueue[1]));
        assertEq(Id.unwrap(vault.withdrawQueue(2)), Id.unwrap(expectedWithdrawQueue[2]));
        assertEq(Id.unwrap(vault.withdrawQueue(3)), Id.unwrap(expectedWithdrawQueue[3]));
    }

<<<<<<< HEAD
    function testUpdateWithdrawQueueRemovingDisabledMarket() public {
=======
    function testUpdateWithdrawQueueRemovingEmptyMarket() public {
        _setCaps();

        assertEq(Id.unwrap(vault.withdrawQueue(0)), Id.unwrap(allMarkets[0].id()));
        assertEq(Id.unwrap(vault.withdrawQueue(1)), Id.unwrap(allMarkets[1].id()));
        assertEq(Id.unwrap(vault.withdrawQueue(2)), Id.unwrap(allMarkets[2].id()));

>>>>>>> baa30fd7
        _setCap(allMarkets[2], 0);

        uint256[] memory indexes = new uint256[](3);
        indexes[0] = 0;
        indexes[1] = 2;
        indexes[2] = 1;

        Id[] memory expectedWithdrawQueue = new Id[](3);
        expectedWithdrawQueue[0] = idleParams.id();
        expectedWithdrawQueue[1] = allMarkets[1].id();
        expectedWithdrawQueue[2] = allMarkets[0].id();

        vm.expectEmit();
        emit EventsLib.SetWithdrawQueue(ALLOCATOR, expectedWithdrawQueue);
        vm.prank(ALLOCATOR);
        vault.updateWithdrawQueue(indexes);

        assertEq(Id.unwrap(vault.withdrawQueue(0)), Id.unwrap(expectedWithdrawQueue[0]));
        assertEq(Id.unwrap(vault.withdrawQueue(1)), Id.unwrap(expectedWithdrawQueue[1]));
        assertEq(Id.unwrap(vault.withdrawQueue(2)), Id.unwrap(expectedWithdrawQueue[2]));
    }

<<<<<<< HEAD
    function testUpdateWithdrawQueueInvalidIndex() public {
        uint256[] memory indexes = new uint256[](4);
=======
    function testUpdateWithdrawQueueRemovingDisabledMarket() public {
        _setCaps();

        _setCap(allMarkets[2], 0);

        vm.prank(CURATOR);
        vault.submitMarketRemoval(allMarkets[2].id());

        vm.warp(block.timestamp + TIMELOCK);

        uint256[] memory indexes = new uint256[](2);
        indexes[0] = 1;
        indexes[1] = 0;

        Id[] memory expectedWithdrawQueue = new Id[](2);
        expectedWithdrawQueue[0] = allMarkets[1].id();
        expectedWithdrawQueue[1] = allMarkets[0].id();

        vm.expectEmit();
        emit EventsLib.SetWithdrawQueue(ALLOCATOR, expectedWithdrawQueue);
        vm.prank(ALLOCATOR);
        vault.updateWithdrawQueue(indexes);

        assertEq(Id.unwrap(vault.withdrawQueue(0)), Id.unwrap(expectedWithdrawQueue[0]));
        assertEq(Id.unwrap(vault.withdrawQueue(1)), Id.unwrap(expectedWithdrawQueue[1]));
    }

    function testUpdateWithdrawQueueInvalidIndex() public {
        _setCaps();

        uint256[] memory indexes = new uint256[](3);
>>>>>>> baa30fd7
        indexes[0] = 1;
        indexes[1] = 2;
        indexes[2] = 3;
        indexes[3] = 4;

        vm.prank(ALLOCATOR);
        vm.expectRevert(stdError.indexOOBError);
        vault.updateWithdrawQueue(indexes);
    }

    function testUpdateWithdrawQueueDuplicateMarket() public {
<<<<<<< HEAD
        uint256[] memory indexes = new uint256[](4);
=======
        _setCaps();

        uint256[] memory indexes = new uint256[](3);
>>>>>>> baa30fd7
        indexes[0] = 1;
        indexes[1] = 2;
        indexes[2] = 1;
        indexes[3] = 3;

        vm.prank(ALLOCATOR);
        vm.expectRevert(abi.encodeWithSelector(ErrorsLib.DuplicateMarket.selector, allMarkets[0].id()));
        vault.updateWithdrawQueue(indexes);
    }

<<<<<<< HEAD
    function testUpdateWithdrawQueueMissingMarketWithNonZeroSupply() public {
=======
    function testUpdateWithdrawQueueInvalidMarketRemovalNonZeroSupply() public {
        _setCaps();

>>>>>>> baa30fd7
        loanToken.setBalance(SUPPLIER, 1);

        vm.prank(SUPPLIER);
        vault.deposit(1, RECEIVER);

        uint256[] memory indexes = new uint256[](3);
        indexes[0] = 1;
        indexes[1] = 2;
        indexes[2] = 3;

        _setCap(allMarkets[0], 0);

        vm.prank(ALLOCATOR);
<<<<<<< HEAD
        vm.expectRevert(abi.encodeWithSelector(ErrorsLib.InvalidMarketRemoval.selector, idleParams.id()));
        vault.updateWithdrawQueue(indexes);
    }

    function testUpdateWithdrawQueueMissingMarketWithNonZeroCap() public {
        uint256[] memory indexes = new uint256[](3);
=======
        vm.expectRevert(
            abi.encodeWithSelector(ErrorsLib.InvalidMarketRemovalNonZeroSupply.selector, allMarkets[0].id())
        );
        vault.updateWithdrawQueue(indexes);
    }

    function testUpdateWithdrawQueueInvalidMarketRemovalNonZeroCap() public {
        _setCaps();

        uint256[] memory indexes = new uint256[](2);
>>>>>>> baa30fd7
        indexes[0] = 0;
        indexes[1] = 2;
        indexes[2] = 3;

        vm.prank(ALLOCATOR);
<<<<<<< HEAD
        vm.expectRevert(abi.encodeWithSelector(ErrorsLib.InvalidMarketRemoval.selector, allMarkets[0].id()));
=======
        vm.expectRevert(abi.encodeWithSelector(ErrorsLib.InvalidMarketRemovalNonZeroCap.selector, allMarkets[1].id()));
        vault.updateWithdrawQueue(indexes);
    }

    function testUpdateWithdrawQueueInvalidMarketRemovalTimelockNotElapsed(uint256 elapsed) public {
        elapsed = bound(elapsed, 0, TIMELOCK - 1);

        _setCaps();

        _setCap(allMarkets[0], 0);

        vm.prank(CURATOR);
        vault.submitMarketRemoval(allMarkets[0].id());

        vm.warp(block.timestamp + elapsed);

        uint256[] memory indexes = new uint256[](2);
        indexes[0] = 1;
        indexes[1] = 2;

        vm.prank(ALLOCATOR);
        vm.expectRevert(
            abi.encodeWithSelector(ErrorsLib.InvalidMarketRemovalTimelockNotElapsed.selector, allMarkets[0].id())
        );
>>>>>>> baa30fd7
        vault.updateWithdrawQueue(indexes);
    }
}<|MERGE_RESOLUTION|>--- conflicted
+++ resolved
@@ -129,17 +129,7 @@
     }
 
     function testUpdateWithdrawQueue() public {
-<<<<<<< HEAD
         uint256[] memory indexes = new uint256[](4);
-=======
-        _setCaps();
-
-        assertEq(Id.unwrap(vault.withdrawQueue(0)), Id.unwrap(allMarkets[0].id()));
-        assertEq(Id.unwrap(vault.withdrawQueue(1)), Id.unwrap(allMarkets[1].id()));
-        assertEq(Id.unwrap(vault.withdrawQueue(2)), Id.unwrap(allMarkets[2].id()));
-
-        uint256[] memory indexes = new uint256[](3);
->>>>>>> baa30fd7
         indexes[0] = 1;
         indexes[1] = 2;
         indexes[2] = 3;
@@ -162,17 +152,7 @@
         assertEq(Id.unwrap(vault.withdrawQueue(3)), Id.unwrap(expectedWithdrawQueue[3]));
     }
 
-<<<<<<< HEAD
     function testUpdateWithdrawQueueRemovingDisabledMarket() public {
-=======
-    function testUpdateWithdrawQueueRemovingEmptyMarket() public {
-        _setCaps();
-
-        assertEq(Id.unwrap(vault.withdrawQueue(0)), Id.unwrap(allMarkets[0].id()));
-        assertEq(Id.unwrap(vault.withdrawQueue(1)), Id.unwrap(allMarkets[1].id()));
-        assertEq(Id.unwrap(vault.withdrawQueue(2)), Id.unwrap(allMarkets[2].id()));
-
->>>>>>> baa30fd7
         _setCap(allMarkets[2], 0);
 
         uint256[] memory indexes = new uint256[](3);
@@ -195,42 +175,8 @@
         assertEq(Id.unwrap(vault.withdrawQueue(2)), Id.unwrap(expectedWithdrawQueue[2]));
     }
 
-<<<<<<< HEAD
     function testUpdateWithdrawQueueInvalidIndex() public {
         uint256[] memory indexes = new uint256[](4);
-=======
-    function testUpdateWithdrawQueueRemovingDisabledMarket() public {
-        _setCaps();
-
-        _setCap(allMarkets[2], 0);
-
-        vm.prank(CURATOR);
-        vault.submitMarketRemoval(allMarkets[2].id());
-
-        vm.warp(block.timestamp + TIMELOCK);
-
-        uint256[] memory indexes = new uint256[](2);
-        indexes[0] = 1;
-        indexes[1] = 0;
-
-        Id[] memory expectedWithdrawQueue = new Id[](2);
-        expectedWithdrawQueue[0] = allMarkets[1].id();
-        expectedWithdrawQueue[1] = allMarkets[0].id();
-
-        vm.expectEmit();
-        emit EventsLib.SetWithdrawQueue(ALLOCATOR, expectedWithdrawQueue);
-        vm.prank(ALLOCATOR);
-        vault.updateWithdrawQueue(indexes);
-
-        assertEq(Id.unwrap(vault.withdrawQueue(0)), Id.unwrap(expectedWithdrawQueue[0]));
-        assertEq(Id.unwrap(vault.withdrawQueue(1)), Id.unwrap(expectedWithdrawQueue[1]));
-    }
-
-    function testUpdateWithdrawQueueInvalidIndex() public {
-        _setCaps();
-
-        uint256[] memory indexes = new uint256[](3);
->>>>>>> baa30fd7
         indexes[0] = 1;
         indexes[1] = 2;
         indexes[2] = 3;
@@ -240,97 +186,4 @@
         vm.expectRevert(stdError.indexOOBError);
         vault.updateWithdrawQueue(indexes);
     }
-
-    function testUpdateWithdrawQueueDuplicateMarket() public {
-<<<<<<< HEAD
-        uint256[] memory indexes = new uint256[](4);
-=======
-        _setCaps();
-
-        uint256[] memory indexes = new uint256[](3);
->>>>>>> baa30fd7
-        indexes[0] = 1;
-        indexes[1] = 2;
-        indexes[2] = 1;
-        indexes[3] = 3;
-
-        vm.prank(ALLOCATOR);
-        vm.expectRevert(abi.encodeWithSelector(ErrorsLib.DuplicateMarket.selector, allMarkets[0].id()));
-        vault.updateWithdrawQueue(indexes);
-    }
-
-<<<<<<< HEAD
-    function testUpdateWithdrawQueueMissingMarketWithNonZeroSupply() public {
-=======
-    function testUpdateWithdrawQueueInvalidMarketRemovalNonZeroSupply() public {
-        _setCaps();
-
->>>>>>> baa30fd7
-        loanToken.setBalance(SUPPLIER, 1);
-
-        vm.prank(SUPPLIER);
-        vault.deposit(1, RECEIVER);
-
-        uint256[] memory indexes = new uint256[](3);
-        indexes[0] = 1;
-        indexes[1] = 2;
-        indexes[2] = 3;
-
-        _setCap(allMarkets[0], 0);
-
-        vm.prank(ALLOCATOR);
-<<<<<<< HEAD
-        vm.expectRevert(abi.encodeWithSelector(ErrorsLib.InvalidMarketRemoval.selector, idleParams.id()));
-        vault.updateWithdrawQueue(indexes);
-    }
-
-    function testUpdateWithdrawQueueMissingMarketWithNonZeroCap() public {
-        uint256[] memory indexes = new uint256[](3);
-=======
-        vm.expectRevert(
-            abi.encodeWithSelector(ErrorsLib.InvalidMarketRemovalNonZeroSupply.selector, allMarkets[0].id())
-        );
-        vault.updateWithdrawQueue(indexes);
-    }
-
-    function testUpdateWithdrawQueueInvalidMarketRemovalNonZeroCap() public {
-        _setCaps();
-
-        uint256[] memory indexes = new uint256[](2);
->>>>>>> baa30fd7
-        indexes[0] = 0;
-        indexes[1] = 2;
-        indexes[2] = 3;
-
-        vm.prank(ALLOCATOR);
-<<<<<<< HEAD
-        vm.expectRevert(abi.encodeWithSelector(ErrorsLib.InvalidMarketRemoval.selector, allMarkets[0].id()));
-=======
-        vm.expectRevert(abi.encodeWithSelector(ErrorsLib.InvalidMarketRemovalNonZeroCap.selector, allMarkets[1].id()));
-        vault.updateWithdrawQueue(indexes);
-    }
-
-    function testUpdateWithdrawQueueInvalidMarketRemovalTimelockNotElapsed(uint256 elapsed) public {
-        elapsed = bound(elapsed, 0, TIMELOCK - 1);
-
-        _setCaps();
-
-        _setCap(allMarkets[0], 0);
-
-        vm.prank(CURATOR);
-        vault.submitMarketRemoval(allMarkets[0].id());
-
-        vm.warp(block.timestamp + elapsed);
-
-        uint256[] memory indexes = new uint256[](2);
-        indexes[0] = 1;
-        indexes[1] = 2;
-
-        vm.prank(ALLOCATOR);
-        vm.expectRevert(
-            abi.encodeWithSelector(ErrorsLib.InvalidMarketRemovalTimelockNotElapsed.selector, allMarkets[0].id())
-        );
->>>>>>> baa30fd7
-        vault.updateWithdrawQueue(indexes);
-    }
 }