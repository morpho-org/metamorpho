--- conflicted
+++ resolved
@@ -136,26 +136,10 @@
         assertEq(Id.unwrap(vault.supplyQueue(1)), Id.unwrap(allMarkets[2].id()));
     }
 
-<<<<<<< HEAD
-    function testSetSupplyAllocationOrderRevertWhenMissingAtLeastOneMarket() public {
-        _submitAndEnableMarket(allMarkets[0], CAP);
-        _submitAndEnableMarket(allMarkets[1], CAP);
-        _submitAndEnableMarket(allMarkets[2], CAP);
-
-        Id[] memory supplyAllocationOrder = new Id[](3);
-        supplyAllocationOrder[0] = allMarkets[0].id();
-        supplyAllocationOrder[1] = allMarkets[1].id();
-
-        vm.prank(ALLOCATOR);
-        vm.expectRevert(bytes(ErrorsLib.MARKET_NOT_ENABLED));
-        vault.setSupplyAllocationOrder(supplyAllocationOrder);
-    }
-=======
     function testSortWithdrawQueue() public {
         _setCap(allMarkets[0], CAP);
         _setCap(allMarkets[1], CAP);
         _setCap(allMarkets[2], CAP);
->>>>>>> 6720b656
 
         assertEq(Id.unwrap(vault.withdrawQueue(0)), Id.unwrap(allMarkets[0].id()));
         assertEq(Id.unwrap(vault.withdrawQueue(1)), Id.unwrap(allMarkets[1].id()));
@@ -189,17 +173,10 @@
         vault.sortWithdrawQueue(indexes);
     }
 
-<<<<<<< HEAD
-    function testSetWithdrawAllocationOrderRevertWhenMissingAtLeastOneMarket() public {
-        _submitAndEnableMarket(allMarkets[0], CAP);
-        _submitAndEnableMarket(allMarkets[1], CAP);
-        _submitAndEnableMarket(allMarkets[2], CAP);
-=======
     function testSortWithdrawQueueDuplicateMarket() public {
         _setCap(allMarkets[0], CAP);
         _setCap(allMarkets[1], CAP);
         _setCap(allMarkets[2], CAP);
->>>>>>> 6720b656
 
         uint256[] memory indexes = new uint256[](3);
         indexes[0] = 1;
