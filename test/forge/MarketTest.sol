// SPDX-License-Identifier: GPL-2.0-or-later
pragma solidity ^0.8.0;

import {stdError} from "../../lib/forge-std/src/StdError.sol";

import {SafeCast} from "../../lib/openzeppelin-contracts/contracts/utils/math/SafeCast.sol";
import "./helpers/IntegrationTest.sol";

contract MarketTest is IntegrationTest {
    using MathLib for uint256;
    using MarketParamsLib for MarketParams;
    using MorphoLib for IMorpho;

    function setUp() public override {
        super.setUp();

        _setCap(allMarkets[0], CAP);
        _setCap(allMarkets[1], CAP);
        _setCap(allMarkets[2], CAP);
    }

    function testMintAllCapsReached() public {
        vm.prank(ALLOCATOR);
        vault.setSupplyQueue(new Id[](0));

        loanToken.setBalance(SUPPLIER, 1);

        vm.prank(SUPPLIER);
        loanToken.approve(address(vault), type(uint256).max);

        vm.expectRevert(ErrorsLib.AllCapsReached.selector);
        vm.prank(SUPPLIER);
        vault.mint(1, RECEIVER);
    }

    function testDepositAllCapsReached() public {
        vm.prank(ALLOCATOR);
        vault.setSupplyQueue(new Id[](0));

        loanToken.setBalance(SUPPLIER, 1);

        vm.prank(SUPPLIER);
        loanToken.approve(address(vault), type(uint256).max);

        vm.expectRevert(ErrorsLib.AllCapsReached.selector);
        vm.prank(SUPPLIER);
        vault.deposit(1, RECEIVER);
    }

    function testSubmitCapOverflow(uint256 seed, uint256 cap) public {
        MarketParams memory marketParams = _randomMarketParams(seed);
        cap = bound(cap, uint256(type(uint184).max) + 1, type(uint256).max);

        vm.prank(CURATOR);
        vm.expectRevert(abi.encodeWithSelector(SafeCast.SafeCastOverflowedUintDowncast.selector, uint8(184), cap));
        vault.submitCap(marketParams, cap);
    }

    function testSubmitCapInconsistentAsset(MarketParams memory marketParams) public {
        vm.assume(marketParams.loanToken != address(loanToken));

        vm.prank(CURATOR);
        vm.expectRevert(abi.encodeWithSelector(ErrorsLib.InconsistentAsset.selector, marketParams.id()));
        vault.submitCap(marketParams, 0);
    }

    function testSubmitCapMarketNotCreated(MarketParams memory marketParams) public {
        marketParams.loanToken = address(loanToken);

        vm.assume(morpho.lastUpdate(marketParams.id()) == 0);

        vm.prank(CURATOR);
        vm.expectRevert(ErrorsLib.MarketNotCreated.selector);
        vault.submitCap(marketParams, 0);
    }

    function testSubmitCapAlreadySet() public {
        vm.prank(CURATOR);
        vm.expectRevert(ErrorsLib.AlreadySet.selector);
        vault.submitCap(allMarkets[0], CAP);
    }

    function testSubmitCapAlreadyPending() public {
        vm.prank(CURATOR);
        vault.submitCap(allMarkets[0], CAP + 1);

        vm.prank(CURATOR);
        vm.expectRevert(ErrorsLib.AlreadyPending.selector);
        vault.submitCap(allMarkets[0], CAP + 1);
    }

    function testSubmitCapPendingRemoval() public {
        vm.startPrank(CURATOR);
        vault.submitCap(allMarkets[2], 0);
        vault.submitMarketRemoval(allMarkets[2].id());

        vm.expectRevert(ErrorsLib.PendingRemoval.selector);
        vault.submitCap(allMarkets[2], CAP + 1);
    }

    function testSetSupplyQueue() public {
        Id[] memory supplyQueue = new Id[](2);
        supplyQueue[0] = allMarkets[1].id();
        supplyQueue[1] = allMarkets[2].id();

        vm.expectEmit();
        emit EventsLib.SetSupplyQueue(ALLOCATOR, supplyQueue);
        vm.prank(ALLOCATOR);
        vault.setSupplyQueue(supplyQueue);

        assertEq(Id.unwrap(vault.supplyQueue(0)), Id.unwrap(allMarkets[1].id()));
        assertEq(Id.unwrap(vault.supplyQueue(1)), Id.unwrap(allMarkets[2].id()));
    }

    function testSetSupplyQueueMaxQueueLengthExceeded() public {
        Id[] memory supplyQueue = new Id[](ConstantsLib.MAX_QUEUE_LENGTH + 1);

        vm.prank(ALLOCATOR);
        vm.expectRevert(ErrorsLib.MaxQueueLengthExceeded.selector);
        vault.setSupplyQueue(supplyQueue);
    }

    function testAcceptCapMaxQueueLengthExceeded() public {
        for (uint256 i = 3; i < ConstantsLib.MAX_QUEUE_LENGTH - 1; ++i) {
            _setCap(allMarkets[i], CAP);
        }

        _setTimelock(1 weeks);

        MarketParams memory marketParams = allMarkets[ConstantsLib.MAX_QUEUE_LENGTH];

        vm.prank(CURATOR);
        vault.submitCap(marketParams, CAP);

        vm.warp(block.timestamp + 1 weeks);

        vm.expectRevert(ErrorsLib.MaxQueueLengthExceeded.selector);
        vault.acceptCap(marketParams);
    }

    function testSetSupplyQueueUnauthorizedMarket() public {
        Id[] memory supplyQueue = new Id[](1);
        supplyQueue[0] = allMarkets[3].id();

        vm.prank(ALLOCATOR);
        vm.expectRevert(abi.encodeWithSelector(ErrorsLib.UnauthorizedMarket.selector, supplyQueue[0]));
        vault.setSupplyQueue(supplyQueue);
    }

    function testUpdateWithdrawQueue() public {
        uint256[] memory indexes = new uint256[](4);
        indexes[0] = 1;
        indexes[1] = 2;
        indexes[2] = 3;
        indexes[3] = 0;

        Id[] memory expectedWithdrawQueue = new Id[](4);
        expectedWithdrawQueue[0] = allMarkets[0].id();
        expectedWithdrawQueue[1] = allMarkets[1].id();
        expectedWithdrawQueue[2] = allMarkets[2].id();
        expectedWithdrawQueue[3] = idleParams.id();

        vm.expectEmit(address(vault));
        emit EventsLib.SetWithdrawQueue(ALLOCATOR, expectedWithdrawQueue);
        vm.prank(ALLOCATOR);
        vault.updateWithdrawQueue(indexes);

        assertEq(Id.unwrap(vault.withdrawQueue(0)), Id.unwrap(expectedWithdrawQueue[0]));
        assertEq(Id.unwrap(vault.withdrawQueue(1)), Id.unwrap(expectedWithdrawQueue[1]));
        assertEq(Id.unwrap(vault.withdrawQueue(2)), Id.unwrap(expectedWithdrawQueue[2]));
        assertEq(Id.unwrap(vault.withdrawQueue(3)), Id.unwrap(expectedWithdrawQueue[3]));
    }

    function testUpdateWithdrawQueueRemovingDisabledMarket() public {
        _setCap(allMarkets[2], 0);

        vm.prank(CURATOR);
        vault.submitMarketRemoval(allMarkets[2]);

        vm.warp(block.timestamp + TIMELOCK);

        uint256[] memory indexes = new uint256[](3);
        indexes[0] = 0;
        indexes[1] = 2;
        indexes[2] = 1;

        Id[] memory expectedWithdrawQueue = new Id[](3);
        expectedWithdrawQueue[0] = idleParams.id();
        expectedWithdrawQueue[1] = allMarkets[1].id();
        expectedWithdrawQueue[2] = allMarkets[0].id();

        vm.expectEmit();
        emit EventsLib.SetWithdrawQueue(ALLOCATOR, expectedWithdrawQueue);
        vm.prank(ALLOCATOR);
        vault.updateWithdrawQueue(indexes);

        assertEq(Id.unwrap(vault.withdrawQueue(0)), Id.unwrap(expectedWithdrawQueue[0]));
        assertEq(Id.unwrap(vault.withdrawQueue(1)), Id.unwrap(expectedWithdrawQueue[1]));
        assertEq(Id.unwrap(vault.withdrawQueue(2)), Id.unwrap(expectedWithdrawQueue[2]));
        assertFalse(vault.config(allMarkets[2].id()).enabled);
    }

    function testSubmitMarketRemoval() public {
        vm.startPrank(CURATOR);
        vault.submitCap(allMarkets[2], 0);
        vm.expectEmit();
        emit EventsLib.SubmitMarketRemoval(CURATOR, allMarkets[2].id());
<<<<<<< HEAD
        vm.prank(CURATOR);
        vault.submitMarketRemoval(allMarkets[2]);
=======
        vault.submitMarketRemoval(allMarkets[2].id());
        vm.stopPrank();
>>>>>>> 15f96c1a

        assertEq(vault.config(allMarkets[2].id()).cap, 0);
        assertEq(vault.config(allMarkets[2].id()).removableAt, block.timestamp + TIMELOCK);
    }

    function testSubmitMarketRemovalPendingCap() public {
        vm.startPrank(CURATOR);
<<<<<<< HEAD
        vault.submitMarketRemoval(allMarkets[2]);
        vm.expectRevert(ErrorsLib.AlreadySet.selector);
        vault.submitMarketRemoval(allMarkets[2]);
=======
        vault.submitCap(allMarkets[2], vault.config(allMarkets[2].id()).cap + 1);
        vm.expectRevert(ErrorsLib.PendingCap.selector);
        vault.submitMarketRemoval(allMarkets[2].id());
        vm.stopPrank();
    }

    function testSubmitMarketRemovalNonZeroCap() public {
        vm.startPrank(CURATOR);
        vm.expectRevert(ErrorsLib.NonZeroCap.selector);
        vault.submitMarketRemoval(allMarkets[2].id());
        vm.stopPrank();
    }

    function testSubmitMarketRemovalAlreadyPending() public {
        vm.startPrank(CURATOR);
        vault.submitCap(allMarkets[2], 0);
        vault.submitMarketRemoval(allMarkets[2].id());
        vm.expectRevert(ErrorsLib.AlreadyPending.selector);
        vault.submitMarketRemoval(allMarkets[2].id());
>>>>>>> 15f96c1a
        vm.stopPrank();
    }

    function testUpdateWithdrawQueueInvalidIndex() public {
        uint256[] memory indexes = new uint256[](4);
        indexes[0] = 1;
        indexes[1] = 2;
        indexes[2] = 3;
        indexes[3] = 4;

        vm.prank(ALLOCATOR);
        vm.expectRevert(stdError.indexOOBError);
        vault.updateWithdrawQueue(indexes);
    }

    function testUpdateWithdrawQueueDuplicateMarket() public {
        uint256[] memory indexes = new uint256[](4);
        indexes[0] = 1;
        indexes[1] = 2;
        indexes[2] = 1;
        indexes[3] = 3;

        vm.prank(ALLOCATOR);
        vm.expectRevert(abi.encodeWithSelector(ErrorsLib.DuplicateMarket.selector, allMarkets[0].id()));
        vault.updateWithdrawQueue(indexes);
    }

    function testUpdateWithdrawQueueInvalidMarketRemovalNonZeroSupply() public {
        loanToken.setBalance(SUPPLIER, 1);

        vm.prank(SUPPLIER);
        vault.deposit(1, RECEIVER);

        uint256[] memory indexes = new uint256[](3);
        indexes[0] = 1;
        indexes[1] = 2;
        indexes[2] = 3;

        _setCap(idleParams, 0);

        vm.prank(ALLOCATOR);
        vm.expectRevert(abi.encodeWithSelector(ErrorsLib.InvalidMarketRemovalNonZeroSupply.selector, idleParams.id()));
        vault.updateWithdrawQueue(indexes);
    }

    function testUpdateWithdrawQueueInvalidMarketRemovalNonZeroCap() public {
        uint256[] memory indexes = new uint256[](3);
        indexes[0] = 1;
        indexes[1] = 2;
        indexes[2] = 3;

        vm.expectRevert(abi.encodeWithSelector(ErrorsLib.InvalidMarketRemovalNonZeroCap.selector, idleParams.id()));

        vm.prank(ALLOCATOR);
        vault.updateWithdrawQueue(indexes);
    }

    function testUpdateWithdrawQueueInvalidMarketRemovalTimelockNotElapsed(uint256 elapsed) public {
        elapsed = bound(elapsed, 0, TIMELOCK - 1);

        loanToken.setBalance(SUPPLIER, 1);

        vm.prank(SUPPLIER);
        vault.deposit(1, RECEIVER);

        _setCap(idleParams, 0);

        vm.prank(CURATOR);
        vault.submitMarketRemoval(idleParams);

        vm.warp(block.timestamp + elapsed);

        uint256[] memory indexes = new uint256[](3);
        indexes[0] = 1;
        indexes[1] = 2;
        indexes[2] = 3;

        vm.prank(ALLOCATOR);
        vm.expectRevert(
            abi.encodeWithSelector(ErrorsLib.InvalidMarketRemovalTimelockNotElapsed.selector, idleParams.id())
        );
        vault.updateWithdrawQueue(indexes);
    }

<<<<<<< HEAD
    function testEnableMarketWithLiquidity(uint256 deposited, uint256 additionalSupply, uint256 blocks) public {
        deposited = bound(deposited, MIN_TEST_ASSETS, MAX_TEST_ASSETS);
        additionalSupply = bound(additionalSupply, MIN_TEST_ASSETS, MAX_TEST_ASSETS);
        blocks = _boundBlocks(blocks);

        Id[] memory supplyQueue = new Id[](1);
        supplyQueue[0] = allMarkets[0].id();

        _setCap(allMarkets[0], deposited);

        vm.prank(ALLOCATOR);
        vault.setSupplyQueue(supplyQueue);

        loanToken.setBalance(SUPPLIER, deposited + additionalSupply);

        vm.startPrank(SUPPLIER);
        vault.deposit(deposited, ONBEHALF);
        morpho.supply(allMarkets[3], additionalSupply, 0, address(vault), hex"");
        vm.stopPrank();

        uint256 collateral = uint256(MAX_TEST_ASSETS).wDivUp(allMarkets[0].lltv);
        collateralToken.setBalance(BORROWER, collateral);

        vm.startPrank(BORROWER);
        morpho.supplyCollateral(allMarkets[0], collateral, BORROWER, hex"");
        morpho.borrow(allMarkets[0], deposited, 0, BORROWER, BORROWER);
        vm.stopPrank();

        _forward(blocks);

        _setCap(allMarkets[3], CAP);

        assertEq(vault.lastTotalAssets(), deposited + additionalSupply);
=======
    function testRevokeNoRevert() public {
        vm.startPrank(OWNER);
        vault.revokePendingTimelock();
        vault.revokePendingGuardian();
        vault.revokePendingCap(Id.wrap(bytes32(0)));
        vault.revokePendingMarketRemoval(Id.wrap(bytes32(0)));
        vm.stopPrank();
>>>>>>> 15f96c1a
    }
}<|MERGE_RESOLUTION|>--- conflicted
+++ resolved
@@ -92,7 +92,7 @@
     function testSubmitCapPendingRemoval() public {
         vm.startPrank(CURATOR);
         vault.submitCap(allMarkets[2], 0);
-        vault.submitMarketRemoval(allMarkets[2].id());
+        vault.submitMarketRemoval(allMarkets[2]);
 
         vm.expectRevert(ErrorsLib.PendingRemoval.selector);
         vault.submitCap(allMarkets[2], CAP + 1);
@@ -205,13 +205,8 @@
         vault.submitCap(allMarkets[2], 0);
         vm.expectEmit();
         emit EventsLib.SubmitMarketRemoval(CURATOR, allMarkets[2].id());
-<<<<<<< HEAD
-        vm.prank(CURATOR);
-        vault.submitMarketRemoval(allMarkets[2]);
-=======
-        vault.submitMarketRemoval(allMarkets[2].id());
-        vm.stopPrank();
->>>>>>> 15f96c1a
+        vault.submitMarketRemoval(allMarkets[2]);
+        vm.stopPrank();
 
         assertEq(vault.config(allMarkets[2].id()).cap, 0);
         assertEq(vault.config(allMarkets[2].id()).removableAt, block.timestamp + TIMELOCK);
@@ -219,31 +214,25 @@
 
     function testSubmitMarketRemovalPendingCap() public {
         vm.startPrank(CURATOR);
-<<<<<<< HEAD
-        vault.submitMarketRemoval(allMarkets[2]);
-        vm.expectRevert(ErrorsLib.AlreadySet.selector);
-        vault.submitMarketRemoval(allMarkets[2]);
-=======
         vault.submitCap(allMarkets[2], vault.config(allMarkets[2].id()).cap + 1);
         vm.expectRevert(ErrorsLib.PendingCap.selector);
-        vault.submitMarketRemoval(allMarkets[2].id());
+        vault.submitMarketRemoval(allMarkets[2]);
         vm.stopPrank();
     }
 
     function testSubmitMarketRemovalNonZeroCap() public {
         vm.startPrank(CURATOR);
         vm.expectRevert(ErrorsLib.NonZeroCap.selector);
-        vault.submitMarketRemoval(allMarkets[2].id());
+        vault.submitMarketRemoval(allMarkets[2]);
         vm.stopPrank();
     }
 
     function testSubmitMarketRemovalAlreadyPending() public {
         vm.startPrank(CURATOR);
         vault.submitCap(allMarkets[2], 0);
-        vault.submitMarketRemoval(allMarkets[2].id());
+        vault.submitMarketRemoval(allMarkets[2]);
         vm.expectRevert(ErrorsLib.AlreadyPending.selector);
-        vault.submitMarketRemoval(allMarkets[2].id());
->>>>>>> 15f96c1a
+        vault.submitMarketRemoval(allMarkets[2]);
         vm.stopPrank();
     }
 
@@ -328,7 +317,6 @@
         vault.updateWithdrawQueue(indexes);
     }
 
-<<<<<<< HEAD
     function testEnableMarketWithLiquidity(uint256 deposited, uint256 additionalSupply, uint256 blocks) public {
         deposited = bound(deposited, MIN_TEST_ASSETS, MAX_TEST_ASSETS);
         additionalSupply = bound(additionalSupply, MIN_TEST_ASSETS, MAX_TEST_ASSETS);
@@ -362,7 +350,8 @@
         _setCap(allMarkets[3], CAP);
 
         assertEq(vault.lastTotalAssets(), deposited + additionalSupply);
-=======
+    }
+
     function testRevokeNoRevert() public {
         vm.startPrank(OWNER);
         vault.revokePendingTimelock();
@@ -370,6 +359,5 @@
         vault.revokePendingCap(Id.wrap(bytes32(0)));
         vault.revokePendingMarketRemoval(Id.wrap(bytes32(0)));
         vm.stopPrank();
->>>>>>> 15f96c1a
     }
 }