--- conflicted
+++ resolved
@@ -80,17 +80,6 @@
         vault.submitCap(allMarkets[0], CAP);
     }
 
-<<<<<<< HEAD
-    function testSubmitCapRemovalSubmitted(uint256 cap) public {
-        cap = bound(cap, MIN_TEST_ASSETS, MAX_TEST_ASSETS);
-
-        vm.startPrank(CURATOR);
-        vault.submitMarketRemoval(allMarkets[0].id());
-
-        vm.expectRevert(ErrorsLib.PendingRemoval.selector);
-        vault.submitCap(allMarkets[0], cap);
-        vm.stopPrank();
-=======
     function testSubmitCapAlreadyPending() public {
         vm.prank(CURATOR);
         vault.submitCap(allMarkets[0], CAP + 1);
@@ -107,7 +96,6 @@
 
         vm.expectRevert(ErrorsLib.PendingRemoval.selector);
         vault.submitCap(allMarkets[2], CAP + 1);
->>>>>>> b5578f24
     }
 
     function testSetSupplyQueue() public {
