--- conflicted
+++ resolved
@@ -128,33 +128,18 @@
 
         vm.startPrank(OWNER);
         vault.setSupplyQueue(supplyQueue);
-<<<<<<< HEAD
-        vault.sortWithdrawQueue(withdrawQueueFromRanks);
+        vault.updateWithdrawQueue(withdrawQueueFromRanks);
         vault.reallocate(allocation);
 
         vm.startPrank(CURATOR);
         vault.setSupplyQueue(supplyQueue);
-        vault.sortWithdrawQueue(withdrawQueueFromRanks);
+        vault.updateWithdrawQueue(withdrawQueueFromRanks);
         vault.reallocate(allocation);
 
         vm.startPrank(ALLOCATOR);
         vault.setSupplyQueue(supplyQueue);
-        vault.sortWithdrawQueue(withdrawQueueFromRanks);
+        vault.updateWithdrawQueue(withdrawQueueFromRanks);
         vault.reallocate(allocation);
-=======
-        vault.updateWithdrawQueue(withdrawQueueFromRanks);
-        vault.reallocate(allocation, allocation);
-
-        vm.startPrank(CURATOR);
-        vault.setSupplyQueue(supplyQueue);
-        vault.updateWithdrawQueue(withdrawQueueFromRanks);
-        vault.reallocate(allocation, allocation);
-
-        vm.startPrank(ALLOCATOR);
-        vault.setSupplyQueue(supplyQueue);
-        vault.updateWithdrawQueue(withdrawQueueFromRanks);
-        vault.reallocate(allocation, allocation);
->>>>>>> 9c66465f
         vm.stopPrank();
     }
 }