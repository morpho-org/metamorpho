--- conflicted
+++ resolved
@@ -82,26 +82,20 @@
             withdrawnAssets[2].toSharesUp(totalSupplyAssets[2], totalSupplyShares[2])
         ];
 
-<<<<<<< HEAD
-        if (withdrawnAssets[0] > 0) withdrawn.push(MarketAllocation(allMarkets[0], withdrawnAssets[0]));
-        if (withdrawnAssets[1] > 0) withdrawn.push(MarketAllocation(allMarkets[1], withdrawnAssets[1]));
-        if (withdrawnAssets[2] > 0) withdrawn.push(MarketAllocation(allMarkets[2], withdrawnAssets[2]));
-=======
         vm.expectEmit(true, true, true, false, address(vault));
 
-        if (withdrawnShares[0] > 0) {
-            withdrawn.push(MarketAllocation(allMarkets[0], 0, withdrawnShares[0]));
+        if (withdrawnAssets[0] > 0) {
+            withdrawn.push(MarketAllocation(allMarkets[0], withdrawnAssets[0]));
             emit EventsLib.ReallocateWithdraw(ALLOCATOR, allMarkets[0].id(), 0, 0);
         }
         if (withdrawnAssets[1] > 0) {
-            withdrawn.push(MarketAllocation(allMarkets[1], withdrawnAssets[1], 0));
+            withdrawn.push(MarketAllocation(allMarkets[1], withdrawnAssets[1]));
             emit EventsLib.ReallocateWithdraw(ALLOCATOR, allMarkets[1].id(), 0, 0);
         }
-        if (withdrawnShares[2] > 0) {
-            withdrawn.push(MarketAllocation(allMarkets[2], 0, withdrawnShares[2]));
+        if (withdrawnAssets[2] > 0) {
+            withdrawn.push(MarketAllocation(allMarkets[2], withdrawnAssets[2]));
             emit EventsLib.ReallocateWithdraw(ALLOCATOR, allMarkets[2].id(), 0, 0);
         }
->>>>>>> 039bd2f5
 
         totalSupplyAssets[0] -= withdrawnAssets[0];
         totalSupplyAssets[1] -= withdrawnAssets[1];
@@ -128,26 +122,20 @@
             suppliedAssets[2].toSharesDown(totalSupplyAssets[2], totalSupplyShares[2])
         ];
 
-<<<<<<< HEAD
-        if (suppliedAssets[0] > 0) supplied.push(MarketAllocation(allMarkets[0], suppliedAssets[0]));
-        if (suppliedAssets[1] > 0) supplied.push(MarketAllocation(allMarkets[1], suppliedAssets[1]));
-        if (suppliedAssets[2] > 0) supplied.push(MarketAllocation(allMarkets[2], suppliedAssets[2]));
-=======
-        if (suppliedShares[0] > 0) {
-            supplied.push(MarketAllocation(allMarkets[0], suppliedAssets[0], 0));
+        if (suppliedAssets[0] > 0) {
+            supplied.push(MarketAllocation(allMarkets[0], suppliedAssets[0]));
             emit EventsLib.ReallocateSupply(ALLOCATOR, allMarkets[0].id(), 0, 0);
         }
         if (suppliedAssets[1] > 0) {
-            supplied.push(MarketAllocation(allMarkets[1], 0, suppliedShares[1]));
+            supplied.push(MarketAllocation(allMarkets[1], suppliedAssets[1]));
             emit EventsLib.ReallocateSupply(ALLOCATOR, allMarkets[1].id(), 0, 0);
         }
-        if (suppliedShares[2] > 0) {
-            supplied.push(MarketAllocation(allMarkets[2], suppliedAssets[2], 0));
+        if (suppliedAssets[2] > 0) {
+            supplied.push(MarketAllocation(allMarkets[2], suppliedAssets[2]));
             emit EventsLib.ReallocateSupply(ALLOCATOR, allMarkets[2].id(), 0, 0);
         }
 
         emit EventsLib.ReallocateIdle(ALLOCATOR, 0);
->>>>>>> 039bd2f5
 
         vm.prank(ALLOCATOR);
         vault.reallocate(withdrawn, supplied);
