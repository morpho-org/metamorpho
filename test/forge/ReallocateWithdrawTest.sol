// SPDX-License-Identifier: GPL-2.0-or-later
pragma solidity ^0.8.0;

import {UtilsLib} from "@morpho-blue/libraries/UtilsLib.sol";
import {SharesMathLib} from "@morpho-blue/libraries/SharesMathLib.sol";

import "./helpers/IntegrationTest.sol";

uint256 constant CAP2 = 100e18;
uint256 constant INITIAL_DEPOSIT = 4 * CAP2;

contract ReallocateWithdrawTest is IntegrationTest {
    using MarketParamsLib for MarketParams;
    using MorphoBalancesLib for IMorpho;
    using MorphoLib for IMorpho;
    using SharesMathLib for uint256;
    using UtilsLib for uint256;

    MarketAllocation[] internal withdrawn;
    MarketAllocation[] internal supplied;

    function setUp() public override {
        super.setUp();

        _setCap(allMarkets[0], CAP2);
        _setCap(allMarkets[1], CAP2);
        _setCap(allMarkets[2], CAP2);

        _sortSupplyQueueIdleLast();

        loanToken.setBalance(SUPPLIER, INITIAL_DEPOSIT);

        vm.prank(SUPPLIER);
        vault.deposit(INITIAL_DEPOSIT, ONBEHALF);
    }

    function testReallocateWithdrawAll() public {
        withdrawn.push(MarketAllocation(allMarkets[0], 0, morpho.supplyShares(allMarkets[0].id(), address(vault))));
        withdrawn.push(MarketAllocation(allMarkets[1], 0, morpho.supplyShares(allMarkets[1].id(), address(vault))));
        withdrawn.push(MarketAllocation(allMarkets[2], 0, morpho.supplyShares(allMarkets[2].id(), address(vault))));
        supplied.push(MarketAllocation(idleParams, type(uint256).max, 0));

        vm.prank(ALLOCATOR);
        vault.reallocate(withdrawn, supplied);

        assertEq(morpho.supplyShares(allMarkets[0].id(), address(vault)), 0, "morpho.supplyShares(0)");
        assertEq(morpho.supplyShares(allMarkets[1].id(), address(vault)), 0, "morpho.supplyShares(1)");
        assertEq(morpho.supplyShares(allMarkets[2].id(), address(vault)), 0, "morpho.supplyShares(2)");
        assertEq(_idle(), INITIAL_DEPOSIT, "idle");
    }

    function testReallocateWithdrawInconsistentAsset() public {
        allMarkets[0].loanToken = address(1);

        withdrawn.push(MarketAllocation(allMarkets[0], 0, 0));

        vm.prank(ALLOCATOR);
        vm.expectRevert(abi.encodeWithSelector(ErrorsLib.InconsistentAsset.selector, allMarkets[0].id()));
        vault.reallocate(withdrawn, supplied);
    }

    function testReallocateWithdrawSupply(uint256[3] memory withdrawnShares, uint256[3] memory suppliedAssets) public {
        uint256[3] memory sharesBefore = [
            morpho.supplyShares(allMarkets[0].id(), address(vault)),
            morpho.supplyShares(allMarkets[1].id(), address(vault)),
            morpho.supplyShares(allMarkets[2].id(), address(vault))
        ];

        withdrawnShares[0] = bound(withdrawnShares[0], 0, sharesBefore[0]);
        withdrawnShares[1] = bound(withdrawnShares[1], 0, sharesBefore[1]);
        withdrawnShares[2] = bound(withdrawnShares[2], 0, sharesBefore[2]);

        uint256[3] memory totalSupplyAssets;
        uint256[3] memory totalSupplyShares;
        (totalSupplyAssets[0], totalSupplyShares[0],,) = morpho.expectedMarketBalances(allMarkets[0]);
        (totalSupplyAssets[1], totalSupplyShares[1],,) = morpho.expectedMarketBalances(allMarkets[1]);
        (totalSupplyAssets[2], totalSupplyShares[2],,) = morpho.expectedMarketBalances(allMarkets[2]);

        uint256[3] memory withdrawnAssets = [
            withdrawnShares[0].toAssetsDown(totalSupplyAssets[0], totalSupplyShares[0]),
            withdrawnShares[1].toAssetsDown(totalSupplyAssets[1], totalSupplyShares[1]),
            withdrawnShares[2].toAssetsDown(totalSupplyAssets[2], totalSupplyShares[2])
        ];

<<<<<<< HEAD
        withdrawn.push(MarketAllocation(idleParams, 0, type(uint256).max));
        if (withdrawnShares[0] > 0) withdrawn.push(MarketAllocation(allMarkets[0], 0, withdrawnShares[0]));
        if (withdrawnAssets[1] > 0) withdrawn.push(MarketAllocation(allMarkets[1], withdrawnAssets[1], 0));
        if (withdrawnShares[2] > 0) withdrawn.push(MarketAllocation(allMarkets[2], 0, withdrawnShares[2]));
=======
        vm.expectEmit(true, true, true, false, address(vault));

        if (withdrawnShares[0] > 0) {
            withdrawn.push(MarketAllocation(allMarkets[0], 0, withdrawnShares[0]));
            emit EventsLib.ReallocateWithdraw(ALLOCATOR, allMarkets[0].id(), 0, 0);
        }
        if (withdrawnAssets[1] > 0) {
            withdrawn.push(MarketAllocation(allMarkets[1], withdrawnAssets[1], 0));
            emit EventsLib.ReallocateWithdraw(ALLOCATOR, allMarkets[1].id(), 0, 0);
        }
        if (withdrawnShares[2] > 0) {
            withdrawn.push(MarketAllocation(allMarkets[2], 0, withdrawnShares[2]));
            emit EventsLib.ReallocateWithdraw(ALLOCATOR, allMarkets[2].id(), 0, 0);
        }
>>>>>>> cb77e0fa

        totalSupplyAssets[0] -= withdrawnAssets[0];
        totalSupplyAssets[1] -= withdrawnAssets[1];
        totalSupplyAssets[2] -= withdrawnAssets[2];

        totalSupplyShares[0] -= withdrawnShares[0];
        totalSupplyShares[1] -= withdrawnShares[1];
        totalSupplyShares[2] -= withdrawnShares[2];

        uint256 expectedIdle = _idle() + withdrawnAssets[0] + withdrawnAssets[1] + withdrawnAssets[2];

        suppliedAssets[0] = bound(suppliedAssets[0], 0, withdrawnAssets[0].zeroFloorSub(CAP2).min(expectedIdle));
        expectedIdle -= suppliedAssets[0];

        suppliedAssets[1] = bound(suppliedAssets[1], 0, withdrawnAssets[1].zeroFloorSub(CAP2).min(expectedIdle));
        expectedIdle -= suppliedAssets[1];

        suppliedAssets[2] = bound(suppliedAssets[2], 0, withdrawnAssets[2].zeroFloorSub(CAP2).min(expectedIdle));
        expectedIdle -= suppliedAssets[2];

        uint256[3] memory suppliedShares = [
            suppliedAssets[0].toSharesDown(totalSupplyAssets[0], totalSupplyShares[0]),
            suppliedAssets[1].toSharesDown(totalSupplyAssets[1], totalSupplyShares[1]),
            suppliedAssets[2].toSharesDown(totalSupplyAssets[2], totalSupplyShares[2])
        ];

<<<<<<< HEAD
        if (suppliedAssets[0] > 0) supplied.push(MarketAllocation(allMarkets[0], suppliedAssets[0], 0));
        if (suppliedShares[1] > 0) supplied.push(MarketAllocation(allMarkets[1], 0, suppliedShares[1]));
        if (suppliedAssets[2] > 0) supplied.push(MarketAllocation(allMarkets[2], suppliedAssets[2], 0));
        if (expectedIdle > 0) supplied.push(MarketAllocation(idleParams, type(uint256).max, 0));
=======
        if (suppliedShares[0] > 0) {
            supplied.push(MarketAllocation(allMarkets[0], suppliedAssets[0], 0));
            emit EventsLib.ReallocateSupply(ALLOCATOR, allMarkets[0].id(), 0, 0);
        }
        if (suppliedAssets[1] > 0) {
            supplied.push(MarketAllocation(allMarkets[1], 0, suppliedShares[1]));
            emit EventsLib.ReallocateSupply(ALLOCATOR, allMarkets[1].id(), 0, 0);
        }
        if (suppliedShares[2] > 0) {
            supplied.push(MarketAllocation(allMarkets[2], suppliedAssets[2], 0));
            emit EventsLib.ReallocateSupply(ALLOCATOR, allMarkets[2].id(), 0, 0);
        }

        emit EventsLib.ReallocateIdle(ALLOCATOR, 0);
>>>>>>> cb77e0fa

        vm.prank(ALLOCATOR);
        vault.reallocate(withdrawn, supplied);

        assertEq(
            morpho.supplyShares(allMarkets[0].id(), address(vault)),
            sharesBefore[0] - withdrawnShares[0] + suppliedShares[0],
            "morpho.supplyShares(0)"
        );
        assertApproxEqAbs(
            morpho.supplyShares(allMarkets[1].id(), address(vault)),
            sharesBefore[1] - withdrawnShares[1] + suppliedShares[1],
            SharesMathLib.VIRTUAL_SHARES,
            "morpho.supplyShares(1)"
        );
        assertEq(
            morpho.supplyShares(allMarkets[2].id(), address(vault)),
            sharesBefore[2] - withdrawnShares[2] + suppliedShares[2],
            "morpho.supplyShares(2)"
        );
        assertApproxEqAbs(_idle(), expectedIdle, 1, "idle");
    }

    function testReallocateUnauthorizedMarket(uint256 amount) public {
        amount = bound(amount, 1, CAP2);

        _setCap(allMarkets[1], 0);

        withdrawn.push(MarketAllocation(allMarkets[0], 0, type(uint256).max));
        withdrawn.push(MarketAllocation(allMarkets[1], 0, type(uint256).max));
        withdrawn.push(MarketAllocation(allMarkets[2], 0, type(uint256).max));

        supplied.push(MarketAllocation(allMarkets[0], amount, 0));
        supplied.push(MarketAllocation(allMarkets[1], amount, 0));
        supplied.push(MarketAllocation(allMarkets[2], amount, 0));

        vm.prank(ALLOCATOR);
        vm.expectRevert(abi.encodeWithSelector(ErrorsLib.UnauthorizedMarket.selector, allMarkets[1].id()));
        vault.reallocate(withdrawn, supplied);
    }

    function testReallocateSupplyCapExceeded() public {
        withdrawn.push(MarketAllocation(allMarkets[0], 0, type(uint256).max));
        withdrawn.push(MarketAllocation(allMarkets[1], 0, type(uint256).max));
        withdrawn.push(MarketAllocation(allMarkets[2], 0, type(uint256).max));

        supplied.push(MarketAllocation(allMarkets[0], CAP2 + 1, 0));

        vm.prank(ALLOCATOR);
        vm.expectRevert(abi.encodeWithSelector(ErrorsLib.SupplyCapExceeded.selector, allMarkets[0].id()));
        vault.reallocate(withdrawn, supplied);
    }

    function testReallocateInconsistentReallocation(uint256 rewards) public {
        rewards = bound(rewards, 1, MAX_TEST_ASSETS);

        loanToken.setBalance(address(vault), rewards);

        _setCap(allMarkets[0], type(uint192).max);

        withdrawn.push(MarketAllocation(allMarkets[0], CAP2, 0));
        supplied.push(MarketAllocation(allMarkets[0], CAP2 + rewards, 0));

        vm.prank(ALLOCATOR);
        vm.expectRevert(ErrorsLib.InconsistentReallocation.selector);
        vault.reallocate(withdrawn, supplied);
    }
}<|MERGE_RESOLUTION|>--- conflicted
+++ resolved
@@ -82,13 +82,10 @@
             withdrawnShares[2].toAssetsDown(totalSupplyAssets[2], totalSupplyShares[2])
         ];
 
-<<<<<<< HEAD
+        vm.expectEmit(true, true, true, false, address(vault));
+
         withdrawn.push(MarketAllocation(idleParams, 0, type(uint256).max));
-        if (withdrawnShares[0] > 0) withdrawn.push(MarketAllocation(allMarkets[0], 0, withdrawnShares[0]));
-        if (withdrawnAssets[1] > 0) withdrawn.push(MarketAllocation(allMarkets[1], withdrawnAssets[1], 0));
-        if (withdrawnShares[2] > 0) withdrawn.push(MarketAllocation(allMarkets[2], 0, withdrawnShares[2]));
-=======
-        vm.expectEmit(true, true, true, false, address(vault));
+        emit EventsLib.ReallocateWithdraw(ALLOCATOR, idleParams.id(), 0, 0);
 
         if (withdrawnShares[0] > 0) {
             withdrawn.push(MarketAllocation(allMarkets[0], 0, withdrawnShares[0]));
@@ -102,7 +99,6 @@
             withdrawn.push(MarketAllocation(allMarkets[2], 0, withdrawnShares[2]));
             emit EventsLib.ReallocateWithdraw(ALLOCATOR, allMarkets[2].id(), 0, 0);
         }
->>>>>>> cb77e0fa
 
         totalSupplyAssets[0] -= withdrawnAssets[0];
         totalSupplyAssets[1] -= withdrawnAssets[1];
@@ -129,12 +125,6 @@
             suppliedAssets[2].toSharesDown(totalSupplyAssets[2], totalSupplyShares[2])
         ];
 
-<<<<<<< HEAD
-        if (suppliedAssets[0] > 0) supplied.push(MarketAllocation(allMarkets[0], suppliedAssets[0], 0));
-        if (suppliedShares[1] > 0) supplied.push(MarketAllocation(allMarkets[1], 0, suppliedShares[1]));
-        if (suppliedAssets[2] > 0) supplied.push(MarketAllocation(allMarkets[2], suppliedAssets[2], 0));
-        if (expectedIdle > 0) supplied.push(MarketAllocation(idleParams, type(uint256).max, 0));
-=======
         if (suppliedShares[0] > 0) {
             supplied.push(MarketAllocation(allMarkets[0], suppliedAssets[0], 0));
             emit EventsLib.ReallocateSupply(ALLOCATOR, allMarkets[0].id(), 0, 0);
@@ -148,8 +138,10 @@
             emit EventsLib.ReallocateSupply(ALLOCATOR, allMarkets[2].id(), 0, 0);
         }
 
-        emit EventsLib.ReallocateIdle(ALLOCATOR, 0);
->>>>>>> cb77e0fa
+        if (expectedIdle > 0) {
+            supplied.push(MarketAllocation(idleParams, type(uint256).max, 0));
+            emit EventsLib.ReallocateSupply(ALLOCATOR, idleParams.id(), 0, 0);
+        }
 
         vm.prank(ALLOCATOR);
         vault.reallocate(withdrawn, supplied);
