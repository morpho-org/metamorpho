// SPDX-License-Identifier: GPL-2.0-or-later
pragma solidity ^0.8.0;

import {SharesMathLib} from "@morpho-blue/libraries/SharesMathLib.sol";

import "./helpers/IntegrationTest.sol";

uint256 constant CAP2 = 100e18;
uint256 constant INITIAL_DEPOSIT = 4 * CAP2;

contract ReallocateIdleTest is IntegrationTest {
    using MarketParamsLib for MarketParams;
    using MorphoLib for IMorpho;

    MarketAllocation[] internal allocations;

    function setUp() public override {
        super.setUp();

        loanToken.setBalance(SUPPLIER, INITIAL_DEPOSIT);

        vm.prank(SUPPLIER);
        vault.deposit(INITIAL_DEPOSIT, ONBEHALF);

        _setCap(allMarkets[0], CAP2);
        _setCap(allMarkets[1], CAP2);
        _setCap(allMarkets[2], CAP2);

        _sortSupplyQueueIdleLast();
    }

    function testReallocateSupplyIdle(uint256[3] memory suppliedAssets) public {
        suppliedAssets[0] = bound(suppliedAssets[0], 1, CAP2);
        suppliedAssets[1] = bound(suppliedAssets[1], 1, CAP2);
        suppliedAssets[2] = bound(suppliedAssets[2], 1, CAP2);
<<<<<<< HEAD

        uint256 idleWithdrawn = suppliedAssets[0] + suppliedAssets[1] + suppliedAssets[2];

        withdrawn.push(MarketAllocation(_idleParams(), idleWithdrawn, 0));
        supplied.push(MarketAllocation(allMarkets[0], suppliedAssets[0], 0));
        supplied.push(MarketAllocation(allMarkets[1], suppliedAssets[1], 0));
        supplied.push(MarketAllocation(allMarkets[2], suppliedAssets[2], 0));
=======

        allocations.push(MarketAllocation(allMarkets[0], suppliedAssets[0]));
        allocations.push(MarketAllocation(allMarkets[1], suppliedAssets[1]));
        allocations.push(MarketAllocation(allMarkets[2], suppliedAssets[2]));
>>>>>>> dfff4527

        uint256 idleBefore = _idle();

        vm.prank(ALLOCATOR);
<<<<<<< HEAD
        vault.reallocate(withdrawn, supplied);
=======
        vault.reallocate(allocations);
>>>>>>> dfff4527

        assertEq(
            morpho.supplyShares(allMarkets[0].id(), address(vault)),
            suppliedAssets[0] * SharesMathLib.VIRTUAL_SHARES,
            "morpho.supplyShares(0)"
        );
        assertEq(
            morpho.supplyShares(allMarkets[1].id(), address(vault)),
            suppliedAssets[1] * SharesMathLib.VIRTUAL_SHARES,
            "morpho.supplyShares(1)"
        );
        assertEq(
            morpho.supplyShares(allMarkets[2].id(), address(vault)),
            suppliedAssets[2] * SharesMathLib.VIRTUAL_SHARES,
            "morpho.supplyShares(2)"
        );

<<<<<<< HEAD
        assertApproxEqAbs(_idle(), idleBefore - idleWithdrawn, 3, "idle");
=======
        uint256 expectedIdle = idleBefore - suppliedAssets[0] - suppliedAssets[1] - suppliedAssets[2];
        assertApproxEqAbs(vault.idle(), expectedIdle, 3, "vault.idle() 1");
>>>>>>> dfff4527
    }
}<|MERGE_RESOLUTION|>--- conflicted
+++ resolved
@@ -33,29 +33,17 @@
         suppliedAssets[0] = bound(suppliedAssets[0], 1, CAP2);
         suppliedAssets[1] = bound(suppliedAssets[1], 1, CAP2);
         suppliedAssets[2] = bound(suppliedAssets[2], 1, CAP2);
-<<<<<<< HEAD
 
-        uint256 idleWithdrawn = suppliedAssets[0] + suppliedAssets[1] + suppliedAssets[2];
+        uint256 idleBefore = _idle();
+        uint256 idleAfter = idleBefore - (suppliedAssets[0] + suppliedAssets[1] + suppliedAssets[2]);
 
-        withdrawn.push(MarketAllocation(_idleParams(), idleWithdrawn, 0));
-        supplied.push(MarketAllocation(allMarkets[0], suppliedAssets[0], 0));
-        supplied.push(MarketAllocation(allMarkets[1], suppliedAssets[1], 0));
-        supplied.push(MarketAllocation(allMarkets[2], suppliedAssets[2], 0));
-=======
-
+        allocations.push(MarketAllocation(_idleParams(), idleAfter));
         allocations.push(MarketAllocation(allMarkets[0], suppliedAssets[0]));
         allocations.push(MarketAllocation(allMarkets[1], suppliedAssets[1]));
         allocations.push(MarketAllocation(allMarkets[2], suppliedAssets[2]));
->>>>>>> dfff4527
-
-        uint256 idleBefore = _idle();
 
         vm.prank(ALLOCATOR);
-<<<<<<< HEAD
-        vault.reallocate(withdrawn, supplied);
-=======
         vault.reallocate(allocations);
->>>>>>> dfff4527
 
         assertEq(
             morpho.supplyShares(allMarkets[0].id(), address(vault)),
@@ -73,11 +61,6 @@
             "morpho.supplyShares(2)"
         );
 
-<<<<<<< HEAD
-        assertApproxEqAbs(_idle(), idleBefore - idleWithdrawn, 3, "idle");
-=======
-        uint256 expectedIdle = idleBefore - suppliedAssets[0] - suppliedAssets[1] - suppliedAssets[2];
-        assertApproxEqAbs(vault.idle(), expectedIdle, 3, "vault.idle() 1");
->>>>>>> dfff4527
+        assertApproxEqAbs(_idle(), idleAfter, 3, "idle");
     }
 }