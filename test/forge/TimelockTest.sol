--- conflicted
+++ resolved
@@ -328,13 +328,8 @@
         assertEq(withdrawRank, 0, "withdrawRank");
         assertEq(pendingCap, cap, "pendingCap");
         assertEq(submittedAt, block.timestamp, "submittedAt");
-<<<<<<< HEAD
-        assertEq(vault.supplyQueueSize(), 2, "supplyQueueSize");
-        assertEq(vault.withdrawQueueSize(), 2, "withdrawQueueSize");
-=======
-        assertEq(vault.supplyQueueLength(), 1, "supplyQueueLength");
-        assertEq(vault.withdrawQueueLength(), 1, "withdrawQueueLength");
->>>>>>> cb77e0fa
+        assertEq(vault.supplyQueueLength(), 2, "supplyQueueLength");
+        assertEq(vault.withdrawQueueLength(), 2, "withdrawQueueLength");
     }
 
     function testAcceptCapIncreased(uint256 cap) public {
