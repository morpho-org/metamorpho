// SPDX-License-Identifier: GPL-2.0-or-later
pragma solidity ^0.8.0;

import "./helpers/IntegrationTest.sol";

uint256 constant FEE = 0.1 ether; // 10%
uint256 constant TIMELOCK = 1 weeks;

contract TimelockTest is IntegrationTest {
    using MarketParamsLib for MarketParams;

    function setUp() public override {
        super.setUp();

        vm.prank(OWNER);
        vault.setFeeRecipient(FEE_RECIPIENT);

        _setFee(FEE);
        _setTimelock(TIMELOCK);
        _setGuardian(GUARDIAN);

        _setCap(allMarkets[0], CAP);
    }

    function testSubmitTimelockIncreased(uint256 timelock) public {
        timelock = bound(timelock, TIMELOCK + 1, ConstantsLib.MAX_TIMELOCK);

        vm.expectEmit(address(vault));
        emit EventsLib.SetTimelock(OWNER, timelock);
        vm.prank(OWNER);
        vault.submitTimelock(timelock);

        uint256 newTimelock = vault.timelock();
<<<<<<< HEAD
        (uint256 pendingTimelock, uint64 validAt) = vault.pendingTimelock();

        assertEq(newTimelock, timelock, "newTimelock");
        assertEq(pendingTimelock, 0, "pendingTimelock");
        assertEq(validAt, 0, "validAt");
=======
        PendingUint192 memory pendingTimelock = vault.pendingTimelock();

        assertEq(newTimelock, timelock, "newTimelock");
        assertEq(pendingTimelock.value, 0, "pendingTimelock.value");
        assertEq(pendingTimelock.submittedAt, 0, "pendingTimelock.submittedAt");
>>>>>>> 3ce8d87d
    }

    function testSubmitTimelockDecreased(uint256 timelock) public {
        timelock = bound(timelock, ConstantsLib.MIN_TIMELOCK, TIMELOCK - 1);

        vm.expectEmit();
        emit EventsLib.SubmitTimelock(timelock);
        vm.prank(OWNER);
        vault.submitTimelock(timelock);

        uint256 newTimelock = vault.timelock();
<<<<<<< HEAD
        (uint256 pendingTimelock, uint64 validAt) = vault.pendingTimelock();

        assertEq(newTimelock, TIMELOCK, "newTimelock");
        assertEq(pendingTimelock, timelock, "pendingTimelock");
        assertEq(validAt, block.timestamp + TIMELOCK, "validAt");
=======
        PendingUint192 memory pendingTimelock = vault.pendingTimelock();

        assertEq(newTimelock, TIMELOCK, "newTimelock");
        assertEq(pendingTimelock.value, timelock, "pendingTimelock.value");
        assertEq(pendingTimelock.submittedAt, block.timestamp, "pendingTimelock.submittedAt");
>>>>>>> 3ce8d87d
    }

    function testSubmitTimelockNotOwner(uint256 timelock) public {
        vm.expectRevert(abi.encodeWithSelector(Ownable.OwnableUnauthorizedAccount.selector, address(this)));
        vault.submitTimelock(timelock);
    }

    function testDeployMetaMorphoAboveMaxTimelock(uint256 timelock) public {
        timelock = bound(timelock, ConstantsLib.MAX_TIMELOCK + 1, type(uint256).max);

        vm.expectRevert(ErrorsLib.AboveMaxTimelock.selector);
        new MetaMorpho(OWNER, address(morpho), timelock, address(loanToken), "MetaMorpho Vault", "MMV");
    }

    function testDeployMetaMorphoBelowMinTimelock(uint256 timelock) public {
        timelock = bound(timelock, 0, ConstantsLib.MIN_TIMELOCK - 1);

        vm.expectRevert(ErrorsLib.BelowMinTimelock.selector);
        new MetaMorpho(OWNER, address(morpho), timelock, address(loanToken), "MetaMorpho Vault", "MMV");
    }

    function testSubmitTimelockAboveMaxTimelock(uint256 timelock) public {
        timelock = bound(timelock, ConstantsLib.MAX_TIMELOCK + 1, type(uint256).max);

        vm.prank(OWNER);
        vm.expectRevert(ErrorsLib.AboveMaxTimelock.selector);
        vault.submitTimelock(timelock);
    }

    function testSubmitTimelockBelowMinTimelock(uint256 timelock) public {
        timelock = bound(timelock, 0, ConstantsLib.MIN_TIMELOCK - 1);

        vm.prank(OWNER);
        vm.expectRevert(ErrorsLib.BelowMinTimelock.selector);
        vault.submitTimelock(timelock);
    }

    function testSubmitTimelockAlreadySet() public {
        uint256 timelock = vault.timelock();

        vm.prank(OWNER);
        vm.expectRevert(ErrorsLib.AlreadySet.selector);
        vault.submitTimelock(timelock);
    }

    function testAcceptTimelock(uint256 timelock) public {
        timelock = bound(timelock, ConstantsLib.MIN_TIMELOCK, TIMELOCK - 1);

        vm.prank(OWNER);
        vault.submitTimelock(timelock);

        vm.warp(block.timestamp + TIMELOCK);

        vm.expectEmit(address(vault));
        emit EventsLib.SetTimelock(address(this), timelock);
        vault.acceptTimelock();

        uint256 newTimelock = vault.timelock();
<<<<<<< HEAD
        (uint256 pendingTimelock, uint64 validAt) = vault.pendingTimelock();

        assertEq(newTimelock, timelock, "newTimelock");
        assertEq(pendingTimelock, 0, "pendingTimelock");
        assertEq(validAt, 0, "validAt");
=======
        PendingUint192 memory pendingTimelock = vault.pendingTimelock();

        assertEq(newTimelock, timelock, "newTimelock");
        assertEq(pendingTimelock.value, 0, "pendingTimelock.value");
        assertEq(pendingTimelock.submittedAt, 0, "pendingTimelock.submittedAt");
>>>>>>> 3ce8d87d
    }

    function testAcceptTimelockNoPendingValue() public {
        vm.expectRevert(ErrorsLib.NoPendingValue.selector);
        vault.acceptTimelock();
    }

    function testAcceptTimelockTimelockNotElapsed(uint256 timelock, uint256 elapsed) public {
        timelock = bound(timelock, ConstantsLib.MIN_TIMELOCK, TIMELOCK - 1);
        elapsed = bound(elapsed, 1, TIMELOCK - 1);

        vm.prank(OWNER);
        vault.submitTimelock(timelock);

        vm.warp(block.timestamp + elapsed);

        vm.expectRevert(ErrorsLib.TimelockNotElapsed.selector);
        vault.acceptTimelock();
    }

    function testSubmitFeeDecreased(uint256 fee) public {
        fee = bound(fee, 0, FEE - 1);

        vm.expectEmit();
        emit EventsLib.UpdateLastTotalAssets(vault.totalAssets());
        emit EventsLib.SetFee(OWNER, fee);
        vm.prank(OWNER);
        vault.submitFee(fee);

        uint256 newFee = vault.fee();
<<<<<<< HEAD
        (uint256 pendingFee, uint64 validAt) = vault.pendingFee();

        assertEq(newFee, fee, "newFee");
        assertEq(pendingFee, 0, "pendingFee");
        assertEq(validAt, 0, "validAt");
=======
        PendingUint192 memory pendingFee = vault.pendingFee();

        assertEq(newFee, fee, "newFee");
        assertEq(pendingFee.value, 0, "pendingFee.value");
        assertEq(pendingFee.submittedAt, 0, "pendingFee.submittedAt");
>>>>>>> 3ce8d87d
    }

    function testSubmitFeeIncreased(uint256 fee) public {
        fee = bound(fee, FEE + 1, ConstantsLib.MAX_FEE);

        vm.expectEmit();
        emit EventsLib.SubmitFee(fee);
        vm.prank(OWNER);
        vault.submitFee(fee);

        uint256 newFee = vault.fee();
<<<<<<< HEAD
        (uint256 pendingFee, uint64 validAt) = vault.pendingFee();

        assertEq(newFee, FEE, "newFee");
        assertEq(pendingFee, fee, "pendingFee");
        assertEq(validAt, block.timestamp + TIMELOCK, "validAt");
=======
        PendingUint192 memory pendingFee = vault.pendingFee();

        assertEq(newFee, FEE, "newFee");
        assertEq(pendingFee.value, fee, "pendingFee.value");
        assertEq(pendingFee.submittedAt, block.timestamp, "pendingFee.submittedAt");
>>>>>>> 3ce8d87d
    }

    function testAcceptFee(uint256 fee) public {
        fee = bound(fee, FEE + 1, ConstantsLib.MAX_FEE);

        vm.prank(OWNER);
        vault.submitFee(fee);

        vm.warp(block.timestamp + TIMELOCK);

        vm.expectEmit(address(vault));
        emit EventsLib.UpdateLastTotalAssets(vault.totalAssets());
        emit EventsLib.SetFee(address(this), fee);
        vault.acceptFee();

        uint256 newFee = vault.fee();
<<<<<<< HEAD
        (uint256 pendingFee, uint64 validAt) = vault.pendingFee();

        assertEq(newFee, fee, "newFee");
        assertEq(pendingFee, 0, "pendingFee");
        assertEq(validAt, 0, "validAt");
    }

    function testAcceptFeeTimelockIncreased(uint256 fee, uint256 timelock, uint256 elapsed) public {
        fee = bound(fee, FEE + 1, ConstantsLib.MAX_FEE);
        timelock = bound(timelock, TIMELOCK + 1, ConstantsLib.MAX_TIMELOCK);
        elapsed = bound(elapsed, TIMELOCK + 1, timelock);

        vm.prank(OWNER);
        vault.submitFee(fee);

        _setTimelock(timelock);

        vm.warp(block.timestamp + elapsed);

        vm.expectEmit(address(vault));
        emit EventsLib.UpdateLastTotalAssets(vault.totalAssets());
        emit EventsLib.SetFee(address(this), fee);
        vault.acceptFee();

        uint256 newFee = vault.fee();
        (uint256 pendingFee, uint64 validAt) = vault.pendingFee();

        assertEq(newFee, fee, "newFee");
        assertEq(pendingFee, 0, "pendingFee");
        assertEq(validAt, 0, "validAt");
    }

    function testAcceptFeeTimelockDecreased(uint256 fee, uint256 timelock, uint256 elapsed) public {
        fee = bound(fee, FEE + 1, ConstantsLib.MAX_FEE);
        timelock = bound(timelock, ConstantsLib.MIN_TIMELOCK, TIMELOCK - 1);
        elapsed = bound(elapsed, 1, TIMELOCK - 1);

        vm.prank(OWNER);
        vault.submitTimelock(timelock);

        vm.warp(block.timestamp + elapsed);

        vm.prank(OWNER);
        vault.submitFee(fee);

        vm.warp(block.timestamp + TIMELOCK - elapsed);

        vault.acceptTimelock();

        vm.expectRevert(ErrorsLib.TimelockNotElapsed.selector);
        vault.acceptFee();
=======
        PendingUint192 memory pendingFee = vault.pendingFee();

        assertEq(newFee, fee, "newFee");
        assertEq(pendingFee.value, 0, "pendingFee.value");
        assertEq(pendingFee.submittedAt, 0, "pendingFee.submittedAt");
>>>>>>> 3ce8d87d
    }

    function testAcceptFeeNoPendingValue() public {
        vm.expectRevert(ErrorsLib.NoPendingValue.selector);
        vault.acceptFee();
    }

    function testAcceptFeeTimelockNotElapsed(uint256 fee, uint256 elapsed) public {
        fee = bound(fee, FEE + 1, ConstantsLib.MAX_FEE);
        elapsed = bound(elapsed, 1, TIMELOCK - 1);

        vm.prank(OWNER);
        vault.submitFee(fee);

        vm.warp(block.timestamp + elapsed);

        vm.expectRevert(ErrorsLib.TimelockNotElapsed.selector);
        vault.acceptFee();
    }

    function testSubmitGuardian() public {
        address guardian = makeAddr("Guardian2");

        vm.expectEmit();
        emit EventsLib.SubmitGuardian(guardian);
        vm.prank(OWNER);
        vault.submitGuardian(guardian);

        address newGuardian = vault.guardian();
<<<<<<< HEAD
        (address pendingGuardian, uint96 validAt) = vault.pendingGuardian();

        assertEq(newGuardian, GUARDIAN, "newGuardian");
        assertEq(pendingGuardian, guardian, "pendingGuardian");
        assertEq(validAt, block.timestamp + TIMELOCK, "validAt");
=======
        PendingAddress memory pendingGuardian = vault.pendingGuardian();

        assertEq(newGuardian, GUARDIAN, "newGuardian");
        assertEq(pendingGuardian.value, guardian, "pendingGuardian.value");
        assertEq(pendingGuardian.submittedAt, block.timestamp, "pendingGuardian.submittedAt");
>>>>>>> 3ce8d87d
    }

    function testSubmitGuardianFromZero() public {
        _setGuardian(address(0));

        vm.expectEmit(address(vault));
        emit EventsLib.SetGuardian(OWNER, GUARDIAN);
        vm.prank(OWNER);
        vault.submitGuardian(GUARDIAN);

        address newGuardian = vault.guardian();
<<<<<<< HEAD
        (address pendingGuardian, uint96 validAt) = vault.pendingGuardian();

        assertEq(newGuardian, GUARDIAN, "newGuardian");
        assertEq(pendingGuardian, address(0), "pendingGuardian");
        assertEq(validAt, 0, "validAt");
=======
        PendingAddress memory pendingGuardian = vault.pendingGuardian();

        assertEq(newGuardian, GUARDIAN, "newGuardian");
        assertEq(pendingGuardian.value, address(0), "pendingGuardian.value");
        assertEq(pendingGuardian.submittedAt, 0, "pendingGuardian.submittedAt");
>>>>>>> 3ce8d87d
    }

    function testSubmitGuardianZero() public {
        vm.prank(OWNER);
        vault.submitGuardian(address(0));

        address newGuardian = vault.guardian();
<<<<<<< HEAD
        (address pendingGuardian, uint96 validAt) = vault.pendingGuardian();

        assertEq(newGuardian, GUARDIAN, "newGuardian");
        assertEq(pendingGuardian, address(0), "pendingGuardian");
        assertEq(validAt, block.timestamp + TIMELOCK, "validAt");
=======
        PendingAddress memory pendingGuardian = vault.pendingGuardian();

        assertEq(newGuardian, GUARDIAN, "newGuardian");
        assertEq(pendingGuardian.value, address(0), "pendingGuardian.value");
        assertEq(pendingGuardian.submittedAt, block.timestamp, "pendingGuardian.submittedAt");
>>>>>>> 3ce8d87d
    }

    function testAcceptGuardian() public {
        address guardian = makeAddr("Guardian2");

        vm.prank(OWNER);
        vault.submitGuardian(guardian);

        vm.warp(block.timestamp + TIMELOCK);

        vm.expectEmit(address(vault));
        emit EventsLib.SetGuardian(address(this), guardian);
        vault.acceptGuardian();

        address newGuardian = vault.guardian();
<<<<<<< HEAD
        (address pendingGuardian, uint96 validAt) = vault.pendingGuardian();

        assertEq(newGuardian, guardian, "newGuardian");
        assertEq(pendingGuardian, address(0), "pendingGuardian");
        assertEq(validAt, 0, "validAt");
    }

    function testAcceptGuardianTimelockIncreased(uint256 timelock, uint256 elapsed) public {
        timelock = bound(timelock, TIMELOCK + 1, ConstantsLib.MAX_TIMELOCK);
        elapsed = bound(elapsed, TIMELOCK + 1, timelock);

        address guardian = makeAddr("Guardian2");

        vm.prank(OWNER);
        vault.submitGuardian(guardian);

        _setTimelock(timelock);

        vm.warp(block.timestamp + elapsed);

        vm.expectEmit(address(vault));
        emit EventsLib.SetGuardian(address(this), guardian);
        vault.acceptGuardian();

        address newGuardian = vault.guardian();
        (address pendingGuardian, uint96 validAt) = vault.pendingGuardian();

        assertEq(newGuardian, guardian, "newGuardian");
        assertEq(pendingGuardian, address(0), "pendingGuardian");
        assertEq(validAt, 0, "validAt");
    }

    function testAcceptGuardianTimelockDecreased(uint256 timelock, uint256 elapsed) public {
        timelock = bound(timelock, ConstantsLib.MIN_TIMELOCK, TIMELOCK - 1);
        elapsed = bound(elapsed, 1, TIMELOCK - 1);

        vm.prank(OWNER);
        vault.submitTimelock(timelock);

        vm.warp(block.timestamp + elapsed);

        address guardian = makeAddr("Guardian2");

        vm.prank(OWNER);
        vault.submitGuardian(guardian);

        vm.warp(block.timestamp + TIMELOCK - elapsed);

        vault.acceptTimelock();

        vm.expectRevert(ErrorsLib.TimelockNotElapsed.selector);
        vault.acceptGuardian();
=======
        PendingAddress memory pendingGuardian = vault.pendingGuardian();

        assertEq(newGuardian, guardian, "newGuardian");
        assertEq(pendingGuardian.value, address(0), "pendingGuardian.value");
        assertEq(pendingGuardian.submittedAt, 0, "pendingGuardian.submittedAt");
>>>>>>> 3ce8d87d
    }

    function testAcceptGuardianNoPendingValue() public {
        vm.expectRevert(ErrorsLib.NoPendingValue.selector);
        vault.acceptGuardian();
    }

    function testAcceptGuardianTimelockNotElapsed(uint256 elapsed) public {
        elapsed = bound(elapsed, 1, TIMELOCK - 1);

        address guardian = makeAddr("Guardian2");

        vm.prank(OWNER);
        vault.submitGuardian(guardian);

        vm.warp(block.timestamp + elapsed);

        vm.expectRevert(ErrorsLib.TimelockNotElapsed.selector);
        vault.acceptGuardian();
    }

    function testSubmitCapDecreased(uint256 cap) public {
        cap = bound(cap, 0, CAP - 1);

        MarketParams memory marketParams = allMarkets[0];
        Id id = marketParams.id();

        vm.expectEmit(address(vault));
        emit EventsLib.SetCap(CURATOR, id, cap);
        vm.prank(CURATOR);
        vault.submitCap(marketParams, cap);

<<<<<<< HEAD
        (uint192 newCap, uint64 withdrawRank) = vault.config(id);
        (uint192 pendingCap, uint64 validAt) = vault.pendingCap(id);

        assertEq(newCap, cap, "newCap");
        assertEq(withdrawRank, 1, "withdrawRank");
        assertEq(pendingCap, 0, "pendingCap");
        assertEq(validAt, 0, "validAt");
=======
        MarketConfig memory marketConfig = vault.config(id);
        PendingUint192 memory pendingCap = vault.pendingCap(id);

        assertEq(marketConfig.cap, cap, "marketConfig.cap");
        assertEq(marketConfig.withdrawRank, 1, "marketConfig.withdrawRank");
        assertEq(pendingCap.value, 0, "pendingCap.value");
        assertEq(pendingCap.submittedAt, 0, "pendingCap.submittedAt");
>>>>>>> 3ce8d87d
    }

    function testSubmitCapIncreased(uint256 cap) public {
        cap = bound(cap, 1, type(uint192).max);

        MarketParams memory marketParams = allMarkets[1];
        Id id = marketParams.id();

        vm.expectEmit(address(vault));
        emit EventsLib.SubmitCap(CURATOR, id, cap);
        vm.prank(CURATOR);
        vault.submitCap(marketParams, cap);

<<<<<<< HEAD
        (uint192 newCap, uint64 withdrawRank) = vault.config(id);
        (uint192 pendingCap, uint64 validAt) = vault.pendingCap(id);

        assertEq(newCap, 0, "newCap");
        assertEq(withdrawRank, 0, "withdrawRank");
        assertEq(pendingCap, cap, "pendingCap");
        assertEq(validAt, block.timestamp + TIMELOCK, "validAt");
=======
        MarketConfig memory marketConfig = vault.config(id);
        PendingUint192 memory pendingCap = vault.pendingCap(id);

        assertEq(marketConfig.cap, 0, "marketConfig.cap");
        assertEq(marketConfig.withdrawRank, 0, "marketConfig.withdrawRank");
        assertEq(pendingCap.value, cap, "pendingCap.value");
        assertEq(pendingCap.submittedAt, block.timestamp, "pendingCap.submittedAt");
>>>>>>> 3ce8d87d
        assertEq(vault.supplyQueueLength(), 1, "supplyQueueLength");
        assertEq(vault.withdrawQueueLength(), 1, "withdrawQueueLength");
    }

    function testAcceptCapIncreased(uint256 cap) public {
        cap = bound(cap, CAP + 1, type(uint192).max);

        MarketParams memory marketParams = allMarkets[0];
        Id id = marketParams.id();

        vm.prank(CURATOR);
        vault.submitCap(marketParams, cap);

        vm.warp(block.timestamp + TIMELOCK);

        vm.expectEmit(address(vault));
        emit EventsLib.SetCap(address(this), id, cap);
        vault.acceptCap(id);

<<<<<<< HEAD
        (uint192 newCap, uint64 withdrawRank) = vault.config(id);
        (uint192 pendingCapAfter, uint64 validAtAfter) = vault.pendingCap(id);

        assertEq(newCap, cap, "newCap");
        assertEq(withdrawRank, 1, "withdrawRank");
        assertEq(pendingCapAfter, 0, "pendingCapAfter");
        assertEq(validAtAfter, 0, "validAtAfter");
=======
        MarketConfig memory marketConfig = vault.config(id);
        PendingUint192 memory pendingCap = vault.pendingCap(id);

        assertEq(marketConfig.cap, cap, "marketConfig.cap");
        assertEq(marketConfig.withdrawRank, 1, "marketConfig.withdrawRank");
        assertEq(pendingCap.value, 0, "pendingCap.value");
        assertEq(pendingCap.submittedAt, 0, "pendingCap.submittedAt");
>>>>>>> 3ce8d87d
        assertEq(Id.unwrap(vault.supplyQueue(0)), Id.unwrap(id), "supplyQueue");
        assertEq(Id.unwrap(vault.withdrawQueue(0)), Id.unwrap(id), "withdrawQueue");
    }

    function testAcceptCapIncreasedTimelockIncreased(uint256 cap, uint256 timelock, uint256 elapsed) public {
        cap = bound(cap, CAP + 1, type(uint192).max);
        timelock = bound(timelock, TIMELOCK + 1, ConstantsLib.MAX_TIMELOCK);
        elapsed = bound(elapsed, TIMELOCK + 1, timelock);

        MarketParams memory marketParams = allMarkets[0];
        Id id = marketParams.id();

        vm.prank(CURATOR);
        vault.submitCap(marketParams, cap);

        _setTimelock(timelock);

        vm.warp(block.timestamp + elapsed);

        vm.expectEmit();
        emit EventsLib.SetCap(address(this), id, cap);
        vault.acceptCap(id);

        (uint192 newCap, uint64 withdrawRank) = vault.config(id);
        (uint192 pendingCapAfter, uint64 validAtAfter) = vault.pendingCap(id);

        assertEq(newCap, cap, "newCap");
        assertEq(withdrawRank, 1, "withdrawRank");
        assertEq(pendingCapAfter, 0, "pendingCapAfter");
        assertEq(validAtAfter, 0, "validAtAfter");
        assertEq(Id.unwrap(vault.supplyQueue(0)), Id.unwrap(id), "supplyQueue");
        assertEq(Id.unwrap(vault.withdrawQueue(0)), Id.unwrap(id), "withdrawQueue");
    }

    function testAcceptCapIncreasedTimelockDecreased(uint256 cap, uint256 timelock, uint256 elapsed) public {
        cap = bound(cap, CAP + 1, type(uint192).max);
        timelock = bound(timelock, ConstantsLib.MIN_TIMELOCK, TIMELOCK - 1);
        elapsed = bound(elapsed, 1, TIMELOCK - 1);

        vm.prank(OWNER);
        vault.submitTimelock(timelock);

        vm.warp(block.timestamp + elapsed);

        MarketParams memory marketParams = allMarkets[0];
        Id id = marketParams.id();

        vm.prank(CURATOR);
        vault.submitCap(marketParams, cap);

        vm.warp(block.timestamp + TIMELOCK - elapsed);

        vault.acceptTimelock();

        vm.expectRevert(ErrorsLib.TimelockNotElapsed.selector);
        vault.acceptCap(id);
    }

    function testAcceptCapNoPendingValue() public {
        vm.expectRevert(ErrorsLib.NoPendingValue.selector);
        vault.acceptCap(allMarkets[0].id());
    }

    function testAcceptCapTimelockNotElapsed(uint256 elapsed) public {
        elapsed = bound(elapsed, 0, TIMELOCK - 1);

        vm.prank(CURATOR);
        vault.submitCap(allMarkets[1], CAP);

        vm.warp(block.timestamp + elapsed);

        vm.expectRevert(ErrorsLib.TimelockNotElapsed.selector);
        vault.acceptCap(allMarkets[1].id());
    }
}<|MERGE_RESOLUTION|>--- conflicted
+++ resolved
@@ -31,19 +31,11 @@
         vault.submitTimelock(timelock);
 
         uint256 newTimelock = vault.timelock();
-<<<<<<< HEAD
-        (uint256 pendingTimelock, uint64 validAt) = vault.pendingTimelock();
-
-        assertEq(newTimelock, timelock, "newTimelock");
-        assertEq(pendingTimelock, 0, "pendingTimelock");
-        assertEq(validAt, 0, "validAt");
-=======
         PendingUint192 memory pendingTimelock = vault.pendingTimelock();
 
         assertEq(newTimelock, timelock, "newTimelock");
         assertEq(pendingTimelock.value, 0, "pendingTimelock.value");
-        assertEq(pendingTimelock.submittedAt, 0, "pendingTimelock.submittedAt");
->>>>>>> 3ce8d87d
+        assertEq(pendingTimelock.validAt, 0, "pendingTimelock.validAt");
     }
 
     function testSubmitTimelockDecreased(uint256 timelock) public {
@@ -55,19 +47,11 @@
         vault.submitTimelock(timelock);
 
         uint256 newTimelock = vault.timelock();
-<<<<<<< HEAD
-        (uint256 pendingTimelock, uint64 validAt) = vault.pendingTimelock();
-
-        assertEq(newTimelock, TIMELOCK, "newTimelock");
-        assertEq(pendingTimelock, timelock, "pendingTimelock");
-        assertEq(validAt, block.timestamp + TIMELOCK, "validAt");
-=======
         PendingUint192 memory pendingTimelock = vault.pendingTimelock();
 
         assertEq(newTimelock, TIMELOCK, "newTimelock");
         assertEq(pendingTimelock.value, timelock, "pendingTimelock.value");
-        assertEq(pendingTimelock.submittedAt, block.timestamp, "pendingTimelock.submittedAt");
->>>>>>> 3ce8d87d
+        assertEq(pendingTimelock.validAt, block.timestamp + TIMELOCK, "pendingTimelock.validAt");
     }
 
     function testSubmitTimelockNotOwner(uint256 timelock) public {
@@ -126,19 +110,11 @@
         vault.acceptTimelock();
 
         uint256 newTimelock = vault.timelock();
-<<<<<<< HEAD
-        (uint256 pendingTimelock, uint64 validAt) = vault.pendingTimelock();
-
-        assertEq(newTimelock, timelock, "newTimelock");
-        assertEq(pendingTimelock, 0, "pendingTimelock");
-        assertEq(validAt, 0, "validAt");
-=======
         PendingUint192 memory pendingTimelock = vault.pendingTimelock();
 
         assertEq(newTimelock, timelock, "newTimelock");
         assertEq(pendingTimelock.value, 0, "pendingTimelock.value");
-        assertEq(pendingTimelock.submittedAt, 0, "pendingTimelock.submittedAt");
->>>>>>> 3ce8d87d
+        assertEq(pendingTimelock.validAt, 0, "pendingTimelock.validAt");
     }
 
     function testAcceptTimelockNoPendingValue() public {
@@ -169,19 +145,11 @@
         vault.submitFee(fee);
 
         uint256 newFee = vault.fee();
-<<<<<<< HEAD
-        (uint256 pendingFee, uint64 validAt) = vault.pendingFee();
-
-        assertEq(newFee, fee, "newFee");
-        assertEq(pendingFee, 0, "pendingFee");
-        assertEq(validAt, 0, "validAt");
-=======
         PendingUint192 memory pendingFee = vault.pendingFee();
 
         assertEq(newFee, fee, "newFee");
         assertEq(pendingFee.value, 0, "pendingFee.value");
-        assertEq(pendingFee.submittedAt, 0, "pendingFee.submittedAt");
->>>>>>> 3ce8d87d
+        assertEq(pendingFee.validAt, 0, "pendingFee.validAt");
     }
 
     function testSubmitFeeIncreased(uint256 fee) public {
@@ -193,19 +161,11 @@
         vault.submitFee(fee);
 
         uint256 newFee = vault.fee();
-<<<<<<< HEAD
-        (uint256 pendingFee, uint64 validAt) = vault.pendingFee();
-
-        assertEq(newFee, FEE, "newFee");
-        assertEq(pendingFee, fee, "pendingFee");
-        assertEq(validAt, block.timestamp + TIMELOCK, "validAt");
-=======
         PendingUint192 memory pendingFee = vault.pendingFee();
 
         assertEq(newFee, FEE, "newFee");
         assertEq(pendingFee.value, fee, "pendingFee.value");
-        assertEq(pendingFee.submittedAt, block.timestamp, "pendingFee.submittedAt");
->>>>>>> 3ce8d87d
+        assertEq(pendingFee.validAt, block.timestamp + TIMELOCK, "pendingFee.validAt");
     }
 
     function testAcceptFee(uint256 fee) public {
@@ -222,12 +182,11 @@
         vault.acceptFee();
 
         uint256 newFee = vault.fee();
-<<<<<<< HEAD
-        (uint256 pendingFee, uint64 validAt) = vault.pendingFee();
+        PendingUint192 memory pendingFee = vault.pendingFee();
 
         assertEq(newFee, fee, "newFee");
-        assertEq(pendingFee, 0, "pendingFee");
-        assertEq(validAt, 0, "validAt");
+        assertEq(pendingFee.value, 0, "pendingFee.value");
+        assertEq(pendingFee.validAt, 0, "pendingFee.validAt");
     }
 
     function testAcceptFeeTimelockIncreased(uint256 fee, uint256 timelock, uint256 elapsed) public {
@@ -248,11 +207,11 @@
         vault.acceptFee();
 
         uint256 newFee = vault.fee();
-        (uint256 pendingFee, uint64 validAt) = vault.pendingFee();
+        PendingUint192 memory pendingFee = vault.pendingFee();
 
         assertEq(newFee, fee, "newFee");
-        assertEq(pendingFee, 0, "pendingFee");
-        assertEq(validAt, 0, "validAt");
+        assertEq(pendingFee.value, 0, "pendingFee.value");
+        assertEq(pendingFee.validAt, 0, "pendingFee.validAt");
     }
 
     function testAcceptFeeTimelockDecreased(uint256 fee, uint256 timelock, uint256 elapsed) public {
@@ -274,13 +233,6 @@
 
         vm.expectRevert(ErrorsLib.TimelockNotElapsed.selector);
         vault.acceptFee();
-=======
-        PendingUint192 memory pendingFee = vault.pendingFee();
-
-        assertEq(newFee, fee, "newFee");
-        assertEq(pendingFee.value, 0, "pendingFee.value");
-        assertEq(pendingFee.submittedAt, 0, "pendingFee.submittedAt");
->>>>>>> 3ce8d87d
     }
 
     function testAcceptFeeNoPendingValue() public {
@@ -310,19 +262,11 @@
         vault.submitGuardian(guardian);
 
         address newGuardian = vault.guardian();
-<<<<<<< HEAD
-        (address pendingGuardian, uint96 validAt) = vault.pendingGuardian();
-
-        assertEq(newGuardian, GUARDIAN, "newGuardian");
-        assertEq(pendingGuardian, guardian, "pendingGuardian");
-        assertEq(validAt, block.timestamp + TIMELOCK, "validAt");
-=======
         PendingAddress memory pendingGuardian = vault.pendingGuardian();
 
         assertEq(newGuardian, GUARDIAN, "newGuardian");
         assertEq(pendingGuardian.value, guardian, "pendingGuardian.value");
-        assertEq(pendingGuardian.submittedAt, block.timestamp, "pendingGuardian.submittedAt");
->>>>>>> 3ce8d87d
+        assertEq(pendingGuardian.validAt, block.timestamp + TIMELOCK, "pendingGuardian.validAt");
     }
 
     function testSubmitGuardianFromZero() public {
@@ -334,19 +278,11 @@
         vault.submitGuardian(GUARDIAN);
 
         address newGuardian = vault.guardian();
-<<<<<<< HEAD
-        (address pendingGuardian, uint96 validAt) = vault.pendingGuardian();
-
-        assertEq(newGuardian, GUARDIAN, "newGuardian");
-        assertEq(pendingGuardian, address(0), "pendingGuardian");
-        assertEq(validAt, 0, "validAt");
-=======
         PendingAddress memory pendingGuardian = vault.pendingGuardian();
 
         assertEq(newGuardian, GUARDIAN, "newGuardian");
         assertEq(pendingGuardian.value, address(0), "pendingGuardian.value");
-        assertEq(pendingGuardian.submittedAt, 0, "pendingGuardian.submittedAt");
->>>>>>> 3ce8d87d
+        assertEq(pendingGuardian.validAt, 0, "pendingGuardian.validAt");
     }
 
     function testSubmitGuardianZero() public {
@@ -354,19 +290,11 @@
         vault.submitGuardian(address(0));
 
         address newGuardian = vault.guardian();
-<<<<<<< HEAD
-        (address pendingGuardian, uint96 validAt) = vault.pendingGuardian();
-
-        assertEq(newGuardian, GUARDIAN, "newGuardian");
-        assertEq(pendingGuardian, address(0), "pendingGuardian");
-        assertEq(validAt, block.timestamp + TIMELOCK, "validAt");
-=======
         PendingAddress memory pendingGuardian = vault.pendingGuardian();
 
         assertEq(newGuardian, GUARDIAN, "newGuardian");
         assertEq(pendingGuardian.value, address(0), "pendingGuardian.value");
-        assertEq(pendingGuardian.submittedAt, block.timestamp, "pendingGuardian.submittedAt");
->>>>>>> 3ce8d87d
+        assertEq(pendingGuardian.validAt, block.timestamp + TIMELOCK, "pendingGuardian.validAt");
     }
 
     function testAcceptGuardian() public {
@@ -382,12 +310,11 @@
         vault.acceptGuardian();
 
         address newGuardian = vault.guardian();
-<<<<<<< HEAD
-        (address pendingGuardian, uint96 validAt) = vault.pendingGuardian();
+        PendingAddress memory pendingGuardian = vault.pendingGuardian();
 
         assertEq(newGuardian, guardian, "newGuardian");
-        assertEq(pendingGuardian, address(0), "pendingGuardian");
-        assertEq(validAt, 0, "validAt");
+        assertEq(pendingGuardian.value, address(0), "pendingGuardian.value");
+        assertEq(pendingGuardian.validAt, 0, "pendingGuardian.validAt");
     }
 
     function testAcceptGuardianTimelockIncreased(uint256 timelock, uint256 elapsed) public {
@@ -408,11 +335,11 @@
         vault.acceptGuardian();
 
         address newGuardian = vault.guardian();
-        (address pendingGuardian, uint96 validAt) = vault.pendingGuardian();
+        PendingAddress memory pendingGuardian = vault.pendingGuardian();
 
         assertEq(newGuardian, guardian, "newGuardian");
-        assertEq(pendingGuardian, address(0), "pendingGuardian");
-        assertEq(validAt, 0, "validAt");
+        assertEq(pendingGuardian.value, address(0), "pendingGuardian.value");
+        assertEq(pendingGuardian.validAt, 0, "pendingGuardian.validAt");
     }
 
     function testAcceptGuardianTimelockDecreased(uint256 timelock, uint256 elapsed) public {
@@ -435,13 +362,6 @@
 
         vm.expectRevert(ErrorsLib.TimelockNotElapsed.selector);
         vault.acceptGuardian();
-=======
-        PendingAddress memory pendingGuardian = vault.pendingGuardian();
-
-        assertEq(newGuardian, guardian, "newGuardian");
-        assertEq(pendingGuardian.value, address(0), "pendingGuardian.value");
-        assertEq(pendingGuardian.submittedAt, 0, "pendingGuardian.submittedAt");
->>>>>>> 3ce8d87d
     }
 
     function testAcceptGuardianNoPendingValue() public {
@@ -474,23 +394,13 @@
         vm.prank(CURATOR);
         vault.submitCap(marketParams, cap);
 
-<<<<<<< HEAD
-        (uint192 newCap, uint64 withdrawRank) = vault.config(id);
-        (uint192 pendingCap, uint64 validAt) = vault.pendingCap(id);
-
-        assertEq(newCap, cap, "newCap");
-        assertEq(withdrawRank, 1, "withdrawRank");
-        assertEq(pendingCap, 0, "pendingCap");
-        assertEq(validAt, 0, "validAt");
-=======
         MarketConfig memory marketConfig = vault.config(id);
         PendingUint192 memory pendingCap = vault.pendingCap(id);
 
         assertEq(marketConfig.cap, cap, "marketConfig.cap");
         assertEq(marketConfig.withdrawRank, 1, "marketConfig.withdrawRank");
         assertEq(pendingCap.value, 0, "pendingCap.value");
-        assertEq(pendingCap.submittedAt, 0, "pendingCap.submittedAt");
->>>>>>> 3ce8d87d
+        assertEq(pendingCap.validAt, 0, "pendingCap.validAt");
     }
 
     function testSubmitCapIncreased(uint256 cap) public {
@@ -504,23 +414,13 @@
         vm.prank(CURATOR);
         vault.submitCap(marketParams, cap);
 
-<<<<<<< HEAD
-        (uint192 newCap, uint64 withdrawRank) = vault.config(id);
-        (uint192 pendingCap, uint64 validAt) = vault.pendingCap(id);
-
-        assertEq(newCap, 0, "newCap");
-        assertEq(withdrawRank, 0, "withdrawRank");
-        assertEq(pendingCap, cap, "pendingCap");
-        assertEq(validAt, block.timestamp + TIMELOCK, "validAt");
-=======
         MarketConfig memory marketConfig = vault.config(id);
         PendingUint192 memory pendingCap = vault.pendingCap(id);
 
         assertEq(marketConfig.cap, 0, "marketConfig.cap");
         assertEq(marketConfig.withdrawRank, 0, "marketConfig.withdrawRank");
         assertEq(pendingCap.value, cap, "pendingCap.value");
-        assertEq(pendingCap.submittedAt, block.timestamp, "pendingCap.submittedAt");
->>>>>>> 3ce8d87d
+        assertEq(pendingCap.validAt, block.timestamp + TIMELOCK, "pendingCap.validAt");
         assertEq(vault.supplyQueueLength(), 1, "supplyQueueLength");
         assertEq(vault.withdrawQueueLength(), 1, "withdrawQueueLength");
     }
@@ -540,23 +440,13 @@
         emit EventsLib.SetCap(address(this), id, cap);
         vault.acceptCap(id);
 
-<<<<<<< HEAD
-        (uint192 newCap, uint64 withdrawRank) = vault.config(id);
-        (uint192 pendingCapAfter, uint64 validAtAfter) = vault.pendingCap(id);
-
-        assertEq(newCap, cap, "newCap");
-        assertEq(withdrawRank, 1, "withdrawRank");
-        assertEq(pendingCapAfter, 0, "pendingCapAfter");
-        assertEq(validAtAfter, 0, "validAtAfter");
-=======
         MarketConfig memory marketConfig = vault.config(id);
         PendingUint192 memory pendingCap = vault.pendingCap(id);
 
         assertEq(marketConfig.cap, cap, "marketConfig.cap");
         assertEq(marketConfig.withdrawRank, 1, "marketConfig.withdrawRank");
         assertEq(pendingCap.value, 0, "pendingCap.value");
-        assertEq(pendingCap.submittedAt, 0, "pendingCap.submittedAt");
->>>>>>> 3ce8d87d
+        assertEq(pendingCap.validAt, 0, "pendingCap.validAt");
         assertEq(Id.unwrap(vault.supplyQueue(0)), Id.unwrap(id), "supplyQueue");
         assertEq(Id.unwrap(vault.withdrawQueue(0)), Id.unwrap(id), "withdrawQueue");
     }
@@ -580,13 +470,13 @@
         emit EventsLib.SetCap(address(this), id, cap);
         vault.acceptCap(id);
 
-        (uint192 newCap, uint64 withdrawRank) = vault.config(id);
-        (uint192 pendingCapAfter, uint64 validAtAfter) = vault.pendingCap(id);
-
-        assertEq(newCap, cap, "newCap");
-        assertEq(withdrawRank, 1, "withdrawRank");
-        assertEq(pendingCapAfter, 0, "pendingCapAfter");
-        assertEq(validAtAfter, 0, "validAtAfter");
+        MarketConfig memory marketConfig = vault.config(id);
+        PendingUint192 memory pendingCap = vault.pendingCap(id);
+
+        assertEq(marketConfig.cap, cap, "marketConfig.cap");
+        assertEq(marketConfig.withdrawRank, 1, "marketConfig.withdrawRank");
+        assertEq(pendingCap.value, 0, "pendingCap.value");
+        assertEq(pendingCap.validAt, 0, "pendingCap.validAt");
         assertEq(Id.unwrap(vault.supplyQueue(0)), Id.unwrap(id), "supplyQueue");
         assertEq(Id.unwrap(vault.withdrawQueue(0)), Id.unwrap(id), "withdrawQueue");
     }
