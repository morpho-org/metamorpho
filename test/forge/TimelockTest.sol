// SPDX-License-Identifier: GPL-2.0-or-later
pragma solidity ^0.8.0;

import "./helpers/IntegrationTest.sol";

uint256 constant FEE = 0.1 ether; // 10%

contract TimelockTest is IntegrationTest {
    using MarketParamsLib for MarketParams;

    function setUp() public override {
        super.setUp();

        vm.prank(OWNER);
        vault.setFeeRecipient(FEE_RECIPIENT);

        _setFee(FEE);
        _setGuardian(GUARDIAN);

        _setCap(allMarkets[0], CAP);
    }

    function testSubmitTimelockIncreased(uint256 timelock) public {
        timelock = bound(timelock, TIMELOCK + 1, ConstantsLib.MAX_TIMELOCK);

        vm.expectEmit(address(vault));
        emit EventsLib.SetTimelock(OWNER, timelock);
        vm.prank(OWNER);
        vault.submitTimelock(timelock);

        uint256 newTimelock = vault.timelock();
        PendingUint192 memory pendingTimelock = vault.pendingTimelock();

        assertEq(newTimelock, timelock, "newTimelock");
        assertEq(pendingTimelock.value, 0, "pendingTimelock.value");
        assertEq(pendingTimelock.validAt, 0, "pendingTimelock.validAt");
    }

    function testSubmitTimelockDecreased(uint256 timelock) public {
        timelock = bound(timelock, ConstantsLib.MIN_TIMELOCK, TIMELOCK - 1);

        vm.expectEmit();
        emit EventsLib.SubmitTimelock(timelock);
        vm.prank(OWNER);
        vault.submitTimelock(timelock);

        uint256 newTimelock = vault.timelock();
        PendingUint192 memory pendingTimelock = vault.pendingTimelock();

        assertEq(newTimelock, TIMELOCK, "newTimelock");
        assertEq(pendingTimelock.value, timelock, "pendingTimelock.value");
        assertEq(pendingTimelock.validAt, block.timestamp + TIMELOCK, "pendingTimelock.validAt");
    }

    function testSubmitTimelockAlreadyPending(uint256 timelock) public {
        timelock = bound(timelock, ConstantsLib.MIN_TIMELOCK, TIMELOCK - 1);

        vm.prank(OWNER);
        vault.submitTimelock(timelock);

        vm.expectRevert(ErrorsLib.AlreadyPending.selector);
        vm.prank(OWNER);
        vault.submitTimelock(timelock);
    }

    function testSubmitTimelockNotOwner(uint256 timelock) public {
        vm.expectRevert(abi.encodeWithSelector(Ownable.OwnableUnauthorizedAccount.selector, address(this)));
        vault.submitTimelock(timelock);
    }

    function testDeployMetaMorphoAboveMaxTimelock(uint256 timelock) public {
        timelock = bound(timelock, ConstantsLib.MAX_TIMELOCK + 1, type(uint256).max);

        vm.expectRevert(ErrorsLib.AboveMaxTimelock.selector);
        new MetaMorpho(OWNER, address(morpho), timelock, address(loanToken), "MetaMorpho Vault", "MMV");
    }

    function testDeployMetaMorphoBelowMinTimelock(uint256 timelock) public {
        timelock = bound(timelock, 0, ConstantsLib.MIN_TIMELOCK - 1);

        vm.expectRevert(ErrorsLib.BelowMinTimelock.selector);
        new MetaMorpho(OWNER, address(morpho), timelock, address(loanToken), "MetaMorpho Vault", "MMV");
    }

    function testSubmitTimelockAboveMaxTimelock(uint256 timelock) public {
        timelock = bound(timelock, ConstantsLib.MAX_TIMELOCK + 1, type(uint256).max);

        vm.prank(OWNER);
        vm.expectRevert(ErrorsLib.AboveMaxTimelock.selector);
        vault.submitTimelock(timelock);
    }

    function testSubmitTimelockBelowMinTimelock(uint256 timelock) public {
        timelock = bound(timelock, 0, ConstantsLib.MIN_TIMELOCK - 1);

        vm.prank(OWNER);
        vm.expectRevert(ErrorsLib.BelowMinTimelock.selector);
        vault.submitTimelock(timelock);
    }

    function testSubmitTimelockAlreadySet() public {
        uint256 timelock = vault.timelock();

        vm.prank(OWNER);
        vm.expectRevert(ErrorsLib.AlreadySet.selector);
        vault.submitTimelock(timelock);
    }

    function testAcceptTimelock(uint256 timelock) public {
        timelock = bound(timelock, ConstantsLib.MIN_TIMELOCK, TIMELOCK - 1);

        vm.prank(OWNER);
        vault.submitTimelock(timelock);

        vm.warp(block.timestamp + TIMELOCK);

        vm.expectEmit(address(vault));
        emit EventsLib.SetTimelock(address(this), timelock);
        vault.acceptTimelock();

        uint256 newTimelock = vault.timelock();
        PendingUint192 memory pendingTimelock = vault.pendingTimelock();

        assertEq(newTimelock, timelock, "newTimelock");
        assertEq(pendingTimelock.value, 0, "pendingTimelock.value");
        assertEq(pendingTimelock.validAt, 0, "pendingTimelock.validAt");
    }

    function testAcceptTimelockNoPendingValue() public {
        vm.expectRevert(ErrorsLib.NoPendingValue.selector);
        vault.acceptTimelock();
    }

    function testAcceptTimelockTimelockNotElapsed(uint256 timelock, uint256 elapsed) public {
        timelock = bound(timelock, ConstantsLib.MIN_TIMELOCK, TIMELOCK - 1);
        elapsed = bound(elapsed, 1, TIMELOCK - 1);

        vm.prank(OWNER);
        vault.submitTimelock(timelock);

        vm.warp(block.timestamp + elapsed);

        vm.expectRevert(ErrorsLib.TimelockNotElapsed.selector);
        vault.acceptTimelock();
    }

    function testSubmitGuardian() public {
        address guardian = makeAddr("Guardian2");

        vm.expectEmit();
        emit EventsLib.SubmitGuardian(guardian);
        vm.prank(OWNER);
        vault.submitGuardian(guardian);

        address newGuardian = vault.guardian();
        PendingAddress memory pendingGuardian = vault.pendingGuardian();

        assertEq(newGuardian, GUARDIAN, "newGuardian");
        assertEq(pendingGuardian.value, guardian, "pendingGuardian.value");
        assertEq(pendingGuardian.validAt, block.timestamp + TIMELOCK, "pendingGuardian.validAt");
    }

    function testSubmitGuardianFromZero() public {
        _setGuardian(address(0));

        vm.expectEmit(address(vault));
        emit EventsLib.SetGuardian(OWNER, GUARDIAN);
        vm.prank(OWNER);
        vault.submitGuardian(GUARDIAN);

        address newGuardian = vault.guardian();
        PendingAddress memory pendingGuardian = vault.pendingGuardian();

        assertEq(newGuardian, GUARDIAN, "newGuardian");
        assertEq(pendingGuardian.value, address(0), "pendingGuardian.value");
        assertEq(pendingGuardian.validAt, 0, "pendingGuardian.validAt");
    }

    function testSubmitGuardianZero() public {
        vm.prank(OWNER);
        vault.submitGuardian(address(0));

        address newGuardian = vault.guardian();
        PendingAddress memory pendingGuardian = vault.pendingGuardian();

        assertEq(newGuardian, GUARDIAN, "newGuardian");
        assertEq(pendingGuardian.value, address(0), "pendingGuardian.value");
        assertEq(pendingGuardian.validAt, block.timestamp + TIMELOCK, "pendingGuardian.validAt");
    }

    function testSubmitGuardianAlreadyPending() public {
        address guardian = makeAddr("Guardian2");

        vm.prank(OWNER);
        vault.submitGuardian(guardian);

        vm.expectRevert(ErrorsLib.AlreadyPending.selector);
        vm.prank(OWNER);
        vault.submitGuardian(guardian);
    }

    function testAcceptGuardian() public {
        address guardian = makeAddr("Guardian2");

        vm.prank(OWNER);
        vault.submitGuardian(guardian);

        vm.warp(block.timestamp + TIMELOCK);

        vm.expectEmit(address(vault));
        emit EventsLib.SetGuardian(address(this), guardian);
        vault.acceptGuardian();

        address newGuardian = vault.guardian();
        PendingAddress memory pendingGuardian = vault.pendingGuardian();

        assertEq(newGuardian, guardian, "newGuardian");
        assertEq(pendingGuardian.value, address(0), "pendingGuardian.value");
        assertEq(pendingGuardian.validAt, 0, "pendingGuardian.validAt");
    }

    function testAcceptGuardianTimelockIncreased(uint256 timelock, uint256 elapsed) public {
        timelock = bound(timelock, TIMELOCK + 1, ConstantsLib.MAX_TIMELOCK);
        elapsed = bound(elapsed, TIMELOCK + 1, timelock);

        address guardian = makeAddr("Guardian2");

        vm.prank(OWNER);
        vault.submitGuardian(guardian);

        _setTimelock(timelock);

        vm.warp(block.timestamp + elapsed);

        vm.expectEmit(address(vault));
        emit EventsLib.SetGuardian(address(this), guardian);
        vault.acceptGuardian();

        address newGuardian = vault.guardian();
        PendingAddress memory pendingGuardian = vault.pendingGuardian();

        assertEq(newGuardian, guardian, "newGuardian");
        assertEq(pendingGuardian.value, address(0), "pendingGuardian.value");
        assertEq(pendingGuardian.validAt, 0, "pendingGuardian.validAt");
    }

    function testAcceptGuardianTimelockDecreased(uint256 timelock, uint256 elapsed) public {
        timelock = bound(timelock, ConstantsLib.MIN_TIMELOCK, TIMELOCK - 1);
        elapsed = bound(elapsed, 1, TIMELOCK - 1);

        vm.prank(OWNER);
        vault.submitTimelock(timelock);

        vm.warp(block.timestamp + elapsed);

        address guardian = makeAddr("Guardian2");

        vm.prank(OWNER);
        vault.submitGuardian(guardian);

        vm.warp(block.timestamp + TIMELOCK - elapsed);

        vault.acceptTimelock();

        vm.expectRevert(ErrorsLib.TimelockNotElapsed.selector);
        vault.acceptGuardian();
    }

    function testAcceptGuardianNoPendingValue() public {
        vm.expectRevert(ErrorsLib.NoPendingValue.selector);
        vault.acceptGuardian();
    }

    function testAcceptGuardianTimelockNotElapsed(uint256 elapsed) public {
        elapsed = bound(elapsed, 1, TIMELOCK - 1);

        address guardian = makeAddr("Guardian2");

        vm.prank(OWNER);
        vault.submitGuardian(guardian);

        vm.warp(block.timestamp + elapsed);

        vm.expectRevert(ErrorsLib.TimelockNotElapsed.selector);
        vault.acceptGuardian();
    }

    function testSubmitCapDecreased(uint256 cap) public {
        cap = bound(cap, 0, CAP - 1);

        MarketParams memory marketParams = allMarkets[0];
        Id id = marketParams.id();

        vm.expectEmit(address(vault));
        emit EventsLib.SetCap(CURATOR, id, cap);
        vm.prank(CURATOR);
        vault.submitCap(marketParams, cap);

        MarketConfig memory marketConfig = vault.config(id);
        PendingUint192 memory pendingCap = vault.pendingCap(id);

        assertEq(marketConfig.cap, cap, "marketConfig.cap");
<<<<<<< HEAD
        assertEq(marketConfig.withdrawRank, 2, "marketConfig.withdrawRank");
=======
        assertEq(marketConfig.enabled, true, "marketConfig.enabled");
        assertEq(marketConfig.removableAt, 0, "marketConfig.removableAt");
>>>>>>> baa30fd7
        assertEq(pendingCap.value, 0, "pendingCap.value");
        assertEq(pendingCap.validAt, 0, "pendingCap.validAt");
    }

    function testSubmitCapIncreased(uint256 cap) public {
        cap = bound(cap, 1, type(uint192).max);

        MarketParams memory marketParams = allMarkets[1];
        Id id = marketParams.id();

        vm.expectEmit(address(vault));
        emit EventsLib.SubmitCap(CURATOR, id, cap);
        vm.prank(CURATOR);
        vault.submitCap(marketParams, cap);

        MarketConfig memory marketConfig = vault.config(id);
        PendingUint192 memory pendingCap = vault.pendingCap(id);

        assertEq(marketConfig.cap, 0, "marketConfig.cap");
        assertEq(marketConfig.enabled, false, "marketConfig.enabled");
        assertEq(marketConfig.removableAt, 0, "marketConfig.removableAt");
        assertEq(pendingCap.value, cap, "pendingCap.value");
        assertEq(pendingCap.validAt, block.timestamp + TIMELOCK, "pendingCap.validAt");
        assertEq(vault.supplyQueueLength(), 2, "supplyQueueLength");
        assertEq(vault.withdrawQueueLength(), 2, "withdrawQueueLength");
    }

    function testSubmitCapAlreadyPending(uint256 cap) public {
        cap = bound(cap, 1, type(uint192).max);

        MarketParams memory marketParams = allMarkets[1];

        vm.prank(CURATOR);
        vault.submitCap(marketParams, cap);

        vm.expectRevert(ErrorsLib.AlreadyPending.selector);
        vm.prank(CURATOR);
        vault.submitCap(marketParams, cap);
    }

    function testAcceptCapIncreased(uint256 cap) public {
        cap = bound(cap, CAP + 1, type(uint192).max);

        MarketParams memory marketParams = allMarkets[0];
        Id id = marketParams.id();

        vm.prank(CURATOR);
        vault.submitCap(marketParams, cap);

        vm.warp(block.timestamp + TIMELOCK);

        vm.expectEmit(address(vault));
        emit EventsLib.SetCap(address(this), id, cap);
        vault.acceptCap(id);

        MarketConfig memory marketConfig = vault.config(id);
        PendingUint192 memory pendingCap = vault.pendingCap(id);

        assertEq(marketConfig.cap, cap, "marketConfig.cap");
<<<<<<< HEAD
        assertEq(marketConfig.withdrawRank, 2, "marketConfig.withdrawRank");
=======
        assertEq(marketConfig.enabled, true, "marketConfig.enabled");
        assertEq(marketConfig.removableAt, 0, "marketConfig.removableAt");
>>>>>>> baa30fd7
        assertEq(pendingCap.value, 0, "pendingCap.value");
        assertEq(pendingCap.validAt, 0, "pendingCap.validAt");
        assertEq(Id.unwrap(vault.supplyQueue(1)), Id.unwrap(id), "supplyQueue");
        assertEq(Id.unwrap(vault.withdrawQueue(1)), Id.unwrap(id), "withdrawQueue");
    }

    function testAcceptCapIncreasedTimelockIncreased(uint256 cap, uint256 timelock, uint256 elapsed) public {
        cap = bound(cap, CAP + 1, type(uint192).max);
        timelock = bound(timelock, TIMELOCK + 1, ConstantsLib.MAX_TIMELOCK);
        elapsed = bound(elapsed, TIMELOCK + 1, timelock);

        MarketParams memory marketParams = allMarkets[0];
        Id id = marketParams.id();

        vm.prank(CURATOR);
        vault.submitCap(marketParams, cap);

        _setTimelock(timelock);

        vm.warp(block.timestamp + elapsed);

        vm.expectEmit();
        emit EventsLib.SetCap(address(this), id, cap);
        vault.acceptCap(id);

        MarketConfig memory marketConfig = vault.config(id);
        PendingUint192 memory pendingCap = vault.pendingCap(id);

        assertEq(marketConfig.cap, cap, "marketConfig.cap");
        assertEq(marketConfig.enabled, true, "marketConfig.enabled");
        assertEq(marketConfig.removableAt, 0, "marketConfig.removableAt");
        assertEq(pendingCap.value, 0, "pendingCap.value");
        assertEq(pendingCap.validAt, 0, "pendingCap.validAt");
        assertEq(Id.unwrap(vault.supplyQueue(0)), Id.unwrap(id), "supplyQueue");
        assertEq(Id.unwrap(vault.withdrawQueue(0)), Id.unwrap(id), "withdrawQueue");
    }

    function testAcceptCapIncreasedTimelockDecreased(uint256 cap, uint256 timelock, uint256 elapsed) public {
        cap = bound(cap, CAP + 1, type(uint192).max);
        timelock = bound(timelock, ConstantsLib.MIN_TIMELOCK, TIMELOCK - 1);
        elapsed = bound(elapsed, 1, TIMELOCK - 1);

        vm.prank(OWNER);
        vault.submitTimelock(timelock);

        vm.warp(block.timestamp + elapsed);

        MarketParams memory marketParams = allMarkets[0];
        Id id = marketParams.id();

        vm.prank(CURATOR);
        vault.submitCap(marketParams, cap);

        vm.warp(block.timestamp + TIMELOCK - elapsed);

        vault.acceptTimelock();

        vm.expectRevert(ErrorsLib.TimelockNotElapsed.selector);
        vault.acceptCap(id);
    }

    function testAcceptCapNoPendingValue() public {
        vm.expectRevert(ErrorsLib.NoPendingValue.selector);
        vault.acceptCap(allMarkets[0].id());
    }

    function testAcceptCapTimelockNotElapsed(uint256 elapsed) public {
        elapsed = bound(elapsed, 0, TIMELOCK - 1);

        vm.prank(CURATOR);
        vault.submitCap(allMarkets[1], CAP);

        vm.warp(block.timestamp + elapsed);

        vm.expectRevert(ErrorsLib.TimelockNotElapsed.selector);
        vault.acceptCap(allMarkets[1].id());
    }

    function testSubmitMarketRemoval() public {
        MarketParams memory marketParams = allMarkets[0];
        Id id = marketParams.id();

        _setCap(marketParams, 0);

        vm.prank(CURATOR);
        vault.submitMarketRemoval(id);

        MarketConfig memory marketConfig = vault.config(id);

        assertEq(marketConfig.cap, 0, "marketConfig.cap");
        assertEq(marketConfig.enabled, true, "marketConfig.enabled");
        assertEq(marketConfig.removableAt, block.timestamp + TIMELOCK, "marketConfig.removableAt");
    }

    function testSubmitMarketRemovalMarketNotEnabled() public {
        vm.expectRevert(ErrorsLib.MarketNotEnabled.selector);
        vm.prank(CURATOR);
        vault.submitMarketRemoval(allMarkets[1].id());
    }
}<|MERGE_RESOLUTION|>--- conflicted
+++ resolved
@@ -300,12 +300,8 @@
         PendingUint192 memory pendingCap = vault.pendingCap(id);
 
         assertEq(marketConfig.cap, cap, "marketConfig.cap");
-<<<<<<< HEAD
-        assertEq(marketConfig.withdrawRank, 2, "marketConfig.withdrawRank");
-=======
         assertEq(marketConfig.enabled, true, "marketConfig.enabled");
         assertEq(marketConfig.removableAt, 0, "marketConfig.removableAt");
->>>>>>> baa30fd7
         assertEq(pendingCap.value, 0, "pendingCap.value");
         assertEq(pendingCap.validAt, 0, "pendingCap.validAt");
     }
@@ -365,12 +361,8 @@
         PendingUint192 memory pendingCap = vault.pendingCap(id);
 
         assertEq(marketConfig.cap, cap, "marketConfig.cap");
-<<<<<<< HEAD
-        assertEq(marketConfig.withdrawRank, 2, "marketConfig.withdrawRank");
-=======
         assertEq(marketConfig.enabled, true, "marketConfig.enabled");
         assertEq(marketConfig.removableAt, 0, "marketConfig.removableAt");
->>>>>>> baa30fd7
         assertEq(pendingCap.value, 0, "pendingCap.value");
         assertEq(pendingCap.validAt, 0, "pendingCap.validAt");
         assertEq(Id.unwrap(vault.supplyQueue(1)), Id.unwrap(id), "supplyQueue");
