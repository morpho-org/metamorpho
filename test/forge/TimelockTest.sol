// SPDX-License-Identifier: GPL-2.0-or-later
pragma solidity ^0.8.0;

import "./helpers/IntegrationTest.sol";

uint256 constant FEE = 0.1 ether; // 10%
uint256 constant TIMELOCK = 1 weeks;

contract TimelockTest is IntegrationTest {
    using MarketParamsLib for MarketParams;

    function setUp() public override {
        super.setUp();

        vm.prank(OWNER);
        vault.setFeeRecipient(FEE_RECIPIENT);

        _setFee(FEE);
        _setTimelock(TIMELOCK);
        _setGuardian(GUARDIAN);

        _setCap(allMarkets[0], CAP);
    }

    function testSubmitTimelockIncreased(uint256 timelock) public {
        timelock = bound(timelock, TIMELOCK + 1, ConstantsLib.MAX_TIMELOCK);

        vm.expectEmit(address(vault));
        emit EventsLib.SetTimelock(OWNER, timelock);
        vm.prank(OWNER);
        vault.submitTimelock(timelock);

        uint256 newTimelock = vault.timelock();
        (uint256 pendingTimelock, uint64 validAt) = vault.pendingTimelock();

        assertEq(newTimelock, timelock, "newTimelock");
        assertEq(pendingTimelock, 0, "pendingTimelock");
        assertEq(validAt, 0, "validAt");
    }

    function testSubmitTimelockDecreased(uint256 timelock) public {
        timelock = bound(timelock, ConstantsLib.MIN_TIMELOCK, TIMELOCK - 1);

        vm.expectEmit();
        emit EventsLib.SubmitTimelock(timelock);
        vm.prank(OWNER);
        vault.submitTimelock(timelock);

        uint256 newTimelock = vault.timelock();
        (uint256 pendingTimelock, uint64 validAt) = vault.pendingTimelock();

        assertEq(newTimelock, TIMELOCK, "newTimelock");
        assertEq(pendingTimelock, timelock, "pendingTimelock");
        assertEq(validAt, block.timestamp + TIMELOCK, "validAt");
    }

    function testSubmitTimelockNotOwner(uint256 timelock) public {
        vm.expectRevert(abi.encodeWithSelector(Ownable.OwnableUnauthorizedAccount.selector, address(this)));
        vault.submitTimelock(timelock);
    }

    function testDeployMetaMorphoAboveMaxTimelock(uint256 timelock) public {
        timelock = bound(timelock, ConstantsLib.MAX_TIMELOCK + 1, type(uint256).max);

        vm.expectRevert(ErrorsLib.AboveMaxTimelock.selector);
        new MetaMorpho(OWNER, address(morpho), timelock, address(loanToken), "MetaMorpho Vault", "MMV");
    }

    function testDeployMetaMorphoBelowMinTimelock(uint256 timelock) public {
        timelock = bound(timelock, 0, ConstantsLib.MIN_TIMELOCK - 1);

        vm.expectRevert(ErrorsLib.BelowMinTimelock.selector);
        new MetaMorpho(OWNER, address(morpho), timelock, address(loanToken), "MetaMorpho Vault", "MMV");
    }

    function testSubmitTimelockAboveMaxTimelock(uint256 timelock) public {
        timelock = bound(timelock, ConstantsLib.MAX_TIMELOCK + 1, type(uint256).max);

        vm.prank(OWNER);
        vm.expectRevert(ErrorsLib.AboveMaxTimelock.selector);
        vault.submitTimelock(timelock);
    }

    function testSubmitTimelockBelowMinTimelock(uint256 timelock) public {
        timelock = bound(timelock, 0, ConstantsLib.MIN_TIMELOCK - 1);

        vm.prank(OWNER);
        vm.expectRevert(ErrorsLib.BelowMinTimelock.selector);
        vault.submitTimelock(timelock);
    }

    function testSubmitTimelockAlreadySet() public {
        uint256 timelock = vault.timelock();

        vm.prank(OWNER);
        vm.expectRevert(ErrorsLib.AlreadySet.selector);
        vault.submitTimelock(timelock);
    }

    function testAcceptTimelock(uint256 timelock) public {
        timelock = bound(timelock, ConstantsLib.MIN_TIMELOCK, TIMELOCK - 1);

        vm.prank(OWNER);
        vault.submitTimelock(timelock);

        vm.warp(block.timestamp + TIMELOCK);

        vm.expectEmit(address(vault));
        emit EventsLib.SetTimelock(address(this), timelock);
        vault.acceptTimelock();

        uint256 newTimelock = vault.timelock();
        (uint256 pendingTimelock, uint64 validAt) = vault.pendingTimelock();

        assertEq(newTimelock, timelock, "newTimelock");
        assertEq(pendingTimelock, 0, "pendingTimelock");
        assertEq(validAt, 0, "validAt");
    }

    function testAcceptTimelockNoPendingValue() public {
        vm.expectRevert(ErrorsLib.NoPendingValue.selector);
        vault.acceptTimelock();
    }

    function testAcceptTimelockTimelockNotElapsed(uint256 timelock, uint256 elapsed) public {
        timelock = bound(timelock, ConstantsLib.MIN_TIMELOCK, TIMELOCK - 1);
        elapsed = bound(elapsed, 1, TIMELOCK - 1);

        vm.prank(OWNER);
        vault.submitTimelock(timelock);

        vm.warp(block.timestamp + elapsed);

        vm.expectRevert(ErrorsLib.TimelockNotElapsed.selector);
        vault.acceptTimelock();
    }

    function testSubmitFeeDecreased(uint256 fee) public {
        fee = bound(fee, 0, FEE - 1);

        vm.expectEmit();
        emit EventsLib.UpdateLastTotalAssets(vault.totalAssets());
        emit EventsLib.SetFee(OWNER, fee);
        vm.prank(OWNER);
        vault.submitFee(fee);

        uint256 newFee = vault.fee();
        (uint256 pendingFee, uint64 validAt) = vault.pendingFee();

        assertEq(newFee, fee, "newFee");
        assertEq(pendingFee, 0, "pendingFee");
        assertEq(validAt, 0, "validAt");
    }

    function testSubmitFeeIncreased(uint256 fee) public {
        fee = bound(fee, FEE + 1, ConstantsLib.MAX_FEE);

        vm.expectEmit();
        emit EventsLib.SubmitFee(fee);
        vm.prank(OWNER);
        vault.submitFee(fee);

        uint256 newFee = vault.fee();
        (uint256 pendingFee, uint64 validAt) = vault.pendingFee();

        assertEq(newFee, FEE, "newFee");
        assertEq(pendingFee, fee, "pendingFee");
        assertEq(validAt, block.timestamp + TIMELOCK, "validAt");
    }

    function testAcceptFee(uint256 fee) public {
        fee = bound(fee, FEE + 1, ConstantsLib.MAX_FEE);

        vm.prank(OWNER);
        vault.submitFee(fee);

        vm.warp(block.timestamp + TIMELOCK);

        vm.expectEmit(address(vault));
        emit EventsLib.UpdateLastTotalAssets(vault.totalAssets());
        emit EventsLib.SetFee(address(this), fee);
        vault.acceptFee();

        uint256 newFee = vault.fee();
        (uint256 pendingFee, uint64 validAt) = vault.pendingFee();

        assertEq(newFee, fee, "newFee");
        assertEq(pendingFee, 0, "pendingFee");
        assertEq(validAt, 0, "validAt");
    }

    function testAcceptFeeTimelockIncreased(uint256 fee, uint256 timelock, uint256 elapsed) public {
        fee = bound(fee, FEE + 1, ConstantsLib.MAX_FEE);
        timelock = bound(timelock, TIMELOCK + 1, ConstantsLib.MAX_TIMELOCK);
        elapsed = bound(elapsed, TIMELOCK + 1, timelock);

        vm.prank(OWNER);
        vault.submitFee(fee);

        _setTimelock(timelock);

        vm.warp(block.timestamp + elapsed);

        vm.expectEmit(address(vault));
        emit EventsLib.UpdateLastTotalAssets(vault.totalAssets());
        emit EventsLib.SetFee(fee);
        vault.acceptFee();

        uint256 newFee = vault.fee();
        (uint256 pendingFee, uint64 validAt) = vault.pendingFee();

        assertEq(newFee, fee, "newFee");
        assertEq(pendingFee, 0, "pendingFee");
        assertEq(validAt, 0, "validAt");
    }

    function testAcceptFeeTimelockDecreased(uint256 fee, uint256 timelock, uint256 elapsed) public {
        fee = bound(fee, FEE + 1, ConstantsLib.MAX_FEE);
        timelock = bound(timelock, ConstantsLib.MIN_TIMELOCK, TIMELOCK - 1);
        elapsed = bound(elapsed, 1, TIMELOCK - 1);

        vm.prank(OWNER);
        vault.submitTimelock(timelock);

        vm.warp(block.timestamp + elapsed);

        vm.prank(OWNER);
        vault.submitFee(fee);

        vm.warp(block.timestamp + TIMELOCK - elapsed);

        vault.acceptTimelock();

        vm.expectRevert(ErrorsLib.TimelockNotElapsed.selector);
        vault.acceptFee();
    }

    function testAcceptFeeNoPendingValue() public {
        vm.expectRevert(ErrorsLib.NoPendingValue.selector);
        vault.acceptFee();
    }

    function testAcceptFeeTimelockNotElapsed(uint256 fee, uint256 elapsed) public {
        fee = bound(fee, FEE + 1, ConstantsLib.MAX_FEE);
        elapsed = bound(elapsed, 1, TIMELOCK - 1);

        vm.prank(OWNER);
        vault.submitFee(fee);

        vm.warp(block.timestamp + elapsed);

        vm.expectRevert(ErrorsLib.TimelockNotElapsed.selector);
        vault.acceptFee();
    }

    function testSubmitGuardian() public {
        address guardian = makeAddr("Guardian2");

        vm.expectEmit();
        emit EventsLib.SubmitGuardian(guardian);
        vm.prank(OWNER);
        vault.submitGuardian(guardian);

        address newGuardian = vault.guardian();
        (address pendingGuardian, uint96 validAt) = vault.pendingGuardian();

        assertEq(newGuardian, GUARDIAN, "newGuardian");
        assertEq(pendingGuardian, guardian, "pendingGuardian");
        assertEq(validAt, block.timestamp + TIMELOCK, "validAt");
    }

    function testSubmitGuardianFromZero() public {
        _setGuardian(address(0));

        vm.expectEmit(address(vault));
        emit EventsLib.SetGuardian(OWNER, GUARDIAN);
        vm.prank(OWNER);
        vault.submitGuardian(GUARDIAN);

        address newGuardian = vault.guardian();
        (address pendingGuardian, uint96 validAt) = vault.pendingGuardian();

        assertEq(newGuardian, GUARDIAN, "newGuardian");
        assertEq(pendingGuardian, address(0), "pendingGuardian");
        assertEq(validAt, 0, "validAt");
    }

    function testSubmitGuardianZero() public {
        vm.prank(OWNER);
        vault.submitGuardian(address(0));

        address newGuardian = vault.guardian();
        (address pendingGuardian, uint96 validAt) = vault.pendingGuardian();

        assertEq(newGuardian, GUARDIAN, "newGuardian");
        assertEq(pendingGuardian, address(0), "pendingGuardian");
        assertEq(validAt, block.timestamp + TIMELOCK, "validAt");
    }

    function testAcceptGuardian() public {
        address guardian = makeAddr("Guardian2");

        vm.prank(OWNER);
        vault.submitGuardian(guardian);

        vm.warp(block.timestamp + TIMELOCK);

        vm.expectEmit(address(vault));
        emit EventsLib.SetGuardian(address(this), guardian);
        vault.acceptGuardian();

        address newGuardian = vault.guardian();
        (address pendingGuardian, uint96 validAt) = vault.pendingGuardian();

        assertEq(newGuardian, guardian, "newGuardian");
        assertEq(pendingGuardian, address(0), "pendingGuardian");
        assertEq(validAt, 0, "validAt");
    }

    function testAcceptGuardianTimelockIncreased(uint256 timelock, uint256 elapsed) public {
        timelock = bound(timelock, TIMELOCK + 1, ConstantsLib.MAX_TIMELOCK);
        elapsed = bound(elapsed, TIMELOCK + 1, timelock);

        address guardian = makeAddr("Guardian2");

        vm.prank(OWNER);
        vault.submitGuardian(guardian);

        _setTimelock(timelock);

        vm.warp(block.timestamp + elapsed);

        vm.expectEmit(address(vault));
        emit EventsLib.SetGuardian(guardian);
        vault.acceptGuardian();

        address newGuardian = vault.guardian();
        (address pendingGuardian, uint96 validAt) = vault.pendingGuardian();

        assertEq(newGuardian, guardian, "newGuardian");
        assertEq(pendingGuardian, address(0), "pendingGuardian");
        assertEq(validAt, 0, "validAt");
    }

    function testAcceptGuardianTimelockDecreased(uint256 timelock, uint256 elapsed) public {
        timelock = bound(timelock, ConstantsLib.MIN_TIMELOCK, TIMELOCK - 1);
        elapsed = bound(elapsed, 1, TIMELOCK - 1);

        vm.prank(OWNER);
        vault.submitTimelock(timelock);

        vm.warp(block.timestamp + elapsed);

        address guardian = makeAddr("Guardian2");

        vm.prank(OWNER);
        vault.submitGuardian(guardian);

        vm.warp(block.timestamp + TIMELOCK - elapsed);

        vault.acceptTimelock();

        vm.expectRevert(ErrorsLib.TimelockNotElapsed.selector);
        vault.acceptGuardian();
    }

    function testAcceptGuardianNoPendingValue() public {
        vm.expectRevert(ErrorsLib.NoPendingValue.selector);
        vault.acceptGuardian();
    }

    function testAcceptGuardianTimelockNotElapsed(uint256 elapsed) public {
        elapsed = bound(elapsed, 1, TIMELOCK - 1);

        address guardian = makeAddr("Guardian2");

        vm.prank(OWNER);
        vault.submitGuardian(guardian);

        vm.warp(block.timestamp + elapsed);

        vm.expectRevert(ErrorsLib.TimelockNotElapsed.selector);
        vault.acceptGuardian();
    }

    function testSubmitCapDecreased(uint256 cap) public {
        cap = bound(cap, 0, CAP - 1);

        MarketParams memory marketParams = allMarkets[0];
        Id id = marketParams.id();

        vm.expectEmit(address(vault));
        emit EventsLib.SetCap(CURATOR, id, cap);
        vm.prank(CURATOR);
        vault.submitCap(marketParams, cap);

        (uint192 newCap, uint64 withdrawRank) = vault.config(id);
        (uint192 pendingCap, uint64 validAt) = vault.pendingCap(id);

        assertEq(newCap, cap, "newCap");
        assertEq(withdrawRank, 1, "withdrawRank");
        assertEq(pendingCap, 0, "pendingCap");
        assertEq(validAt, 0, "validAt");
    }

    function testSubmitCapIncreased(uint256 cap) public {
        cap = bound(cap, 1, type(uint192).max);

        MarketParams memory marketParams = allMarkets[1];
        Id id = marketParams.id();

        vm.expectEmit(address(vault));
        emit EventsLib.SubmitCap(CURATOR, id, cap);
        vm.prank(CURATOR);
        vault.submitCap(marketParams, cap);

        (uint192 newCap, uint64 withdrawRank) = vault.config(id);
        (uint192 pendingCap, uint64 validAt) = vault.pendingCap(id);

        assertEq(newCap, 0, "newCap");
        assertEq(withdrawRank, 0, "withdrawRank");
        assertEq(pendingCap, cap, "pendingCap");
<<<<<<< HEAD
        assertEq(validAt, block.timestamp + TIMELOCK, "validAt");
        assertEq(vault.supplyQueueSize(), 1, "supplyQueueSize");
        assertEq(vault.withdrawQueueSize(), 1, "withdrawQueueSize");
=======
        assertEq(submittedAt, block.timestamp, "submittedAt");
        assertEq(vault.supplyQueueLength(), 1, "supplyQueueLength");
        assertEq(vault.withdrawQueueLength(), 1, "withdrawQueueLength");
>>>>>>> 039bd2f5
    }

    function testAcceptCapIncreased(uint256 cap) public {
        cap = bound(cap, CAP + 1, type(uint192).max);

        MarketParams memory marketParams = allMarkets[0];
        Id id = marketParams.id();

        vm.prank(CURATOR);
        vault.submitCap(marketParams, cap);

        vm.warp(block.timestamp + TIMELOCK);

        vm.expectEmit(address(vault));
        emit EventsLib.SetCap(address(this), id, cap);
        vault.acceptCap(id);

        (uint192 newCap, uint64 withdrawRank) = vault.config(id);
        (uint192 pendingCapAfter, uint64 validAtAfter) = vault.pendingCap(id);

        assertEq(newCap, cap, "newCap");
        assertEq(withdrawRank, 1, "withdrawRank");
        assertEq(pendingCapAfter, 0, "pendingCapAfter");
        assertEq(validAtAfter, 0, "validAtAfter");
        assertEq(Id.unwrap(vault.supplyQueue(0)), Id.unwrap(id), "supplyQueue");
        assertEq(Id.unwrap(vault.withdrawQueue(0)), Id.unwrap(id), "withdrawQueue");
    }

    function testAcceptCapIncreasedTimelockIncreased(uint256 cap, uint256 timelock, uint256 elapsed) public {
        cap = bound(cap, CAP + 1, type(uint192).max);
        timelock = bound(timelock, TIMELOCK + 1, ConstantsLib.MAX_TIMELOCK);
        elapsed = bound(elapsed, TIMELOCK + 1, timelock);

        MarketParams memory marketParams = allMarkets[0];
        Id id = marketParams.id();

        vm.prank(CURATOR);
        vault.submitCap(marketParams, cap);

        _setTimelock(timelock);

        vm.warp(block.timestamp + elapsed);

        vm.expectEmit();
        emit EventsLib.SetCap(id, cap);
        vault.acceptCap(id);

        (uint192 newCap, uint64 withdrawRank) = vault.config(id);
        (uint192 pendingCapAfter, uint64 validAtAfter) = vault.pendingCap(id);

        assertEq(newCap, cap, "newCap");
        assertEq(withdrawRank, 1, "withdrawRank");
        assertEq(pendingCapAfter, 0, "pendingCapAfter");
        assertEq(validAtAfter, 0, "validAtAfter");
        assertEq(Id.unwrap(vault.supplyQueue(0)), Id.unwrap(id), "supplyQueue");
        assertEq(Id.unwrap(vault.withdrawQueue(0)), Id.unwrap(id), "withdrawQueue");
    }

    function testAcceptCapIncreasedTimelockDecreased(uint256 cap, uint256 timelock, uint256 elapsed) public {
        cap = bound(cap, CAP + 1, type(uint192).max);
        timelock = bound(timelock, ConstantsLib.MIN_TIMELOCK, TIMELOCK - 1);
        elapsed = bound(elapsed, 1, TIMELOCK - 1);

        vm.prank(OWNER);
        vault.submitTimelock(timelock);

        vm.warp(block.timestamp + elapsed);

        MarketParams memory marketParams = allMarkets[0];
        Id id = marketParams.id();

        vm.prank(CURATOR);
        vault.submitCap(marketParams, cap);

        vm.warp(block.timestamp + TIMELOCK - elapsed);

        vault.acceptTimelock();

        vm.expectRevert(ErrorsLib.TimelockNotElapsed.selector);
        vault.acceptCap(id);
    }

    function testAcceptCapNoPendingValue() public {
        vm.expectRevert(ErrorsLib.NoPendingValue.selector);
        vault.acceptCap(allMarkets[0].id());
    }

    function testAcceptCapTimelockNotElapsed(uint256 elapsed) public {
        elapsed = bound(elapsed, 0, TIMELOCK - 1);

        vm.prank(CURATOR);
        vault.submitCap(allMarkets[1], CAP);

        vm.warp(block.timestamp + elapsed);

        vm.expectRevert(ErrorsLib.TimelockNotElapsed.selector);
        vault.acceptCap(allMarkets[1].id());
    }
}<|MERGE_RESOLUTION|>--- conflicted
+++ resolved
@@ -203,7 +203,7 @@
 
         vm.expectEmit(address(vault));
         emit EventsLib.UpdateLastTotalAssets(vault.totalAssets());
-        emit EventsLib.SetFee(fee);
+        emit EventsLib.SetFee(address(this), fee);
         vault.acceptFee();
 
         uint256 newFee = vault.fee();
@@ -331,7 +331,7 @@
         vm.warp(block.timestamp + elapsed);
 
         vm.expectEmit(address(vault));
-        emit EventsLib.SetGuardian(guardian);
+        emit EventsLib.SetGuardian(address(this), guardian);
         vault.acceptGuardian();
 
         address newGuardian = vault.guardian();
@@ -420,15 +420,9 @@
         assertEq(newCap, 0, "newCap");
         assertEq(withdrawRank, 0, "withdrawRank");
         assertEq(pendingCap, cap, "pendingCap");
-<<<<<<< HEAD
         assertEq(validAt, block.timestamp + TIMELOCK, "validAt");
-        assertEq(vault.supplyQueueSize(), 1, "supplyQueueSize");
-        assertEq(vault.withdrawQueueSize(), 1, "withdrawQueueSize");
-=======
-        assertEq(submittedAt, block.timestamp, "submittedAt");
         assertEq(vault.supplyQueueLength(), 1, "supplyQueueLength");
         assertEq(vault.withdrawQueueLength(), 1, "withdrawQueueLength");
->>>>>>> 039bd2f5
     }
 
     function testAcceptCapIncreased(uint256 cap) public {
@@ -473,7 +467,7 @@
         vm.warp(block.timestamp + elapsed);
 
         vm.expectEmit();
-        emit EventsLib.SetCap(id, cap);
+        emit EventsLib.SetCap(address(this), id, cap);
         vault.acceptCap(id);
 
         (uint192 newCap, uint64 withdrawRank) = vault.config(id);
