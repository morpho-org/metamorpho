--- conflicted
+++ resolved
@@ -10,9 +10,6 @@
 
     function setUp() public override {
         super.setUp();
-
-        vm.prank(OWNER);
-        vault.setFeeRecipient(FEE_RECIPIENT);
 
         _setFee(FEE);
         _setGuardian(GUARDIAN);
@@ -300,12 +297,8 @@
         PendingUint192 memory pendingCap = vault.pendingCap(id);
 
         assertEq(marketConfig.cap, cap, "marketConfig.cap");
-<<<<<<< HEAD
-        assertEq(marketConfig.withdrawRank, 2, "marketConfig.withdrawRank");
-=======
         assertEq(marketConfig.enabled, true, "marketConfig.enabled");
         assertEq(marketConfig.removableAt, 0, "marketConfig.removableAt");
->>>>>>> 3fcb2f68
         assertEq(pendingCap.value, 0, "pendingCap.value");
         assertEq(pendingCap.validAt, 0, "pendingCap.validAt");
     }
@@ -365,12 +358,8 @@
         PendingUint192 memory pendingCap = vault.pendingCap(id);
 
         assertEq(marketConfig.cap, cap, "marketConfig.cap");
-<<<<<<< HEAD
-        assertEq(marketConfig.withdrawRank, 2, "marketConfig.withdrawRank");
-=======
         assertEq(marketConfig.enabled, true, "marketConfig.enabled");
         assertEq(marketConfig.removableAt, 0, "marketConfig.removableAt");
->>>>>>> 3fcb2f68
         assertEq(pendingCap.value, 0, "pendingCap.value");
         assertEq(pendingCap.validAt, 0, "pendingCap.validAt");
         assertEq(Id.unwrap(vault.supplyQueue(1)), Id.unwrap(id), "supplyQueue");
@@ -400,12 +389,8 @@
         PendingUint192 memory pendingCap = vault.pendingCap(id);
 
         assertEq(marketConfig.cap, cap, "marketConfig.cap");
-<<<<<<< HEAD
-        assertEq(marketConfig.withdrawRank, 2, "marketConfig.withdrawRank");
-=======
         assertEq(marketConfig.enabled, true, "marketConfig.enabled");
         assertEq(marketConfig.removableAt, 0, "marketConfig.removableAt");
->>>>>>> 3fcb2f68
         assertEq(pendingCap.value, 0, "pendingCap.value");
         assertEq(pendingCap.validAt, 0, "pendingCap.validAt");
         assertEq(Id.unwrap(vault.supplyQueue(1)), Id.unwrap(id), "supplyQueue");
