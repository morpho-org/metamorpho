// SPDX-License-Identifier: GPL-2.0-or-later
pragma solidity ^0.8.0;

import "./helpers/IntegrationTest.sol";

uint256 constant FEE = 0.1 ether; // 10%

contract TimelockTest is IntegrationTest {
    using MarketParamsLib for MarketParams;

    function setUp() public override {
        super.setUp();

        vm.prank(OWNER);
        vault.setFeeRecipient(FEE_RECIPIENT);

        _setFee(FEE);
        _setGuardian(GUARDIAN);

        _setCap(allMarkets[0], CAP);
    }

    function testSubmitTimelockIncreased(uint256 timelock) public {
        timelock = bound(timelock, TIMELOCK + 1, ConstantsLib.MAX_TIMELOCK);

        vm.expectEmit(address(vault));
        emit EventsLib.SetTimelock(OWNER, timelock);
        vm.prank(OWNER);
        vault.submitTimelock(timelock);

        uint256 newTimelock = vault.timelock();
        PendingUint192 memory pendingTimelock = vault.pendingTimelock();

        assertEq(newTimelock, timelock, "newTimelock");
        assertEq(pendingTimelock.value, 0, "pendingTimelock.value");
        assertEq(pendingTimelock.validAt, 0, "pendingTimelock.validAt");
    }

    function testSubmitTimelockDecreased(uint256 timelock) public {
        timelock = bound(timelock, ConstantsLib.MIN_TIMELOCK, TIMELOCK - 1);

        vm.expectEmit();
        emit EventsLib.SubmitTimelock(timelock);
        vm.prank(OWNER);
        vault.submitTimelock(timelock);

        uint256 newTimelock = vault.timelock();
        PendingUint192 memory pendingTimelock = vault.pendingTimelock();

        assertEq(newTimelock, TIMELOCK, "newTimelock");
        assertEq(pendingTimelock.value, timelock, "pendingTimelock.value");
        assertEq(pendingTimelock.validAt, block.timestamp + TIMELOCK, "pendingTimelock.validAt");
    }

    function testSubmitTimelockAlreadyPending(uint256 timelock) public {
        timelock = bound(timelock, ConstantsLib.MIN_TIMELOCK, TIMELOCK - 1);

        vm.prank(OWNER);
        vault.submitTimelock(timelock);

        vm.expectRevert(ErrorsLib.AlreadyPending.selector);
        vm.prank(OWNER);
        vault.submitTimelock(timelock);
    }

    function testSubmitTimelockNotOwner(uint256 timelock) public {
        vm.expectRevert(abi.encodeWithSelector(Ownable.OwnableUnauthorizedAccount.selector, address(this)));
        vault.submitTimelock(timelock);
    }

    function testDeployMetaMorphoAboveMaxTimelock(uint256 timelock) public {
        timelock = bound(timelock, ConstantsLib.MAX_TIMELOCK + 1, type(uint256).max);

        vm.expectRevert(ErrorsLib.AboveMaxTimelock.selector);
        new MetaMorpho(OWNER, address(morpho), timelock, address(loanToken), "MetaMorpho Vault", "MMV");
    }

    function testDeployMetaMorphoBelowMinTimelock(uint256 timelock) public {
        timelock = bound(timelock, 0, ConstantsLib.MIN_TIMELOCK - 1);

        vm.expectRevert(ErrorsLib.BelowMinTimelock.selector);
        new MetaMorpho(OWNER, address(morpho), timelock, address(loanToken), "MetaMorpho Vault", "MMV");
    }

    function testSubmitTimelockAboveMaxTimelock(uint256 timelock) public {
        timelock = bound(timelock, ConstantsLib.MAX_TIMELOCK + 1, type(uint256).max);

        vm.prank(OWNER);
        vm.expectRevert(ErrorsLib.AboveMaxTimelock.selector);
        vault.submitTimelock(timelock);
    }

    function testSubmitTimelockBelowMinTimelock(uint256 timelock) public {
        timelock = bound(timelock, 0, ConstantsLib.MIN_TIMELOCK - 1);

        vm.prank(OWNER);
        vm.expectRevert(ErrorsLib.BelowMinTimelock.selector);
        vault.submitTimelock(timelock);
    }

    function testSubmitTimelockAlreadySet() public {
        uint256 timelock = vault.timelock();

        vm.prank(OWNER);
        vm.expectRevert(ErrorsLib.AlreadySet.selector);
        vault.submitTimelock(timelock);
    }

    function testAcceptTimelock(uint256 timelock) public {
        timelock = bound(timelock, ConstantsLib.MIN_TIMELOCK, TIMELOCK - 1);

        vm.prank(OWNER);
        vault.submitTimelock(timelock);

        vm.warp(block.timestamp + TIMELOCK);

        vm.expectEmit(address(vault));
        emit EventsLib.SetTimelock(address(this), timelock);
        vault.acceptTimelock();

        uint256 newTimelock = vault.timelock();
        PendingUint192 memory pendingTimelock = vault.pendingTimelock();

        assertEq(newTimelock, timelock, "newTimelock");
        assertEq(pendingTimelock.value, 0, "pendingTimelock.value");
        assertEq(pendingTimelock.validAt, 0, "pendingTimelock.validAt");
    }

    function testAcceptTimelockNoPendingValue() public {
        vm.expectRevert(ErrorsLib.NoPendingValue.selector);
        vault.acceptTimelock();
    }

    function testAcceptTimelockTimelockNotElapsed(uint256 timelock, uint256 elapsed) public {
        timelock = bound(timelock, ConstantsLib.MIN_TIMELOCK, TIMELOCK - 1);
        elapsed = bound(elapsed, 1, TIMELOCK - 1);

        vm.prank(OWNER);
        vault.submitTimelock(timelock);

        vm.warp(block.timestamp + elapsed);

        vm.expectRevert(ErrorsLib.TimelockNotElapsed.selector);
        vault.acceptTimelock();
    }

    function testSubmitGuardian() public {
        address guardian = makeAddr("Guardian2");

        vm.expectEmit();
        emit EventsLib.SubmitGuardian(guardian);
        vm.prank(OWNER);
        vault.submitGuardian(guardian);

        address newGuardian = vault.guardian();
        PendingAddress memory pendingGuardian = vault.pendingGuardian();

        assertEq(newGuardian, GUARDIAN, "newGuardian");
        assertEq(pendingGuardian.value, guardian, "pendingGuardian.value");
        assertEq(pendingGuardian.validAt, block.timestamp + TIMELOCK, "pendingGuardian.validAt");
    }

    function testSubmitGuardianFromZero() public {
        _setGuardian(address(0));

        vm.expectEmit(address(vault));
        emit EventsLib.SetGuardian(OWNER, GUARDIAN);
        vm.prank(OWNER);
        vault.submitGuardian(GUARDIAN);

        address newGuardian = vault.guardian();
        PendingAddress memory pendingGuardian = vault.pendingGuardian();

        assertEq(newGuardian, GUARDIAN, "newGuardian");
        assertEq(pendingGuardian.value, address(0), "pendingGuardian.value");
        assertEq(pendingGuardian.validAt, 0, "pendingGuardian.validAt");
    }

    function testSubmitGuardianZero() public {
        vm.prank(OWNER);
        vault.submitGuardian(address(0));

        address newGuardian = vault.guardian();
        PendingAddress memory pendingGuardian = vault.pendingGuardian();

        assertEq(newGuardian, GUARDIAN, "newGuardian");
        assertEq(pendingGuardian.value, address(0), "pendingGuardian.value");
        assertEq(pendingGuardian.validAt, block.timestamp + TIMELOCK, "pendingGuardian.validAt");
    }

    function testSubmitGuardianAlreadyPending() public {
        address guardian = makeAddr("Guardian2");

        vm.prank(OWNER);
        vault.submitGuardian(guardian);

        vm.expectRevert(ErrorsLib.AlreadyPending.selector);
        vm.prank(OWNER);
        vault.submitGuardian(guardian);
    }

    function testAcceptGuardian() public {
        address guardian = makeAddr("Guardian2");

        vm.prank(OWNER);
        vault.submitGuardian(guardian);

        vm.warp(block.timestamp + TIMELOCK);

        vm.expectEmit(address(vault));
        emit EventsLib.SetGuardian(address(this), guardian);
        vault.acceptGuardian();

        address newGuardian = vault.guardian();
        PendingAddress memory pendingGuardian = vault.pendingGuardian();

        assertEq(newGuardian, guardian, "newGuardian");
        assertEq(pendingGuardian.value, address(0), "pendingGuardian.value");
        assertEq(pendingGuardian.validAt, 0, "pendingGuardian.validAt");
    }

    function testAcceptGuardianTimelockIncreased(uint256 timelock, uint256 elapsed) public {
        timelock = bound(timelock, TIMELOCK + 1, ConstantsLib.MAX_TIMELOCK);
        elapsed = bound(elapsed, TIMELOCK + 1, timelock);

        address guardian = makeAddr("Guardian2");

        vm.prank(OWNER);
        vault.submitGuardian(guardian);

        _setTimelock(timelock);

        vm.warp(block.timestamp + elapsed);

        vm.expectEmit(address(vault));
        emit EventsLib.SetGuardian(address(this), guardian);
        vault.acceptGuardian();

        address newGuardian = vault.guardian();
        PendingAddress memory pendingGuardian = vault.pendingGuardian();

        assertEq(newGuardian, guardian, "newGuardian");
        assertEq(pendingGuardian.value, address(0), "pendingGuardian.value");
        assertEq(pendingGuardian.validAt, 0, "pendingGuardian.validAt");
    }

    function testAcceptGuardianTimelockDecreased(uint256 timelock, uint256 elapsed) public {
        timelock = bound(timelock, ConstantsLib.MIN_TIMELOCK, TIMELOCK - 1);
        elapsed = bound(elapsed, 1, TIMELOCK - 1);

        vm.prank(OWNER);
        vault.submitTimelock(timelock);

        vm.warp(block.timestamp + elapsed);

        address guardian = makeAddr("Guardian2");

        vm.prank(OWNER);
        vault.submitGuardian(guardian);

        vm.warp(block.timestamp + TIMELOCK - elapsed);

        vault.acceptTimelock();

        vm.expectRevert(ErrorsLib.TimelockNotElapsed.selector);
        vault.acceptGuardian();
    }

    function testAcceptGuardianNoPendingValue() public {
        vm.expectRevert(ErrorsLib.NoPendingValue.selector);
        vault.acceptGuardian();
    }

    function testAcceptGuardianTimelockNotElapsed(uint256 elapsed) public {
        elapsed = bound(elapsed, 1, TIMELOCK - 1);

        address guardian = makeAddr("Guardian2");

        vm.prank(OWNER);
        vault.submitGuardian(guardian);

        vm.warp(block.timestamp + elapsed);

        vm.expectRevert(ErrorsLib.TimelockNotElapsed.selector);
        vault.acceptGuardian();
    }

    function testSubmitCapDecreased(uint256 cap) public {
        cap = bound(cap, 0, CAP - 1);

        MarketParams memory marketParams = allMarkets[0];
        Id id = marketParams.id();

        vm.expectEmit(address(vault));
        emit EventsLib.SetCap(CURATOR, id, cap);
        vm.prank(CURATOR);
        vault.submitCap(marketParams, cap);

        MarketConfig memory marketConfig = vault.config(id);
        PendingUint192 memory pendingCap = vault.pendingCap(id);

        assertEq(marketConfig.cap, cap, "marketConfig.cap");
        assertEq(marketConfig.enabled, true, "marketConfig.enabled");
<<<<<<< HEAD
=======
        assertEq(marketConfig.removableAt, 0, "marketConfig.removableAt");
>>>>>>> fe0f1e15
        assertEq(pendingCap.value, 0, "pendingCap.value");
        assertEq(pendingCap.validAt, 0, "pendingCap.validAt");
    }

    function testSubmitCapIncreased(uint256 cap) public {
        cap = bound(cap, 1, type(uint184).max);

        MarketParams memory marketParams = allMarkets[1];
        Id id = marketParams.id();

        vm.expectEmit(address(vault));
        emit EventsLib.SubmitCap(CURATOR, id, cap);
        vm.prank(CURATOR);
        vault.submitCap(marketParams, cap);

        MarketConfig memory marketConfig = vault.config(id);
        PendingUint192 memory pendingCap = vault.pendingCap(id);

        assertEq(marketConfig.cap, 0, "marketConfig.cap");
        assertEq(marketConfig.enabled, false, "marketConfig.enabled");
<<<<<<< HEAD
=======
        assertEq(marketConfig.removableAt, 0, "marketConfig.removableAt");
>>>>>>> fe0f1e15
        assertEq(pendingCap.value, cap, "pendingCap.value");
        assertEq(pendingCap.validAt, block.timestamp + TIMELOCK, "pendingCap.validAt");
        assertEq(vault.supplyQueueLength(), 1, "supplyQueueLength");
        assertEq(vault.withdrawQueueLength(), 1, "withdrawQueueLength");
    }

    function testSubmitCapAlreadyPending(uint256 cap) public {
        cap = bound(cap, 1, type(uint184).max);

        MarketParams memory marketParams = allMarkets[1];

        vm.prank(CURATOR);
        vault.submitCap(marketParams, cap);

        vm.expectRevert(ErrorsLib.AlreadyPending.selector);
        vm.prank(CURATOR);
        vault.submitCap(marketParams, cap);
    }

    function testAcceptCapIncreased(uint256 cap) public {
        cap = bound(cap, CAP + 1, type(uint184).max);

        MarketParams memory marketParams = allMarkets[0];
        Id id = marketParams.id();

        vm.prank(CURATOR);
        vault.submitCap(marketParams, cap);

        vm.warp(block.timestamp + TIMELOCK);

        vm.expectEmit(address(vault));
        emit EventsLib.SetCap(address(this), id, cap);
        vault.acceptCap(id);

        MarketConfig memory marketConfig = vault.config(id);
        PendingUint192 memory pendingCap = vault.pendingCap(id);

        assertEq(marketConfig.cap, cap, "marketConfig.cap");
        assertEq(marketConfig.enabled, true, "marketConfig.enabled");
<<<<<<< HEAD
=======
        assertEq(marketConfig.removableAt, 0, "marketConfig.removableAt");
>>>>>>> fe0f1e15
        assertEq(pendingCap.value, 0, "pendingCap.value");
        assertEq(pendingCap.validAt, 0, "pendingCap.validAt");
        assertEq(Id.unwrap(vault.supplyQueue(0)), Id.unwrap(id), "supplyQueue");
        assertEq(Id.unwrap(vault.withdrawQueue(0)), Id.unwrap(id), "withdrawQueue");
    }

    function testAcceptCapIncreasedTimelockIncreased(uint256 cap, uint256 timelock, uint256 elapsed) public {
        cap = bound(cap, CAP + 1, type(uint184).max);
        timelock = bound(timelock, TIMELOCK + 1, ConstantsLib.MAX_TIMELOCK);
        elapsed = bound(elapsed, TIMELOCK + 1, timelock);

        MarketParams memory marketParams = allMarkets[0];
        Id id = marketParams.id();

        vm.prank(CURATOR);
        vault.submitCap(marketParams, cap);

        _setTimelock(timelock);

        vm.warp(block.timestamp + elapsed);

        vm.expectEmit();
        emit EventsLib.SetCap(address(this), id, cap);
        vault.acceptCap(id);

        MarketConfig memory marketConfig = vault.config(id);
        PendingUint192 memory pendingCap = vault.pendingCap(id);

        assertEq(marketConfig.cap, cap, "marketConfig.cap");
        assertEq(marketConfig.enabled, true, "marketConfig.enabled");
<<<<<<< HEAD
=======
        assertEq(marketConfig.removableAt, 0, "marketConfig.removableAt");
>>>>>>> fe0f1e15
        assertEq(pendingCap.value, 0, "pendingCap.value");
        assertEq(pendingCap.validAt, 0, "pendingCap.validAt");
        assertEq(Id.unwrap(vault.supplyQueue(0)), Id.unwrap(id), "supplyQueue");
        assertEq(Id.unwrap(vault.withdrawQueue(0)), Id.unwrap(id), "withdrawQueue");
    }

    function testAcceptCapIncreasedTimelockDecreased(uint256 cap, uint256 timelock, uint256 elapsed) public {
        cap = bound(cap, CAP + 1, type(uint184).max);
        timelock = bound(timelock, ConstantsLib.MIN_TIMELOCK, TIMELOCK - 1);
        elapsed = bound(elapsed, 1, TIMELOCK - 1);

        vm.prank(OWNER);
        vault.submitTimelock(timelock);

        vm.warp(block.timestamp + elapsed);

        MarketParams memory marketParams = allMarkets[0];
        Id id = marketParams.id();

        vm.prank(CURATOR);
        vault.submitCap(marketParams, cap);

        vm.warp(block.timestamp + TIMELOCK - elapsed);

        vault.acceptTimelock();

        vm.expectRevert(ErrorsLib.TimelockNotElapsed.selector);
        vault.acceptCap(id);
    }

    function testAcceptCapNoPendingValue() public {
        vm.expectRevert(ErrorsLib.NoPendingValue.selector);
        vault.acceptCap(allMarkets[0].id());
    }

    function testAcceptCapTimelockNotElapsed(uint256 elapsed) public {
        elapsed = bound(elapsed, 0, TIMELOCK - 1);

        vm.prank(CURATOR);
        vault.submitCap(allMarkets[1], CAP);

        vm.warp(block.timestamp + elapsed);

        vm.expectRevert(ErrorsLib.TimelockNotElapsed.selector);
        vault.acceptCap(allMarkets[1].id());
    }

    function testSubmitMarketRemoval() public {
        MarketParams memory marketParams = allMarkets[0];
        Id id = marketParams.id();

        _setCap(marketParams, 0);

        vm.prank(CURATOR);
        vault.submitMarketRemoval(id);

        MarketConfig memory marketConfig = vault.config(id);

        assertEq(marketConfig.cap, 0, "marketConfig.cap");
        assertEq(marketConfig.enabled, true, "marketConfig.enabled");
        assertEq(marketConfig.removableAt, block.timestamp + TIMELOCK, "marketConfig.removableAt");
    }

    function testSubmitMarketRemovalMarketNotEnabled() public {
        vm.expectRevert(ErrorsLib.MarketNotEnabled.selector);
        vm.prank(CURATOR);
        vault.submitMarketRemoval(allMarkets[1].id());
    }
}<|MERGE_RESOLUTION|>--- conflicted
+++ resolved
@@ -301,10 +301,7 @@
 
         assertEq(marketConfig.cap, cap, "marketConfig.cap");
         assertEq(marketConfig.enabled, true, "marketConfig.enabled");
-<<<<<<< HEAD
-=======
         assertEq(marketConfig.removableAt, 0, "marketConfig.removableAt");
->>>>>>> fe0f1e15
         assertEq(pendingCap.value, 0, "pendingCap.value");
         assertEq(pendingCap.validAt, 0, "pendingCap.validAt");
     }
@@ -325,10 +322,7 @@
 
         assertEq(marketConfig.cap, 0, "marketConfig.cap");
         assertEq(marketConfig.enabled, false, "marketConfig.enabled");
-<<<<<<< HEAD
-=======
         assertEq(marketConfig.removableAt, 0, "marketConfig.removableAt");
->>>>>>> fe0f1e15
         assertEq(pendingCap.value, cap, "pendingCap.value");
         assertEq(pendingCap.validAt, block.timestamp + TIMELOCK, "pendingCap.validAt");
         assertEq(vault.supplyQueueLength(), 1, "supplyQueueLength");
@@ -368,10 +362,7 @@
 
         assertEq(marketConfig.cap, cap, "marketConfig.cap");
         assertEq(marketConfig.enabled, true, "marketConfig.enabled");
-<<<<<<< HEAD
-=======
         assertEq(marketConfig.removableAt, 0, "marketConfig.removableAt");
->>>>>>> fe0f1e15
         assertEq(pendingCap.value, 0, "pendingCap.value");
         assertEq(pendingCap.validAt, 0, "pendingCap.validAt");
         assertEq(Id.unwrap(vault.supplyQueue(0)), Id.unwrap(id), "supplyQueue");
@@ -402,10 +393,7 @@
 
         assertEq(marketConfig.cap, cap, "marketConfig.cap");
         assertEq(marketConfig.enabled, true, "marketConfig.enabled");
-<<<<<<< HEAD
-=======
         assertEq(marketConfig.removableAt, 0, "marketConfig.removableAt");
->>>>>>> fe0f1e15
         assertEq(pendingCap.value, 0, "pendingCap.value");
         assertEq(pendingCap.validAt, 0, "pendingCap.validAt");
         assertEq(Id.unwrap(vault.supplyQueue(0)), Id.unwrap(id), "supplyQueue");
