--- conflicted
+++ resolved
@@ -301,17 +301,10 @@
         MarketConfig memory marketConfig = vault.config(id);
         PendingUint192 memory pendingCap = vault.pendingCap(id);
 
-<<<<<<< HEAD
-        assertEq(newCap, cap, "newCap");
-        assertEq(withdrawRank, 2, "withdrawRank");
-        assertEq(pendingCap, 0, "pendingCap");
-        assertEq(submittedAt, 0, "submittedAt");
-=======
         assertEq(marketConfig.cap, cap, "marketConfig.cap");
-        assertEq(marketConfig.withdrawRank, 1, "marketConfig.withdrawRank");
+        assertEq(marketConfig.withdrawRank, 2, "marketConfig.withdrawRank");
         assertEq(pendingCap.value, 0, "pendingCap.value");
         assertEq(pendingCap.validAt, 0, "pendingCap.validAt");
->>>>>>> f6a5ff5c
     }
 
     function testSubmitCapIncreased(uint256 cap) public {
@@ -328,21 +321,12 @@
         MarketConfig memory marketConfig = vault.config(id);
         PendingUint192 memory pendingCap = vault.pendingCap(id);
 
-<<<<<<< HEAD
-        assertEq(newCap, 0, "newCap");
-        assertEq(withdrawRank, 0, "withdrawRank");
-        assertEq(pendingCap, cap, "pendingCap");
-        assertEq(submittedAt, block.timestamp, "submittedAt");
-        assertEq(vault.supplyQueueLength(), 2, "supplyQueueLength");
-        assertEq(vault.withdrawQueueLength(), 2, "withdrawQueueLength");
-=======
         assertEq(marketConfig.cap, 0, "marketConfig.cap");
         assertEq(marketConfig.withdrawRank, 0, "marketConfig.withdrawRank");
         assertEq(pendingCap.value, cap, "pendingCap.value");
         assertEq(pendingCap.validAt, block.timestamp + TIMELOCK, "pendingCap.validAt");
-        assertEq(vault.supplyQueueLength(), 1, "supplyQueueLength");
-        assertEq(vault.withdrawQueueLength(), 1, "withdrawQueueLength");
->>>>>>> f6a5ff5c
+        assertEq(vault.supplyQueueLength(), 2, "supplyQueueLength");
+        assertEq(vault.withdrawQueueLength(), 2, "withdrawQueueLength");
     }
 
     function testSubmitCapAlreadyPending(uint256 cap) public {
@@ -376,21 +360,12 @@
         MarketConfig memory marketConfig = vault.config(id);
         PendingUint192 memory pendingCap = vault.pendingCap(id);
 
-<<<<<<< HEAD
-        assertEq(newCap, cap, "newCap");
-        assertEq(withdrawRank, 2, "withdrawRank");
-        assertEq(pendingCapAfter, 0, "pendingCapAfter");
-        assertEq(submittedAtAfter, 0, "submittedAtAfter");
+        assertEq(marketConfig.cap, cap, "marketConfig.cap");
+        assertEq(marketConfig.withdrawRank, 2, "marketConfig.withdrawRank");
+        assertEq(pendingCap.value, 0, "pendingCap.value");
+        assertEq(pendingCap.validAt, 0, "pendingCap.validAt");
         assertEq(Id.unwrap(vault.supplyQueue(1)), Id.unwrap(id), "supplyQueue");
         assertEq(Id.unwrap(vault.withdrawQueue(1)), Id.unwrap(id), "withdrawQueue");
-=======
-        assertEq(marketConfig.cap, cap, "marketConfig.cap");
-        assertEq(marketConfig.withdrawRank, 1, "marketConfig.withdrawRank");
-        assertEq(pendingCap.value, 0, "pendingCap.value");
-        assertEq(pendingCap.validAt, 0, "pendingCap.validAt");
-        assertEq(Id.unwrap(vault.supplyQueue(0)), Id.unwrap(id), "supplyQueue");
-        assertEq(Id.unwrap(vault.withdrawQueue(0)), Id.unwrap(id), "withdrawQueue");
->>>>>>> f6a5ff5c
     }
 
     function testAcceptCapIncreasedTimelockIncreased(uint256 cap, uint256 timelock, uint256 elapsed) public {
@@ -416,11 +391,11 @@
         PendingUint192 memory pendingCap = vault.pendingCap(id);
 
         assertEq(marketConfig.cap, cap, "marketConfig.cap");
-        assertEq(marketConfig.withdrawRank, 1, "marketConfig.withdrawRank");
+        assertEq(marketConfig.withdrawRank, 2, "marketConfig.withdrawRank");
         assertEq(pendingCap.value, 0, "pendingCap.value");
         assertEq(pendingCap.validAt, 0, "pendingCap.validAt");
-        assertEq(Id.unwrap(vault.supplyQueue(0)), Id.unwrap(id), "supplyQueue");
-        assertEq(Id.unwrap(vault.withdrawQueue(0)), Id.unwrap(id), "withdrawQueue");
+        assertEq(Id.unwrap(vault.supplyQueue(1)), Id.unwrap(id), "supplyQueue");
+        assertEq(Id.unwrap(vault.withdrawQueue(1)), Id.unwrap(id), "withdrawQueue");
     }
 
     function testAcceptCapIncreasedTimelockDecreased(uint256 cap, uint256 timelock, uint256 elapsed) public {
