--- conflicted
+++ resolved
@@ -62,12 +62,10 @@
         assertEq(
             collateralToken.balanceOf(address(rewardsDistributor)),
             amount,
-            "collateralToken.balanceOf(address(rewardsDistributor))"
+            "collateralToken.balanceOf(rewardsDistributor)"
         );
     }
 
-<<<<<<< HEAD
-=======
     function testSkimLoanToken(uint256 rewards, uint256 idle) public {
         idle = bound(idle, 0, MAX_TEST_ASSETS);
         rewards = bound(rewards, 0, MAX_TEST_ASSETS);
@@ -93,14 +91,9 @@
         uint256 vaultBalanceAfter = loanToken.balanceOf(address(vault));
 
         assertEq(vaultBalanceAfter, 0, "vaultBalanceAfter");
-        assertEq(
-            loanToken.balanceOf(address(rewardsDistributor)),
-            rewards,
-            "loanToken.balanceOf(address(rewardsDistributor))"
-        );
+        assertEq(loanToken.balanceOf(address(rewardsDistributor)), rewards, "loanToken.balanceOf(rewardsDistributor)");
     }
 
->>>>>>> 1ec7e729
     function testSkimZeroAddress() public {
         vm.expectRevert(ErrorsLib.ZeroAddress.selector);
         vault.skim(address(loanToken));
