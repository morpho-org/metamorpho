--- conflicted
+++ resolved
@@ -235,19 +235,14 @@
       await metaMorpho.connect(admin).acceptCap(identifier(marketParams));
     }
 
-<<<<<<< HEAD
     await metaMorpho.connect(curator).setSupplyQueue(
       // Set idle market last.
       allMarketParams.map(identifier).concat([identifier(idleParams)]),
     );
-    await metaMorpho.connect(curator).sortWithdrawQueue(
+    await metaMorpho.connect(curator).updateWithdrawQueue(
       // Keep idle market first.
       [0].concat(allMarketParams.map((_, i) => nbMarkets - i)),
     );
-=======
-    await metaMorpho.connect(curator).setSupplyQueue(allMarketParams.map(identifier));
-    await metaMorpho.connect(curator).updateWithdrawQueue(allMarketParams.map((_, i) => nbMarkets - 1 - i));
->>>>>>> cb77e0fa
 
     hre.tracer.nameTags[morphoAddress] = "Morpho";
     hre.tracer.nameTags[collateralAddress] = "Collateral";
