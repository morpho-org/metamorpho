import { AbiCoder, MaxUint256, keccak256, toBigInt } from "ethers";
import hre from "hardhat";
import _range from "lodash/range";
import { ERC20Mock, IrmMock, OracleMock, MetaMorpho } from "types";
import { IMorpho, MarketParamsStruct } from "types/@morpho-blue/interfaces/IMorpho";

import { SignerWithAddress } from "@nomicfoundation/hardhat-ethers/signers";
import { setNextBlockTimestamp } from "@nomicfoundation/hardhat-network-helpers/dist/src/helpers/time";

// Must use relative import path.
import MorphoArtifact from "../../lib/morpho-blue/out/Morpho.sol/Morpho.json";

// Without the division it overflows.
const initBalance = MaxUint256 / 10000000000000000n;
const oraclePriceScale = 1000000000000000000000000000000000000n;
const nbMarkets = 5;
const virtualShares = 100000n;
const virtualAssets = 1n;

let seed = 42;
const random = () => {
  seed = (seed * 16807) % 2147483647;

  return (seed - 1) / 2147483646;
};

const identifier = (marketParams: MarketParamsStruct) => {
  const encodedMarket = AbiCoder.defaultAbiCoder().encode(
    ["address", "address", "address", "address", "uint256"],
    Object.values(marketParams),
  );

  return Buffer.from(keccak256(encodedMarket).slice(2), "hex");
};

const logProgress = (name: string, i: number, max: number) => {
  if (i % 10 == 0) console.log("[" + name + "]", Math.floor((100 * i) / max), "%");
};

const randomForwardTimestamp = async () => {
  const block = await hre.ethers.provider.getBlock("latest");
  const elapsed = random() < 1 / 2 ? 0 : (1 + Math.floor(random() * 100)) * 12; // 50% of the time, don't go forward in time.

  await setNextBlockTimestamp(block!.timestamp + elapsed);
};

describe("MetaMorpho", () => {
  let admin: SignerWithAddress;
  let riskManager: SignerWithAddress;
  let allocator: SignerWithAddress;
  let suppliers: SignerWithAddress[];
  let borrowers: SignerWithAddress[];

  let morpho: IMorpho;
  let borrowable: ERC20Mock;
  let collateral: ERC20Mock;
  let oracle: OracleMock;
  let irm: IrmMock;

  let metaMorpho: MetaMorpho;

  let allMarketParams: MarketParamsStruct[];

  beforeEach(async () => {
    const allSigners = await hre.ethers.getSigners();

    const users = allSigners.slice(0, -3);

    [admin, riskManager, allocator] = allSigners.slice(-3);
    suppliers = users.slice(0, users.length / 2);
    borrowers = users.slice(users.length / 2);

    const ERC20MockFactory = await hre.ethers.getContractFactory("ERC20Mock", admin);

    borrowable = await ERC20MockFactory.deploy("DAI", "DAI");
    collateral = await ERC20MockFactory.deploy("Wrapped BTC", "WBTC");

    const OracleMockFactory = await hre.ethers.getContractFactory("OracleMock", admin);

    oracle = await OracleMockFactory.deploy();

    await oracle.setPrice(oraclePriceScale);

    const MorphoFactory = await hre.ethers.getContractFactory(
      MorphoArtifact.abi,
      MorphoArtifact.bytecode.object,
      admin,
    );

    morpho = (await MorphoFactory.deploy(admin.address)) as IMorpho;

    const IrmMockFactory = await hre.ethers.getContractFactory("IrmMock", admin);

    irm = await IrmMockFactory.deploy();

    const morphoAddress = await morpho.getAddress();
    const borrowableAddress = await borrowable.getAddress();
    const collateralAddress = await collateral.getAddress();
    const oracleAddress = await oracle.getAddress();
    const irmAddress = await irm.getAddress();

    allMarketParams = _range(1, 1 + nbMarkets).map((i) => ({
      borrowableToken: borrowableAddress,
      collateralToken: collateralAddress,
      oracle: oracleAddress,
      irm: irmAddress,
      lltv: (BigInt.WAD * toBigInt(i)) / toBigInt(i + 1), // lltv >= 50%
    }));

    await morpho.enableIrm(irmAddress);

    for (const marketParams of allMarketParams) {
      await morpho.enableLltv(marketParams.lltv);
      await morpho.createMarket(marketParams);
    }

    const IMetaMorphoFactory = await hre.ethers.getContractFactory("MetaMorpho", admin);

    metaMorpho = await IMetaMorphoFactory.deploy(morphoAddress, 1, borrowableAddress, "MetaMorpho", "mB");

    const metaMorphoAddress = await metaMorpho.getAddress();

    for (const user of users) {
      await borrowable.setBalance(user.address, initBalance);
      await borrowable.connect(user).approve(metaMorphoAddress, MaxUint256);
      await collateral.setBalance(user.address, initBalance);
      await collateral.connect(user).approve(morphoAddress, MaxUint256);
    }

    await metaMorpho.setRiskManager(riskManager.address);
    await metaMorpho.setIsAllocator(allocator.address, true);

    await metaMorpho.submitTimelock(0);

    const block = await hre.ethers.provider.getBlock("latest");
    await setNextBlockTimestamp(block!.timestamp + 1);

    await metaMorpho.acceptTimelock();

    await metaMorpho.setFeeRecipient(admin.address);
    await metaMorpho.submitFee(BigInt.WAD / 10n);

    for (const marketParams of allMarketParams) {
      await metaMorpho
        .connect(riskManager)
        .submitCap(marketParams, (BigInt.WAD * 10n * toBigInt(suppliers.length)) / toBigInt(allMarketParams.length));
    }

    await metaMorpho.connect(riskManager).setSupplyQueue(allMarketParams.map(identifier));
    await metaMorpho.connect(riskManager).sortWithdrawQueue(allMarketParams.map((_, i) => nbMarkets - 1 - i));

    hre.tracer.nameTags[morphoAddress] = "Morpho";
    hre.tracer.nameTags[collateralAddress] = "Collateral";
    hre.tracer.nameTags[borrowableAddress] = "Borrowable";
    hre.tracer.nameTags[oracleAddress] = "Oracle";
    hre.tracer.nameTags[irmAddress] = "IRM";
    hre.tracer.nameTags[metaMorphoAddress] = "MetaMorpho";
  });

  it("should simulate gas cost [main]", async () => {
    const marketToSharesDown = async (marketParams: MarketParamsStruct, assets: bigint) => {
      const market = await morpho.market(identifier(marketParams));
      const totalShares = market.totalSupplyShares;
      const totalAssets = market.totalSupplyAssets;

      return toSharesDown(assets, totalAssets, totalShares);
    };

    const toSharesDown = (assets: bigint, totalAssets: bigint, totalShares: bigint) => {
      return (assets * (totalShares + virtualShares)) / (totalAssets + virtualAssets);
    };

    for (let i = 0; i < suppliers.length; ++i) {
      logProgress("main", i, suppliers.length);

      const supplier = suppliers[i];

      let assets = BigInt.WAD * toBigInt(1 + Math.floor(random() * 100));

      await randomForwardTimestamp();

      await metaMorpho.connect(supplier).deposit(assets, supplier.address);

      await randomForwardTimestamp();

      await metaMorpho.connect(supplier).withdraw(assets / 2n, supplier.address, supplier.address);

      await randomForwardTimestamp();

<<<<<<< HEAD
      let withdrawn = [
        { marketParams: allMarketParams[0], shares: (await marketToSharesDown(allMarketParams[0], assets)) / 2n },
      ];
      let supplied = await Promise.all(
        allMarketParams.map(async (marketParams) => ({
          marketParams,
          shares: (await marketToSharesDown(marketParams, assets)) / toBigInt(nbMarkets + 1) / 2n,
        })),
=======
      const allocation = await Promise.all(
        allMarketParams.map(async (marketParams) => {
          const id = identifier(marketParams);
          const market = await morpho.market(id);
          const position = await morpho.position(id, await metaMorpho.getAddress());

          const assets = position.supplyShares
            .mulDivDown(market.totalSupplyAssets + 1n, market.totalSupplyShares + 10n ** 6n)
            .min(market.totalSupplyAssets - market.totalBorrowAssets);

          return {
            marketParams,
            assets,
          };
        }),
      );

      await metaMorpho.connect(allocator).reallocate(
        allocation.filter(({ assets }) => assets > 0n),
        allocation
          .map(({ marketParams, assets }) => ({ marketParams, assets: (assets * 3n) / 4n }))
          .filter(({ assets }) => assets > 0n),
>>>>>>> 327d9b78
      );

      await metaMorpho.connect(allocator).reallocate(withdrawn, supplied);

      const borrower = borrowers[i];

      for (const marketParams of allMarketParams) {
        const market = await morpho.market(identifier(marketParams));
        const liquidity = market.totalSupplyAssets - market.totalBorrowAssets;

        if (liquidity < 2n) break;

        await randomForwardTimestamp();

        await morpho.connect(borrower).supplyCollateral(marketParams, liquidity, borrower.address, "0x");

        await randomForwardTimestamp();

        await morpho.connect(borrower).borrow(marketParams, liquidity / 2n, 0, borrower.address, borrower.address);
      }
    }
  });
});<|MERGE_RESOLUTION|>--- conflicted
+++ resolved
@@ -13,9 +13,9 @@
 // Without the division it overflows.
 const initBalance = MaxUint256 / 10000000000000000n;
 const oraclePriceScale = 1000000000000000000000000000000000000n;
-const nbMarkets = 5;
 const virtualShares = 100000n;
 const virtualAssets = 1n;
+const nbMarkets = 5;
 
 let seed = 42;
 const random = () => {
@@ -158,18 +158,6 @@
   });
 
   it("should simulate gas cost [main]", async () => {
-    const marketToSharesDown = async (marketParams: MarketParamsStruct, assets: bigint) => {
-      const market = await morpho.market(identifier(marketParams));
-      const totalShares = market.totalSupplyShares;
-      const totalAssets = market.totalSupplyAssets;
-
-      return toSharesDown(assets, totalAssets, totalShares);
-    };
-
-    const toSharesDown = (assets: bigint, totalAssets: bigint, totalShares: bigint) => {
-      return (assets * (totalShares + virtualShares)) / (totalAssets + virtualAssets);
-    };
-
     for (let i = 0; i < suppliers.length; ++i) {
       logProgress("main", i, suppliers.length);
 
@@ -187,42 +175,47 @@
 
       await randomForwardTimestamp();
 
-<<<<<<< HEAD
-      let withdrawn = [
-        { marketParams: allMarketParams[0], shares: (await marketToSharesDown(allMarketParams[0], assets)) / 2n },
-      ];
-      let supplied = await Promise.all(
-        allMarketParams.map(async (marketParams) => ({
-          marketParams,
-          shares: (await marketToSharesDown(marketParams, assets)) / toBigInt(nbMarkets + 1) / 2n,
-        })),
-=======
       const allocation = await Promise.all(
         allMarketParams.map(async (marketParams) => {
           const id = identifier(marketParams);
           const market = await morpho.market(id);
           const position = await morpho.position(id, await metaMorpho.getAddress());
 
-          const assets = position.supplyShares
-            .mulDivDown(market.totalSupplyAssets + 1n, market.totalSupplyShares + 10n ** 6n)
-            .min(market.totalSupplyAssets - market.totalBorrowAssets);
+          const liquidity = market.totalSupplyAssets - market.totalBorrowAssets;
+          const liquidShares = liquidity.mulDivDown(
+            market.totalSupplyShares + virtualShares,
+            market.totalSupplyAssets + virtualAssets,
+          );
 
           return {
             marketParams,
-            assets,
+            market,
+            shares: position.supplyShares.min(liquidShares),
           };
         }),
       );
 
       await metaMorpho.connect(allocator).reallocate(
-        allocation.filter(({ assets }) => assets > 0n),
         allocation
-          .map(({ marketParams, assets }) => ({ marketParams, assets: (assets * 3n) / 4n }))
+          .map(({ marketParams, shares }) => ({
+            marketParams,
+            assets: 0n,
+            // Always withdraw all, up to the liquidity.
+            shares,
+          }))
+          .filter(({ shares }) => shares > 0n),
+        allocation
+          .map(({ marketParams, market, shares }) => {
+            const assets = shares.mulDivDown(
+              market.totalSupplyAssets + virtualAssets,
+              market.totalSupplyShares + virtualShares,
+            );
+
+            // Always supply 3/4 of what the vault withdrawn.
+            return { marketParams, assets: (assets * 3n) / 4n, shares: 0n };
+          })
           .filter(({ assets }) => assets > 0n),
->>>>>>> 327d9b78
       );
-
-      await metaMorpho.connect(allocator).reallocate(withdrawn, supplied);
 
       const borrower = borrowers[i];
 
