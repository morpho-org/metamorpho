// SPDX-License-Identifier: AGPL-3.0-only
pragma solidity 0.8.21;

import {BlueBulker} from "../BlueBulker.sol";
import {ERC20Bulker} from "../ERC20Bulker.sol";
import {WNativeBulker} from "../WNativeBulker.sol";
import {StEthBulker} from "./StEthBulker.sol";

<<<<<<< HEAD
contract EthereumBulker is ERC20Bulker, WNativeBulker, StEthBulker, BlueBulker {
    constructor(address blue) WNativeBulker(0xC02aaA39b223FE8D0A0e5C4F27eAD9083C756Cc2) BlueBulker(blue) {}
=======
contract EthereumBulker is BaseBulker, ERC20Bulker, WNativeBulker, StEthBulker, BlueBulker {
    address internal constant _WETH = 0xC02aaA39b223FE8D0A0e5C4F27eAD9083C756Cc2;

    constructor(address blue) WNativeBulker(_WETH) BlueBulker(blue) {}
>>>>>>> d48b1a78
}<|MERGE_RESOLUTION|>--- conflicted
+++ resolved
@@ -6,13 +6,8 @@
 import {WNativeBulker} from "../WNativeBulker.sol";
 import {StEthBulker} from "./StEthBulker.sol";
 
-<<<<<<< HEAD
 contract EthereumBulker is ERC20Bulker, WNativeBulker, StEthBulker, BlueBulker {
-    constructor(address blue) WNativeBulker(0xC02aaA39b223FE8D0A0e5C4F27eAD9083C756Cc2) BlueBulker(blue) {}
-=======
-contract EthereumBulker is BaseBulker, ERC20Bulker, WNativeBulker, StEthBulker, BlueBulker {
     address internal constant _WETH = 0xC02aaA39b223FE8D0A0e5C4F27eAD9083C756Cc2;
 
     constructor(address blue) WNativeBulker(_WETH) BlueBulker(blue) {}
->>>>>>> d48b1a78
 }