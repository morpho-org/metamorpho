// SPDX-License-Identifier: GPL-2.0-or-later
pragma solidity 0.8.19;

import {IMorphoMarketParams} from "./interfaces/IMorphoMarketParams.sol";
import {MarketAllocation, Pending, ISupplyVault} from "./interfaces/ISupplyVault.sol";
import {Id, MarketParams, Market, IMorpho} from "@morpho-blue/interfaces/IMorpho.sol";

import {ErrorsLib} from "./libraries/ErrorsLib.sol";
import {EventsLib} from "./libraries/EventsLib.sol";
import {WAD} from "@morpho-blue/libraries/MathLib.sol";
import {UtilsLib} from "@morpho-blue/libraries/UtilsLib.sol";
import {VaultMarket, ConfigSet, ConfigSetLib} from "./libraries/ConfigSetLib.sol";
import {MorphoBalancesLib} from "@morpho-blue/libraries/periphery/MorphoBalancesLib.sol";
import {MarketParamsLib} from "@morpho-blue/libraries/MarketParamsLib.sol";

import {Ownable2Step} from "@openzeppelin/contracts/access/Ownable2Step.sol";
import {
    IERC20,
    ERC20,
    ERC4626,
    Context,
    Math,
    SafeERC20
} from "@openzeppelin/contracts/token/ERC20/extensions/ERC4626.sol";

contract SupplyVault is ERC4626, Ownable2Step, ISupplyVault {
    using Math for uint256;
    using UtilsLib for uint256;
    using ConfigSetLib for ConfigSet;
    using MarketParamsLib for MarketParams;
    using MorphoBalancesLib for IMorpho;

    /* CONSTANTS */

    uint256 public constant TIMELOCK_EXPIRATION = 2 days;
    uint256 public constant MAX_TIMELOCK = 2 weeks;

    /* IMMUTABMES */

    IMorpho internal immutable MORPHO;

    /* STORAGE */

    mapping(address => bool) public isRiskManager;
    mapping(address => bool) public isAllocator;
    mapping(Id => Pending) public pendingMarket;

    Id[] public supplyAllocationOrder;
    Id[] public withdrawAllocationOrder;

    Pending public pendingFee;
    uint96 public fee;
    address feeRecipient;

    Pending public pendingTimelock;
    uint256 public timelock;

<<<<<<< HEAD
    /// @dev Stores the total assets this vault manage when it last handled a deposit/withdraw.
    uint256 public lastTotalAssets;
=======
    /// @dev Stores the total assets owned by this vault when the fee was last accrued.
    uint256 public lastTotalAssets;
    uint256 public lastUpdateTimestamp;
>>>>>>> b1127f59

    ConfigSet private _config;

    /* CONSTRUCTOR */

    constructor(address morpho, uint256 initialTimelock, IERC20 _asset, string memory _name, string memory _symbol)
        ERC4626(_asset)
        ERC20(_name, _symbol)
    {
        require(initialTimelock <= MAX_TIMELOCK, ErrorsLib.MAX_TIMELOCK_EXCEEDED);

        MORPHO = IMorpho(morpho);
        timelock = initialTimelock;

        SafeERC20.safeApprove(_asset, morpho, type(uint256).max);
    }

    /* MODIFIERS */

    modifier onlyRiskManager() {
        require(isRiskManager[_msgSender()] || _msgSender() == owner(), ErrorsLib.NOT_RISK_MANAGER);

        _;
    }

    modifier onlyAllocator() {
        require(
            isAllocator[_msgSender()] || isRiskManager[_msgSender()] || _msgSender() == owner(), ErrorsLib.NOT_ALLOCATOR
        );

        _;
    }

    modifier timelockElapsed(uint128 timestamp) {
        require(block.timestamp >= timestamp + timelock, ErrorsLib.TIMELOCK_NOT_ELAPSED);
        require(block.timestamp <= timestamp + timelock + TIMELOCK_EXPIRATION, ErrorsLib.TIMELOCK_EXPIRATION_EXCEEDED);

        _;
    }

    modifier syncLastTotalAssets() {
        _;

        lastTotalAssets = totalAssets();
    }

    /* ONLY OWNER FUNCTIONS */

    function submitPendingTimelock(uint256 newTimelock) external onlyOwner {
        require(newTimelock <= MAX_TIMELOCK, ErrorsLib.MAX_TIMELOCK_EXCEEDED);

        // Safe "unchecked" cast because newTimelock <= MAX_TIMELOCK.
        pendingTimelock = Pending(uint128(newTimelock), uint128(block.timestamp));

        emit EventsLib.SubmitPendingTimelock(newTimelock);
    }

    function setTimelock() external timelockElapsed(pendingTimelock.timestamp) onlyOwner {
        timelock = pendingTimelock.value;

        emit EventsLib.SetTimelock(pendingTimelock.value);

        delete pendingTimelock;
    }

    function setIsRiskManager(address newRiskManager, bool newIsRiskManager) external onlyOwner {
        isRiskManager[newRiskManager] = newIsRiskManager;

        emit EventsLib.SetIsRiskManager(newRiskManager, newIsRiskManager);
    }

    function setIsAllocator(address newAllocator, bool newIsAllocator) external onlyOwner {
        isAllocator[newAllocator] = newIsAllocator;

        emit EventsLib.SetIsAllocator(newAllocator, newIsAllocator);
    }

    function submitPendingFee(uint256 newFee) external onlyOwner {
        require(newFee != fee, ErrorsLib.ALREADY_SET);
        require(newFee <= WAD, ErrorsLib.MAX_FEE_EXCEEDED);

        // Safe "unchecked" cast because newFee <= WAD.
        pendingFee = Pending(uint128(newFee), uint128(block.timestamp));

        emit EventsLib.SubmitPendingFee(newFee);
    }

    function setFee() external timelockElapsed(pendingFee.timestamp) onlyOwner {
        // Accrue interest using the previous fee set before changing it.
        _accrueFee();

        fee = uint96(pendingFee.value);

        emit EventsLib.SetFee(pendingFee.value);

        delete pendingFee;
    }

    function setFeeRecipient(address newFeeRecipient) external onlyOwner {
        require(newFeeRecipient != feeRecipient, ErrorsLib.ALREADY_SET);

        // Accrue interest to the previous fee recipient set before changing it.
        _accrueFee();

        feeRecipient = newFeeRecipient;

        emit EventsLib.SetFeeRecipient(newFeeRecipient);
    }

    /* ONLY RISK MANAGER FUNCTIONS */

    function submitPendingMarket(MarketParams memory marketParams, uint128 cap) external onlyRiskManager {
        require(marketParams.borrowableToken == asset(), ErrorsLib.INCONSISTENT_ASSET);
        (,,,, uint128 lastUpdate,) = MORPHO.market(marketParams.id());
        require(lastUpdate != 0, ErrorsLib.MARKET_NOT_CREATED);
        Id id = marketParams.id();
        require(!_config.contains(id));

        pendingMarket[id] = Pending(cap, uint128(block.timestamp));

        emit EventsLib.SubmitPendingMarket(id);
    }

    function enableMarket(Id id) external timelockElapsed(pendingMarket[id].timestamp) onlyRiskManager {
        supplyAllocationOrder.push(id);
        withdrawAllocationOrder.push(id);

        MarketParams memory marketParams = IMorphoMarketParams(address(MORPHO)).idToMarketParams(id);
        uint128 cap = pendingMarket[id].value;

        require(_config.update(marketParams, uint256(cap)), ErrorsLib.ENABLE_MARKET_FAILED);

        emit EventsLib.EnableMarket(id, cap);
    }

    function setCap(MarketParams memory marketParams, uint128 cap) external onlyRiskManager {
        require(_config.contains(marketParams.id()), ErrorsLib.MARKET_NOT_ENABLED);

        _config.update(marketParams, cap);

        emit EventsLib.SetCap(cap);
    }

    function disableMarket(Id id) external onlyRiskManager {
        _removeFromAllocationOrder(supplyAllocationOrder, id);
        _removeFromAllocationOrder(withdrawAllocationOrder, id);

        require(_config.remove(id), ErrorsLib.DISABLE_MARKET_FAILED);

        emit EventsLib.DisableMarket(id);
    }

    /* ONLY ALLOCATOR FUNCTIONS */

    function setSupplyAllocationOrder(Id[] calldata newSupplyAllocationOrder) external onlyAllocator {
        _checkAllocationOrder(supplyAllocationOrder, newSupplyAllocationOrder);

        supplyAllocationOrder = newSupplyAllocationOrder;
    }

    function setWithdrawAllocationOrder(Id[] calldata newWithdrawAllocationOrder) external onlyAllocator {
        _checkAllocationOrder(withdrawAllocationOrder, newWithdrawAllocationOrder);

        withdrawAllocationOrder = newWithdrawAllocationOrder;
    }

    function reallocate(MarketAllocation[] calldata withdrawn, MarketAllocation[] calldata supplied)
        external
        onlyAllocator
    {
        _reallocate(withdrawn, supplied);
    }

    /* PUBLIC */

    function marketCap(Id id) public view returns (uint256) {
        return _market(id).cap;
    }

    /* ERC4626 */

    function maxWithdraw(address owner) public view virtual override returns (uint256) {
        _accruedFeeShares();

        return _staticWithdrawOrder(super.maxWithdraw(owner));
    }

    function maxRedeem(address owner) public view override returns (uint256) {
        return _convertToShares(maxWithdraw(owner), Math.Rounding.Down);
    }

    function deposit(uint256 assets, address receiver) public virtual override syncLastTotalAssets returns (uint256) {
        _accrueFee();

        return super.deposit(assets, receiver);
    }

    function mint(uint256 shares, address receiver) public virtual override syncLastTotalAssets returns (uint256) {
        _accrueFee();

        return super.mint(shares, receiver);
    }

    function withdraw(uint256 assets, address receiver, address owner)
        public
        virtual
        override
        syncLastTotalAssets
        returns (uint256 shares)
    {
        _accrueFee();

        // Do not call expensive `maxWithdraw` and optimistically withdraw assets.

        shares = previewWithdraw(assets);
        _withdraw(_msgSender(), receiver, owner, assets, shares);
    }

    function redeem(uint256 shares, address receiver, address owner)
        public
        virtual
        override
        syncLastTotalAssets
        returns (uint256 assets)
    {
        _accrueFee();

        // Do not call expensive `maxRedeem` and optimistically redeem shares.

        assets = previewRedeem(shares);
        _withdraw(_msgSender(), receiver, owner, assets, shares);
    }

    function totalAssets() public view override returns (uint256 assets) {
        uint256 nbMarkets = _config.length();

        for (uint256 i; i < nbMarkets; ++i) {
            MarketParams memory marketParams = _config.at(i);

            assets += _supplyBalance(marketParams);
        }

        assets += ERC20(asset()).balanceOf(address(this));
    }

    /// @dev Used in mint or deposit to deposit the underlying asset to Blue markets.
    function _deposit(address caller, address owner, uint256 assets, uint256 shares) internal override {
        super._deposit(caller, owner, assets, shares);

        require(_depositOrder(assets) == 0, ErrorsLib.DEPOSIT_ORDER_FAILED);
    }

    /// @dev Used in redeem or withdraw to withdraw the underlying asset from Blue markets.
    function _withdraw(address caller, address receiver, address owner, uint256 assets, uint256 shares)
        internal
        override
    {
        require(_withdrawOrder(assets) == 0, ErrorsLib.WITHDRAW_ORDER_FAILED);

        super._withdraw(caller, receiver, owner, assets, shares);
    }

    /* INTERNAL */

    function _market(Id id) internal view returns (VaultMarket storage) {
        require(_config.contains(id), ErrorsLib.UNAUTHORIZED_MARKET);

        return _config.getMarket(id);
    }

    function _supplyBalance(MarketParams memory marketParams) internal view returns (uint256) {
        return MORPHO.expectedSupplyBalance(marketParams, address(this));
    }

    function _supplyMorpho(MarketAllocation memory allocation) internal {
        Id id = allocation.marketParams.id();

        uint256 cap = marketCap(id);
        if (cap > 0) {
            uint256 newSupply = allocation.assets + _supplyBalance(allocation.marketParams);

            require(newSupply <= cap, ErrorsLib.SUPPLY_CAP_EXCEEDED);
        }

        MORPHO.supply(allocation.marketParams, allocation.assets, 0, address(this), hex"");
    }

    function _reallocate(MarketAllocation[] memory withdrawn, MarketAllocation[] memory supplied) internal {
        uint256 nbWithdrawn = withdrawn.length;

        for (uint256 i; i < nbWithdrawn; ++i) {
            MarketAllocation memory allocation = withdrawn[i];

            MORPHO.withdraw(allocation.marketParams, allocation.assets, 0, address(this), address(this));
        }

        uint256 nbSupplied = supplied.length;

        for (uint256 i; i < nbSupplied; ++i) {
            _supplyMorpho(supplied[i]); // TODO: should we check config if supplied is provided by an onchain strategy?
        }
    }

    /// @dev MUST NOT revert on a market.
    function _depositOrder(uint256 assets) internal returns (uint256) {
        uint256 length = supplyAllocationOrder.length;

        for (uint256 i; i < length; ++i) {
            Id id = supplyAllocationOrder[i];

            MarketParams memory marketParams = _config.at(_config.getMarket(id).rank - 1);
            uint256 cap = marketCap(id);
            uint256 toDeposit = assets;

            if (cap > 0) {
                uint256 currentSupply = _supplyBalance(marketParams);

                toDeposit = UtilsLib.min(cap.zeroFloorSub(currentSupply), assets);
            }

            if (toDeposit > 0) {
                bytes memory encodedCall =
                    abi.encodeCall(MORPHO.supply, (marketParams, toDeposit, 0, address(this), hex""));
                (bool success,) = address(MORPHO).call(encodedCall);

                if (success) assets -= toDeposit;
            }

            if (assets == 0) break;
        }

        return assets;
    }

    /// @dev MUST NOT revert on a market.
    function _staticWithdrawOrder(uint256 assets) internal view returns (uint256) {
        uint256 length = withdrawAllocationOrder.length;

        for (uint256 i; i < length; ++i) {
            (MarketParams memory marketParams, uint256 toWithdraw) = _withdrawable(assets, withdrawAllocationOrder[i]);

            if (toWithdraw > 0) {
                bytes memory encodedCall =
                    abi.encodeCall(MORPHO.withdraw, (marketParams, toWithdraw, 0, address(this), address(this)));
                (bool success,) = address(MORPHO).staticcall(encodedCall);

                if (success) assets -= toWithdraw;
            }

            if (assets == 0) break;
        }

        return assets;
    }

    /// @dev MUST NOT revert on a market.
    function _withdrawOrder(uint256 assets) internal returns (uint256) {
        uint256 length = withdrawAllocationOrder.length;

        for (uint256 i; i < length; ++i) {
            (MarketParams memory marketParams, uint256 toWithdraw) = _withdrawable(assets, withdrawAllocationOrder[i]);

            if (toWithdraw > 0) {
                bytes memory encodedCall =
                    abi.encodeCall(MORPHO.withdraw, (marketParams, toWithdraw, 0, address(this), address(this)));
                (bool success,) = address(MORPHO).call(encodedCall);

                if (success) assets -= toWithdraw;
            }

            if (assets == 0) break;
        }

        return assets;
    }

    function _withdrawable(uint256 assets, Id id)
        internal
        view
        returns (MarketParams memory marketParams, uint256 withdrawable)
    {
        marketParams = _config.at(_config.getMarket(id).rank - 1);
        (uint256 totalSupply,, uint256 totalBorrow,) = MORPHO.expectedMarketBalances(marketParams);
        uint256 available = totalSupply - totalBorrow;
        withdrawable = UtilsLib.min(available, assets);
    }

    function _removeFromAllocationOrder(Id[] storage order, Id id) internal {
        uint256 length = _config.length();

        for (uint256 i; i < length; ++i) {
            // Do not conserve the previous order.
            if (Id.unwrap(order[i]) == Id.unwrap(id)) {
                order[i] = order[length - 1];
                order.pop();

                return;
            }
        }
    }

    function _checkAllocationOrder(Id[] storage oldOrder, Id[] calldata newOrder) internal view {
        uint256 length = newOrder.length;

        require(length == oldOrder.length, ErrorsLib.INVALID_LENGTH);

        for (uint256 i; i < length; ++i) {
            require(_config.contains(newOrder[i]), ErrorsLib.MARKET_NOT_ENABLED);
        }
    }

    function _accrueFee() internal {
        uint256 lastUpdate = lastUpdateTimestamp;
        lastUpdateTimestamp = block.timestamp;

        if (lastUpdate == block.timestamp || fee == 0 || feeRecipient == address(0)) return;

        uint256 feeShares = _accruedFeeShares();

        if (feeShares != 0) _mint(feeRecipient, feeShares);
    }

    function _accruedFeeShares() internal view returns (uint256 feeShares) {
        uint256 newTotalAssets = totalAssets();
        uint256 totalInterest = newTotalAssets.zeroFloorSub(lastTotalAssets);

        if (totalInterest != 0) {
            uint256 feeAmount = totalInterest.mulDiv(fee, WAD);
            // The fee amount is subtracted from the total assets in this calculation to compensate for the fact
            // that total assets is already increased by the total interest (including the fee amount).
            feeShares = feeAmount.mulDiv(
                totalSupply() + 10 ** _decimalsOffset(), newTotalAssets - feeAmount + 1, Math.Rounding.Down
            );
        }
    }
}<|MERGE_RESOLUTION|>--- conflicted
+++ resolved
@@ -55,14 +55,8 @@
     Pending public pendingTimelock;
     uint256 public timelock;
 
-<<<<<<< HEAD
     /// @dev Stores the total assets this vault manage when it last handled a deposit/withdraw.
     uint256 public lastTotalAssets;
-=======
-    /// @dev Stores the total assets owned by this vault when the fee was last accrued.
-    uint256 public lastTotalAssets;
-    uint256 public lastUpdateTimestamp;
->>>>>>> b1127f59
 
     ConfigSet private _config;
 
@@ -150,7 +144,7 @@
         emit EventsLib.SubmitPendingFee(newFee);
     }
 
-    function setFee() external timelockElapsed(pendingFee.timestamp) onlyOwner {
+    function setFee() external timelockElapsed(pendingFee.timestamp) onlyOwner syncLastTotalAssets {
         // Accrue interest using the previous fee set before changing it.
         _accrueFee();
 
@@ -161,7 +155,7 @@
         delete pendingFee;
     }
 
-    function setFeeRecipient(address newFeeRecipient) external onlyOwner {
+    function setFeeRecipient(address newFeeRecipient) external onlyOwner syncLastTotalAssets {
         require(newFeeRecipient != feeRecipient, ErrorsLib.ALREADY_SET);
 
         // Accrue interest to the previous fee recipient set before changing it.
@@ -242,11 +236,9 @@
         return _market(id).cap;
     }
 
-    /* ERC4626 */
+    /* ERC4626 (PUBLIC) */
 
     function maxWithdraw(address owner) public view virtual override returns (uint256) {
-        _accruedFeeShares();
-
         return _staticWithdrawOrder(super.maxWithdraw(owner));
     }
 
@@ -254,62 +246,55 @@
         return _convertToShares(maxWithdraw(owner), Math.Rounding.Down);
     }
 
-    function deposit(uint256 assets, address receiver) public virtual override syncLastTotalAssets returns (uint256) {
-        _accrueFee();
-
-        return super.deposit(assets, receiver);
-    }
-
-    function mint(uint256 shares, address receiver) public virtual override syncLastTotalAssets returns (uint256) {
-        _accrueFee();
-
-        return super.mint(shares, receiver);
+    function deposit(uint256 assets, address receiver) public virtual override returns (uint256 shares) {
+        shares = _convertToSharesWithFeeAccrued(assets, Math.Rounding.Down);
+        _deposit(_msgSender(), receiver, assets, shares);
+    }
+
+    function mint(uint256 shares, address receiver) public virtual override returns (uint256 assets) {
+        assets = _convertToAssetsWithFeeAccrued(shares, Math.Rounding.Up);
+        _deposit(_msgSender(), receiver, assets, shares);
     }
 
     function withdraw(uint256 assets, address receiver, address owner)
         public
         virtual
         override
-        syncLastTotalAssets
         returns (uint256 shares)
     {
-        _accrueFee();
-
         // Do not call expensive `maxWithdraw` and optimistically withdraw assets.
 
-        shares = previewWithdraw(assets);
+        shares = _convertToSharesWithFeeAccrued(assets, Math.Rounding.Up);
         _withdraw(_msgSender(), receiver, owner, assets, shares);
     }
 
-    function redeem(uint256 shares, address receiver, address owner)
-        public
-        virtual
+    function redeem(uint256 shares, address receiver, address owner) public virtual override returns (uint256 assets) {
+        // Do not call expensive `maxRedeem` and optimistically redeem shares.
+
+        assets = _convertToAssetsWithFeeAccrued(shares, Math.Rounding.Down);
+        _withdraw(_msgSender(), receiver, owner, assets, shares);
+    }
+
+    function totalAssets() public view override returns (uint256 assets) {
+        uint256 nbMarkets = _config.length();
+
+        for (uint256 i; i < nbMarkets; ++i) {
+            MarketParams memory marketParams = _config.at(i);
+
+            assets += _supplyBalance(marketParams);
+        }
+
+        assets += ERC20(asset()).balanceOf(address(this));
+    }
+
+    /* ERC4626 (INTERNAL) */
+
+    /// @dev Used in mint or deposit to deposit the underlying asset to Blue markets.
+    function _deposit(address caller, address owner, uint256 assets, uint256 shares)
+        internal
         override
         syncLastTotalAssets
-        returns (uint256 assets)
-    {
-        _accrueFee();
-
-        // Do not call expensive `maxRedeem` and optimistically redeem shares.
-
-        assets = previewRedeem(shares);
-        _withdraw(_msgSender(), receiver, owner, assets, shares);
-    }
-
-    function totalAssets() public view override returns (uint256 assets) {
-        uint256 nbMarkets = _config.length();
-
-        for (uint256 i; i < nbMarkets; ++i) {
-            MarketParams memory marketParams = _config.at(i);
-
-            assets += _supplyBalance(marketParams);
-        }
-
-        assets += ERC20(asset()).balanceOf(address(this));
-    }
-
-    /// @dev Used in mint or deposit to deposit the underlying asset to Blue markets.
-    function _deposit(address caller, address owner, uint256 assets, uint256 shares) internal override {
+    {
         super._deposit(caller, owner, assets, shares);
 
         require(_depositOrder(assets) == 0, ErrorsLib.DEPOSIT_ORDER_FAILED);
@@ -319,10 +304,43 @@
     function _withdraw(address caller, address receiver, address owner, uint256 assets, uint256 shares)
         internal
         override
+        syncLastTotalAssets
     {
         require(_withdrawOrder(assets) == 0, ErrorsLib.WITHDRAW_ORDER_FAILED);
 
         super._withdraw(caller, receiver, owner, assets, shares);
+    }
+
+    function _convertToShares(uint256 assets, Math.Rounding rounding)
+        internal
+        view
+        virtual
+        override
+        returns (uint256)
+    {
+        return assets.mulDiv(totalSupply() + _accruedFeeShares() + 10 ** _decimalsOffset(), totalAssets() + 1, rounding);
+    }
+
+    function _convertToAssets(uint256 shares, Math.Rounding rounding)
+        internal
+        view
+        virtual
+        override
+        returns (uint256)
+    {
+        return shares.mulDiv(totalAssets() + 1, totalSupply() + _accruedFeeShares() + 10 ** _decimalsOffset(), rounding);
+    }
+
+    function _convertToSharesWithFeeAccrued(uint256 assets, Math.Rounding rounding) internal returns (uint256) {
+        _accrueFee();
+
+        return assets.mulDiv(totalSupply() + 10 ** _decimalsOffset(), totalAssets() + 1, rounding);
+    }
+
+    function _convertToAssetsWithFeeAccrued(uint256 shares, Math.Rounding rounding) internal returns (uint256) {
+        _accrueFee();
+
+        return shares.mulDiv(totalAssets() + 1, totalSupply() + 10 ** _decimalsOffset(), rounding);
     }
 
     /* INTERNAL */
@@ -475,10 +493,7 @@
     }
 
     function _accrueFee() internal {
-        uint256 lastUpdate = lastUpdateTimestamp;
-        lastUpdateTimestamp = block.timestamp;
-
-        if (lastUpdate == block.timestamp || fee == 0 || feeRecipient == address(0)) return;
+        if (fee == 0 || feeRecipient == address(0)) return;
 
         uint256 feeShares = _accruedFeeShares();
 
@@ -490,11 +505,11 @@
         uint256 totalInterest = newTotalAssets.zeroFloorSub(lastTotalAssets);
 
         if (totalInterest != 0) {
-            uint256 feeAmount = totalInterest.mulDiv(fee, WAD);
-            // The fee amount is subtracted from the total assets in this calculation to compensate for the fact
-            // that total assets is already increased by the total interest (including the fee amount).
-            feeShares = feeAmount.mulDiv(
-                totalSupply() + 10 ** _decimalsOffset(), newTotalAssets - feeAmount + 1, Math.Rounding.Down
+            uint256 feeAssets = totalInterest.mulDiv(fee, WAD);
+            // The fee assets is subtracted from the total assets in this calculation to compensate for the fact
+            // that total assets is already increased by the total interest (including the fee assets).
+            feeShares = feeAssets.mulDiv(
+                totalSupply() + 10 ** _decimalsOffset(), newTotalAssets - feeAssets + 1, Math.Rounding.Down
             );
         }
     }
