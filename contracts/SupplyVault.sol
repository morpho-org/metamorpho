// SPDX-License-Identifier: GPL-2.0-or-later
pragma solidity 0.8.19;

import {IMorphoMarketParams} from "./interfaces/IMorphoMarketParams.sol";
import {MarketAllocation, Pending, ISupplyVault} from "./interfaces/ISupplyVault.sol";
import {Id, MarketParams, Market, IMorpho} from "@morpho-blue/interfaces/IMorpho.sol";

import {ErrorsLib} from "./libraries/ErrorsLib.sol";
import {EventsLib} from "./libraries/EventsLib.sol";
import {WAD} from "@morpho-blue/libraries/MathLib.sol";
import {UtilsLib} from "@morpho-blue/libraries/UtilsLib.sol";
import {VaultMarket, ConfigSet, ConfigSetLib} from "./libraries/ConfigSetLib.sol";
import {MorphoBalancesLib} from "@morpho-blue/libraries/periphery/MorphoBalancesLib.sol";
import {MarketParamsLib} from "@morpho-blue/libraries/MarketParamsLib.sol";

import {Ownable2Step} from "@openzeppelin/contracts/access/Ownable2Step.sol";
import {
    IERC20,
    ERC20,
    ERC4626,
    Context,
    Math,
    SafeERC20
} from "@openzeppelin/contracts/token/ERC20/extensions/ERC4626.sol";

contract SupplyVault is ERC4626, Ownable2Step, ISupplyVault {
    using Math for uint256;
    using UtilsLib for uint256;
    using ConfigSetLib for ConfigSet;
    using MarketParamsLib for MarketParams;
    using MorphoBalancesLib for IMorpho;

<<<<<<< HEAD
    /* CONSTANTS */

    uint256 public constant TIMELOCK_EXPIRATION = 2 days;
    uint256 public constant MAX_TIMELOCK = 2 weeks;

    /* IMMUTABMES */

    IMorpho internal immutable _MORPHO;
=======
    IMorpho public immutable MORPHO;
>>>>>>> 37bb2c42

    /* STORAGE */

    mapping(address => bool) public isRiskManager;
    mapping(address => bool) public isAllocator;
    mapping(Id => Pending) public pendingMarket;

    Id[] public supplyAllocationOrder;
    Id[] public withdrawAllocationOrder;

    Pending public pendingFee;
    uint96 public fee;
    address feeRecipient;

    Pending public pendingTimelock;
    uint256 public timelock;

    /// @dev Stores the total assets owned by this vault when the fee was last accrued.
    uint256 lastTotalAssets;

    ConfigSet private _config;

    /* CONSTRUCTOR */

    constructor(address morpho, uint256 initialTimelock, IERC20 _asset, string memory _name, string memory _symbol)
        ERC4626(_asset)
        ERC20(_name, _symbol)
    {
<<<<<<< HEAD
        require(initialTimelock <= MAX_TIMELOCK, ErrorsLib.MAX_TIMELOCK_EXCEEDED);

        _MORPHO = IMorpho(morpho);
        timelock = initialTimelock;
=======
        MORPHO = IMorpho(morpho);
>>>>>>> 37bb2c42

        SafeERC20.safeApprove(_asset, morpho, type(uint256).max);
    }

    /* MODIFIERS */

    modifier onlyRiskManager() {
        require(isRiskManager[_msgSender()] || _msgSender() == owner(), ErrorsLib.NOT_RISK_MANAGER);

        _;
    }

    modifier onlyAllocator() {
        require(
            isAllocator[_msgSender()] || isRiskManager[_msgSender()] || _msgSender() == owner(), ErrorsLib.NOT_ALLOCATOR
        );

        _;
    }

    modifier timelockElapsed(uint128 timestamp) {
        require(block.timestamp >= timestamp + timelock, ErrorsLib.TIMELOCK_NOT_ELAPSED);
        require(block.timestamp <= timestamp + timelock + TIMELOCK_EXPIRATION, ErrorsLib.TIMELOCK_EXPIRATION_EXCEEDED);

        _;
    }

    /* ONLY OWNER FUNCTIONS */

    function submitPendingTimelock(uint256 newTimelock) external onlyOwner {
        require(newTimelock <= MAX_TIMELOCK, ErrorsLib.MAX_TIMELOCK_EXCEEDED);

        // Safe "unchecked" cast because newTimelock <= MAX_TIMELOCK.
        pendingTimelock = Pending(uint128(newTimelock), uint128(block.timestamp));

        emit EventsLib.SubmitPendingTimelock(newTimelock);
    }

    function setTimelock() external timelockElapsed(pendingTimelock.timestamp) onlyOwner {
        timelock = pendingTimelock.value;

        emit EventsLib.SetTimelock(pendingTimelock.value);

        delete pendingTimelock;
    }

    function setIsRiskManager(address newRiskManager, bool newIsRiskManager) external onlyOwner {
        isRiskManager[newRiskManager] = newIsRiskManager;

        emit EventsLib.SetIsRiskManager(newRiskManager, newIsRiskManager);
    }

    function setIsAllocator(address newAllocator, bool newIsAllocator) external onlyOwner {
        isAllocator[newAllocator] = newIsAllocator;

        emit EventsLib.SetIsAllocator(newAllocator, newIsAllocator);
    }

    function submitPendingFee(uint256 newFee) external onlyOwner {
        require(newFee != fee, ErrorsLib.ALREADY_SET);
        require(newFee <= WAD, ErrorsLib.MAX_FEE_EXCEEDED);

        // Safe "unchecked" cast because newFee <= WAD.
        pendingFee = Pending(uint128(newFee), uint128(block.timestamp));

        emit EventsLib.SubmitPendingFee(newFee);
    }

    function setFee() external timelockElapsed(pendingFee.timestamp) onlyOwner {
        // Accrue interest using the previous fee set before changing it.
        _accrueFee();

        fee = uint96(pendingFee.value);

        emit EventsLib.SetFee(pendingFee.value);

        delete pendingFee;
    }

    function setFeeRecipient(address newFeeRecipient) external onlyOwner {
        require(newFeeRecipient != feeRecipient, ErrorsLib.ALREADY_SET);

        // Accrue interest to the previous fee recipient set before changing it.
        _accrueFee();

        feeRecipient = newFeeRecipient;

        emit EventsLib.SetFeeRecipient(newFeeRecipient);
    }

    /* ONLY RISK MANAGER FUNCTIONS */

    function submitPendingMarket(MarketParams memory marketParams, uint128 cap) external onlyRiskManager {
        require(marketParams.borrowableToken == asset(), ErrorsLib.INCONSISTENT_ASSET);
        (,,,, uint128 lastUpdate,) = MORPHO.market(marketParams.id());
        require(lastUpdate != 0, ErrorsLib.MARKET_NOT_CREATED);
        Id id = marketParams.id();
        require(!_config.contains(id));

        pendingMarket[id] = Pending(cap, uint128(block.timestamp));

        emit EventsLib.SubmitPendingMarket(id);
    }

    function enableMarket(Id id) external timelockElapsed(pendingMarket[id].timestamp) onlyRiskManager {
        supplyAllocationOrder.push(id);
        withdrawAllocationOrder.push(id);

        MarketParams memory marketParams = IMorphoMarketParams(address(_MORPHO)).idToMarketParams(id);
        uint128 cap = pendingMarket[id].value;

        require(_config.update(marketParams, uint256(cap)), ErrorsLib.ENABLE_MARKET_FAILED);

        emit EventsLib.EnableMarket(id, cap);
    }

    function setCap(MarketParams memory marketParams, uint128 cap) external onlyRiskManager {
        require(_config.contains(marketParams.id()), ErrorsLib.MARKET_NOT_ENABLED);

        _config.update(marketParams, cap);

        emit EventsLib.SetCap(cap);
    }

    function disableMarket(Id id) external onlyRiskManager {
        _removeFromAllocationOrder(supplyAllocationOrder, id);
        _removeFromAllocationOrder(withdrawAllocationOrder, id);

        require(_config.remove(id), ErrorsLib.DISABLE_MARKET_FAILED);

        emit EventsLib.DisableMarket(id);
    }

    /* ONLY ALLOCATOR FUNCTIONS */

    function setSupplyAllocationOrder(Id[] calldata newSupplyAllocationOrder) external onlyAllocator {
        _checkAllocationOrder(supplyAllocationOrder, newSupplyAllocationOrder);

        supplyAllocationOrder = newSupplyAllocationOrder;
    }

    function setWithdrawAllocationOrder(Id[] calldata newWithdrawAllocationOrder) external onlyAllocator {
        _checkAllocationOrder(withdrawAllocationOrder, newWithdrawAllocationOrder);

        withdrawAllocationOrder = newWithdrawAllocationOrder;
    }

    function reallocate(MarketAllocation[] calldata withdrawn, MarketAllocation[] calldata supplied)
        external
        onlyAllocator
    {
        _reallocate(withdrawn, supplied);
    }

    /* PUBLIC */

    function marketCap(Id id) public view returns (uint256) {
        return _market(id).cap;
    }

    /* ERC4626 */

    function maxWithdraw(address owner) public view virtual override returns (uint256) {
        _accruedFeeShares();

        return _staticWithdrawOrder(super.maxWithdraw(owner));
    }

    function maxRedeem(address owner) public view override returns (uint256) {
        return _convertToShares(maxWithdraw(owner), Math.Rounding.Down);
    }

    function deposit(uint256 assets, address receiver) public virtual override returns (uint256) {
        _accrueFee();

        return super.deposit(assets, receiver);
    }

    function mint(uint256 shares, address receiver) public virtual override returns (uint256) {
        _accrueFee();

        return super.mint(shares, receiver);
    }

    function withdraw(uint256 assets, address receiver, address owner)
        public
        virtual
        override
        returns (uint256 shares)
    {
        _accrueFee();

        // Do not call expensive `maxWithdraw` and optimistically withdraw assets.

        shares = previewWithdraw(assets);
        _withdraw(_msgSender(), receiver, owner, assets, shares);
    }

    function redeem(uint256 shares, address receiver, address owner) public virtual override returns (uint256 assets) {
        _accrueFee();

        // Do not call expensive `maxRedeem` and optimistically redeem shares.

        assets = previewRedeem(shares);
        _withdraw(_msgSender(), receiver, owner, assets, shares);
    }

    function totalAssets() public view override returns (uint256 assets) {
        uint256 nbMarkets = _config.length();

        for (uint256 i; i < nbMarkets; ++i) {
            MarketParams memory marketParams = _config.at(i);

            assets += _supplyBalance(marketParams);
        }

        assets += ERC20(asset()).balanceOf(address(this));
    }

    /// @dev Used in mint or deposit to deposit the underlying asset to Blue markets.
    function _deposit(address caller, address owner, uint256 assets, uint256 shares) internal override {
        super._deposit(caller, owner, assets, shares);

        require(_depositOrder(assets) == 0, ErrorsLib.DEPOSIT_ORDER_FAILED);
    }

    /// @dev Used in redeem or withdraw to withdraw the underlying asset from Blue markets.
    function _withdraw(address caller, address receiver, address owner, uint256 assets, uint256 shares)
        internal
        override
    {
        require(_withdrawOrder(assets) == 0, ErrorsLib.WITHDRAW_ORDER_FAILED);

        super._withdraw(caller, receiver, owner, assets, shares);
    }

    /* INTERNAL */

    function _market(Id id) internal view returns (VaultMarket storage) {
        require(_config.contains(id), ErrorsLib.UNAUTHORIZED_MARKET);

        return _config.getMarket(id);
    }

    function _supplyBalance(MarketParams memory marketParams) internal view returns (uint256) {
        return MORPHO.expectedSupplyBalance(marketParams, address(this));
    }

    function _supplyMorpho(MarketAllocation memory allocation) internal {
        Id id = allocation.marketParams.id();

        uint256 cap = marketCap(id);
        if (cap > 0) {
            uint256 newSupply = allocation.assets + _supplyBalance(allocation.marketParams);

            require(newSupply <= cap, ErrorsLib.SUPPLY_CAP_EXCEEDED);
        }

        MORPHO.supply(allocation.marketParams, allocation.assets, 0, address(this), hex"");
    }

    function _reallocate(MarketAllocation[] memory withdrawn, MarketAllocation[] memory supplied) internal {
        uint256 nbWithdrawn = withdrawn.length;

        for (uint256 i; i < nbWithdrawn; ++i) {
            MarketAllocation memory allocation = withdrawn[i];

            MORPHO.withdraw(allocation.marketParams, allocation.assets, 0, address(this), address(this));
        }

        uint256 nbSupplied = supplied.length;

        for (uint256 i; i < nbSupplied; ++i) {
            _supplyMorpho(supplied[i]); // TODO: should we check config if supplied is provided by an onchain strategy?
        }
    }

    /// @dev MUST NOT revert on a market.
    function _depositOrder(uint256 assets) internal returns (uint256) {
        uint256 length = supplyAllocationOrder.length;

        for (uint256 i; i < length; ++i) {
            Id id = supplyAllocationOrder[i];

            MarketParams memory marketParams = _config.at(_config.getMarket(id).rank);
            uint256 cap = marketCap(id);
            uint256 toDeposit = assets;

            if (cap > 0) {
                uint256 currentSupply = _supplyBalance(marketParams);

                toDeposit = UtilsLib.min(cap.zeroFloorSub(currentSupply), assets);
            }

            if (toDeposit > 0) {
                bytes memory encodedCall =
                    abi.encodeCall(MORPHO.supply, (marketParams, toDeposit, 0, address(this), hex""));
                (bool success,) = address(MORPHO).call(encodedCall);

                if (success) assets -= toDeposit;
            }

            if (assets == 0) break;
        }

        return assets;
    }

    /// @dev MUST NOT revert on a market.
    function _staticWithdrawOrder(uint256 assets) internal view returns (uint256) {
        uint256 length = withdrawAllocationOrder.length;

        for (uint256 i; i < length; ++i) {
            (MarketParams memory marketParams, uint256 toWithdraw) = _withdrawable(assets, withdrawAllocationOrder[i]);

            if (toWithdraw > 0) {
                bytes memory encodedCall =
                    abi.encodeCall(MORPHO.withdraw, (marketParams, toWithdraw, 0, address(this), address(this)));
                (bool success,) = address(MORPHO).staticcall(encodedCall);

                if (success) assets -= toWithdraw;
            }

            if (assets == 0) break;
        }

        return assets;
    }

    /// @dev MUST NOT revert on a market.
    function _withdrawOrder(uint256 assets) internal returns (uint256) {
        uint256 length = withdrawAllocationOrder.length;

        for (uint256 i; i < length; ++i) {
            (MarketParams memory marketParams, uint256 toWithdraw) = _withdrawable(assets, withdrawAllocationOrder[i]);

            if (toWithdraw > 0) {
                bytes memory encodedCall =
                    abi.encodeCall(MORPHO.withdraw, (marketParams, toWithdraw, 0, address(this), address(this)));
                (bool success,) = address(MORPHO).call(encodedCall);

                if (success) assets -= toWithdraw;
            }

            if (assets == 0) break;
        }

        return assets;
    }

    function _withdrawable(uint256 assets, Id id)
        internal
        view
        returns (MarketParams memory marketParams, uint256 withdrawable)
    {
        marketParams = _config.at(_config.getMarket(id).rank);
        (uint256 totalSupply,, uint256 totalBorrow,) = MORPHO.expectedMarketBalances(marketParams);
        uint256 available = totalBorrow - totalSupply;
        withdrawable = UtilsLib.min(available, assets);
    }

    function _removeFromAllocationOrder(Id[] storage order, Id id) internal {
        uint256 length = _config.length();

        for (uint256 i; i < length; ++i) {
            // Do not conserve the previous order.
            if (Id.unwrap(order[i]) == Id.unwrap(id)) {
                order[i] = order[length - 1];
                order.pop();

                return;
            }
        }
    }

    function _checkAllocationOrder(Id[] storage oldOrder, Id[] calldata newOrder) internal view {
        uint256 length = newOrder.length;

        require(length == oldOrder.length, ErrorsLib.INVALID_LENGTH);

        for (uint256 i; i < length; ++i) {
            require(_config.contains(newOrder[i]), ErrorsLib.MARKET_NOT_ENABLED);
        }
    }

    function _accrueFee() internal {
        if (fee == 0 || feeRecipient == address(0)) return;

        (uint256 newTotalAssets, uint256 feeShares) = _accruedFeeShares();

        lastTotalAssets = newTotalAssets;

        if (feeShares != 0) _mint(feeRecipient, feeShares);

        emit EventsLib.AccrueFee(newTotalAssets, feeShares);
    }

    function _accruedFeeShares() internal view returns (uint256 newTotalAssets, uint256 feeShares) {
        newTotalAssets = totalAssets();
        uint256 totalInterest = newTotalAssets.zeroFloorSub(lastTotalAssets);

        if (totalInterest != 0) {
            uint256 feeAmount = totalInterest.mulDiv(fee, WAD);
            // The fee amount is subtracted from the total assets in this calculation to compensate for the fact
            // that total assets is already increased by the total interest (including the fee amount).
            feeShares = feeAmount.mulDiv(
                totalSupply() + 10 ** _decimalsOffset(), newTotalAssets - feeAmount + 1, Math.Rounding.Down
            );
        }
    }
}<|MERGE_RESOLUTION|>--- conflicted
+++ resolved
@@ -30,7 +30,6 @@
     using MarketParamsLib for MarketParams;
     using MorphoBalancesLib for IMorpho;
 
-<<<<<<< HEAD
     /* CONSTANTS */
 
     uint256 public constant TIMELOCK_EXPIRATION = 2 days;
@@ -38,10 +37,7 @@
 
     /* IMMUTABMES */
 
-    IMorpho internal immutable _MORPHO;
-=======
-    IMorpho public immutable MORPHO;
->>>>>>> 37bb2c42
+    IMorpho internal immutable MORPHO;
 
     /* STORAGE */
 
@@ -70,14 +66,10 @@
         ERC4626(_asset)
         ERC20(_name, _symbol)
     {
-<<<<<<< HEAD
         require(initialTimelock <= MAX_TIMELOCK, ErrorsLib.MAX_TIMELOCK_EXCEEDED);
 
-        _MORPHO = IMorpho(morpho);
+        MORPHO = IMorpho(morpho);
         timelock = initialTimelock;
-=======
-        MORPHO = IMorpho(morpho);
->>>>>>> 37bb2c42
 
         SafeERC20.safeApprove(_asset, morpho, type(uint256).max);
     }
@@ -186,7 +178,7 @@
         supplyAllocationOrder.push(id);
         withdrawAllocationOrder.push(id);
 
-        MarketParams memory marketParams = IMorphoMarketParams(address(_MORPHO)).idToMarketParams(id);
+        MarketParams memory marketParams = IMorphoMarketParams(address(MORPHO)).idToMarketParams(id);
         uint128 cap = pendingMarket[id].value;
 
         require(_config.update(marketParams, uint256(cap)), ErrorsLib.ENABLE_MARKET_FAILED);
