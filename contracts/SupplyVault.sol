--- conflicted
+++ resolved
@@ -138,17 +138,10 @@
         // Accrue interest using the previous fee set before changing it.
         _accrueFee();
 
-<<<<<<< HEAD
         fee = uint96(pendingFee.value);
         delete pendingFee;
 
         emit EventsLib.SetFee(fee);
-=======
-        // Safe "unchecked" cast because newFee <= WAD.
-        fee = uint96(newFee);
-
-        emit EventsLib.SetFee(newFee);
->>>>>>> 8da9ae47
     }
 
     function setFeeRecipient(address newFeeRecipient) external onlyOwner {
