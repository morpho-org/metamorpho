// SPDX-License-Identifier: UNLICENSED
pragma solidity ^0.8.0;

import {IOracle} from "./interfaces/IOracle.sol";

import {ErrorsLib} from "./libraries/ErrorsLib.sol";
import {FullMath} from "@uniswap/v3-core/libraries/FullMath.sol";

/// @dev The scale as expected by Morpho Blue.
uint256 constant PRICE_SCALE = 1e36;

abstract contract BaseOracle is IOracle {
    using FullMath for uint256;

<<<<<<< HEAD
=======
    /// @dev The scale must be 10 ** (36 + decimals of borrowable token - decimals of collateral token), so the end
    /// price has 36 decimals of precision and automatically scales a collateral amount to a borrowable amount.
    uint256 public immutable SCALE_FACTOR;

>>>>>>> 37aebb7b
    // @dev The collateral price's unit.
    uint256 public immutable COLLATERAL_SCALE;

    // @dev The borrowable price's unit.
    uint256 public immutable BORROWABLE_SCALE;

<<<<<<< HEAD
=======
    constructor(uint256 scaleFactor) {
        require(scaleFactor != 0, ErrorsLib.ZERO_INPUT);

        SCALE_FACTOR = scaleFactor;
    }

>>>>>>> 37aebb7b
    function price() external view returns (uint256) {
        // Using FullMath's 512 bit multiplication to avoid overflowing.
        uint256 collateralPriceInBorrowable = collateralPrice().mulDiv(BORROWABLE_SCALE, borrowablePrice());

        return SCALE_FACTOR.mulDiv(collateralPriceInBorrowable, COLLATERAL_SCALE);
    }

    function collateralPrice() public view virtual returns (uint256);
    function borrowablePrice() public view virtual returns (uint256);
}<|MERGE_RESOLUTION|>--- conflicted
+++ resolved
@@ -6,34 +6,25 @@
 import {ErrorsLib} from "./libraries/ErrorsLib.sol";
 import {FullMath} from "@uniswap/v3-core/libraries/FullMath.sol";
 
-/// @dev The scale as expected by Morpho Blue.
-uint256 constant PRICE_SCALE = 1e36;
-
 abstract contract BaseOracle is IOracle {
     using FullMath for uint256;
 
-<<<<<<< HEAD
-=======
     /// @dev The scale must be 10 ** (36 + decimals of borrowable token - decimals of collateral token), so the end
     /// price has 36 decimals of precision and automatically scales a collateral amount to a borrowable amount.
     uint256 public immutable SCALE_FACTOR;
 
->>>>>>> 37aebb7b
     // @dev The collateral price's unit.
     uint256 public immutable COLLATERAL_SCALE;
 
     // @dev The borrowable price's unit.
     uint256 public immutable BORROWABLE_SCALE;
 
-<<<<<<< HEAD
-=======
     constructor(uint256 scaleFactor) {
         require(scaleFactor != 0, ErrorsLib.ZERO_INPUT);
 
         SCALE_FACTOR = scaleFactor;
     }
 
->>>>>>> 37aebb7b
     function price() external view returns (uint256) {
         // Using FullMath's 512 bit multiplication to avoid overflowing.
         uint256 collateralPriceInBorrowable = collateralPrice().mulDiv(BORROWABLE_SCALE, borrowablePrice());
