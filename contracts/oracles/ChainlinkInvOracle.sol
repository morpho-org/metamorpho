--- conflicted
+++ resolved
@@ -5,14 +5,9 @@
 import {StaticCollateralAdapter} from "./adapters/StaticCollateralAdapter.sol";
 import {ChainlinkBorrowableAdapter} from "./adapters/ChainlinkBorrowableAdapter.sol";
 
-<<<<<<< HEAD
-contract ChainlinkOracle is BaseOracle, StaticCollateralAdapter, ChainlinkBorrowableAdapter {
+contract ChainlinkInvOracle is BaseOracle, StaticCollateralAdapter, ChainlinkBorrowableAdapter {
     constructor(uint256 scaleFactor, address feed, uint256 boundOffsetFactor)
         BaseOracle(scaleFactor)
         ChainlinkBorrowableAdapter(feed, boundOffsetFactor)
     {}
-=======
-contract ChainlinkInvOracle is BaseOracle, StaticCollateralAdapter, ChainlinkBorrowableAdapter {
-    constructor(uint256 scaleFactor, address feed) BaseOracle(scaleFactor) ChainlinkBorrowableAdapter(feed) {}
->>>>>>> 024646d8
 }