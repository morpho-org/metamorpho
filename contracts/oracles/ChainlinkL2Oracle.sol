--- conflicted
+++ resolved
@@ -8,9 +8,6 @@
 import {ChainlinkL2CollateralAdapter} from "./adapters/ChainlinkL2CollateralAdapter.sol";
 
 contract ChainlinkL2Oracle is BaseOracle, ChainlinkL2CollateralAdapter, StaticBorrowableAdapter {
-<<<<<<< HEAD
-    using ChainlinkAggregatorV3Lib for IChainlinkAggregatorV3;
-
     constructor(
         uint256 priceScale,
         address collateralFeed,
@@ -18,9 +15,6 @@
         address sequencerUptimeFeed,
         uint256 gracePeriod
     )
-=======
-    constructor(uint256 priceScale, address collateralFeed, address sequencerUptimeFeed, uint256 gracePeriod)
->>>>>>> 3ed2e8fb
         BaseOracle(priceScale)
         ChainlinkCollateralAdapter(collateralFeed, collateralStaleTimeout)
         ChainlinkL2BaseAdapter(sequencerUptimeFeed, gracePeriod)
