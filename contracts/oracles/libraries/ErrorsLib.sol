// SPDX-License-Identifier: UNLICENSED
pragma solidity ^0.8.0;

library ErrorsLib {
    string internal constant ZERO_ADDRESS = "zero address";

    string internal constant ZERO_INPUT = "zero input";

    string internal constant NEGATIVE_ANSWER = "negative answer";

    string internal constant NEGATIVE_MIN_ANSWER = "negative min answer";

    string internal constant INVALID_BOUND_OFFSET_FACTOR = "bound offset factor must be between 0 and 50%";

    string internal constant INVALID_QUOTE_TOKEN = "invalid quote token";

<<<<<<< HEAD
    string internal constant STALE_PRICE = "price is stale";
=======
    string internal constant ANSWER_OUT_OF_BOUNDS = "answer out of bounds";

    string internal constant SEQUENCER_DOWN = "sequencer down";

    string internal constant GRACE_PERIOD_NOT_OVER = "grace period not over";
>>>>>>> b010a5ec
}<|MERGE_RESOLUTION|>--- conflicted
+++ resolved
@@ -14,13 +14,11 @@
 
     string internal constant INVALID_QUOTE_TOKEN = "invalid quote token";
 
-<<<<<<< HEAD
-    string internal constant STALE_PRICE = "price is stale";
-=======
     string internal constant ANSWER_OUT_OF_BOUNDS = "answer out of bounds";
 
     string internal constant SEQUENCER_DOWN = "sequencer down";
 
     string internal constant GRACE_PERIOD_NOT_OVER = "grace period not over";
->>>>>>> b010a5ec
+
+    string internal constant STALE_PRICE = "price is stale";
 }