// SPDX-License-Identifier: UNLICENSED
pragma solidity ^0.8.0;

import {BaseOracle} from "./BaseOracle.sol";
import {UniswapV3CollateralAdapter} from "./adapters/UniswapV3CollateralAdapter.sol";
import {UniswapV3BorrowableAdapter} from "./adapters/UniswapV3BorrowableAdapter.sol";

contract UniswapV3Oracle is BaseOracle, UniswapV3CollateralAdapter, UniswapV3BorrowableAdapter {
    constructor(
        uint256 scaleFactor,
        address collateralPool,
        address borrowablePool,
        uint32 collateralPriceWindow,
        uint32 borrowablePriceWindow,
        address collateralPriceQuoteToken,
        address borrowablePriceQuoteToken
    )
<<<<<<< HEAD
        BaseOracle(priceScale)
        UniswapV3CollateralAdapter(collateralPool, collateralPriceWindow, collateralPriceQuoteToken)
        UniswapV3BorrowableAdapter(borrowablePool, borrowablePriceWindow, borrowablePriceQuoteToken)
=======
        BaseOracle(scaleFactor)
        UniswapV3CollateralAdapter(collateralPool, collateralPriceDelay)
        UniswapV3BorrowableAdapter(borrowablePool, borrowablePriceDelay)
>>>>>>> 4df440e3
    {}
}<|MERGE_RESOLUTION|>--- conflicted
+++ resolved
@@ -15,14 +15,8 @@
         address collateralPriceQuoteToken,
         address borrowablePriceQuoteToken
     )
-<<<<<<< HEAD
-        BaseOracle(priceScale)
+        BaseOracle(scaleFactor)
         UniswapV3CollateralAdapter(collateralPool, collateralPriceWindow, collateralPriceQuoteToken)
         UniswapV3BorrowableAdapter(borrowablePool, borrowablePriceWindow, borrowablePriceQuoteToken)
-=======
-        BaseOracle(scaleFactor)
-        UniswapV3CollateralAdapter(collateralPool, collateralPriceDelay)
-        UniswapV3BorrowableAdapter(borrowablePool, borrowablePriceDelay)
->>>>>>> 4df440e3
     {}
 }