// SPDX-License-Identifier: UNLICENSED
pragma solidity ^0.8.0;

import {BaseOracle} from "./BaseOracle.sol";
import {ChainlinkCollateralAdapter} from "./adapters/ChainlinkCollateralAdapter.sol";
import {ChainlinkBorrowableAdapter} from "./adapters/ChainlinkBorrowableAdapter.sol";

contract ChainlinkPairOracle is BaseOracle, ChainlinkCollateralAdapter, ChainlinkBorrowableAdapter {
    constructor(
        uint256 scaleFactor,
        address collateralFeed,
<<<<<<< HEAD
        uint256 collateralStaleTimeout,
        address borrowableFeed,
        uint256 borrowableStaleTimeout
    )
        BaseOracle(scaleFactor)
        ChainlinkCollateralAdapter(collateralFeed, collateralStaleTimeout)
        ChainlinkBorrowableAdapter(borrowableFeed, borrowableStaleTimeout)
=======
        uint256 collateralBoundOffsetFactor,
        address borrowableFeed,
        uint256 borrowableBoundOffsetFactor
    )
        BaseOracle(scaleFactor)
        ChainlinkCollateralAdapter(collateralFeed, collateralBoundOffsetFactor)
        ChainlinkBorrowableAdapter(borrowableFeed, borrowableBoundOffsetFactor)
>>>>>>> b010a5ec
    {}
}<|MERGE_RESOLUTION|>--- conflicted
+++ resolved
@@ -9,22 +9,14 @@
     constructor(
         uint256 scaleFactor,
         address collateralFeed,
-<<<<<<< HEAD
         uint256 collateralStaleTimeout,
-        address borrowableFeed,
-        uint256 borrowableStaleTimeout
-    )
-        BaseOracle(scaleFactor)
-        ChainlinkCollateralAdapter(collateralFeed, collateralStaleTimeout)
-        ChainlinkBorrowableAdapter(borrowableFeed, borrowableStaleTimeout)
-=======
         uint256 collateralBoundOffsetFactor,
         address borrowableFeed,
+        uint256 borrowableStaleTimeout,
         uint256 borrowableBoundOffsetFactor
     )
         BaseOracle(scaleFactor)
-        ChainlinkCollateralAdapter(collateralFeed, collateralBoundOffsetFactor)
-        ChainlinkBorrowableAdapter(borrowableFeed, borrowableBoundOffsetFactor)
->>>>>>> b010a5ec
+        ChainlinkCollateralAdapter(collateralFeed, collateralStaleTimeout, collateralBoundOffsetFactor)
+        ChainlinkBorrowableAdapter(borrowableFeed, borrowableStaleTimeout, borrowableBoundOffsetFactor)
     {}
 }