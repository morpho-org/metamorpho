// SPDX-License-Identifier: UNLICENSED
pragma solidity ^0.8.0;

import {BaseOracle} from "./BaseOracle.sol";
import {StaticBorrowableAdapter} from "./adapters/StaticBorrowableAdapter.sol";
import {UniswapV3CollateralAdapter} from "./adapters/UniswapV3CollateralAdapter.sol";

contract UniswapV3Oracle is BaseOracle, UniswapV3CollateralAdapter, StaticBorrowableAdapter {
<<<<<<< HEAD
    constructor(address pool, uint32 delay) UniswapV3CollateralAdapter(pool, delay) {}
=======
    constructor(uint256 scaleFactor, address pool, uint32 window, address quoteToken)
        BaseOracle(scaleFactor)
        UniswapV3CollateralAdapter(pool, window, quoteToken)
    {}
>>>>>>> 37aebb7b
}<|MERGE_RESOLUTION|>--- conflicted
+++ resolved
@@ -6,12 +6,8 @@
 import {UniswapV3CollateralAdapter} from "./adapters/UniswapV3CollateralAdapter.sol";
 
 contract UniswapV3Oracle is BaseOracle, UniswapV3CollateralAdapter, StaticBorrowableAdapter {
-<<<<<<< HEAD
-    constructor(address pool, uint32 delay) UniswapV3CollateralAdapter(pool, delay) {}
-=======
     constructor(uint256 scaleFactor, address pool, uint32 window, address quoteToken)
         BaseOracle(scaleFactor)
         UniswapV3CollateralAdapter(pool, window, quoteToken)
     {}
->>>>>>> 37aebb7b
 }