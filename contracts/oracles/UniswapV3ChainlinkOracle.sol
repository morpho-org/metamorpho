// SPDX-License-Identifier: UNLICENSED
pragma solidity ^0.8.0;

import {BaseOracle} from "./BaseOracle.sol";
import {UniswapV3CollateralAdapter} from "./adapters/UniswapV3CollateralAdapter.sol";
import {ChainlinkBorrowableAdapter} from "./adapters/ChainlinkBorrowableAdapter.sol";

contract UniswapV3ChainlinkOracle is BaseOracle, UniswapV3CollateralAdapter, ChainlinkBorrowableAdapter {
    constructor(
        uint256 scaleFactor,
        address pool,
<<<<<<< HEAD
=======
        address feed,
        uint256 boundOffsetFactor,
>>>>>>> b010a5ec
        uint32 collateralPriceWindow,
        address collateralPriceQuoteToken,
        address feed,
        uint256 borrowableStaleTimeout
    )
        BaseOracle(scaleFactor)
        UniswapV3CollateralAdapter(pool, collateralPriceWindow, collateralPriceQuoteToken)
<<<<<<< HEAD
        ChainlinkBorrowableAdapter(feed, borrowableStaleTimeout)
=======
        ChainlinkBorrowableAdapter(feed, boundOffsetFactor)
>>>>>>> b010a5ec
    {}
}<|MERGE_RESOLUTION|>--- conflicted
+++ resolved
@@ -9,22 +9,14 @@
     constructor(
         uint256 scaleFactor,
         address pool,
-<<<<<<< HEAD
-=======
-        address feed,
-        uint256 boundOffsetFactor,
->>>>>>> b010a5ec
         uint32 collateralPriceWindow,
         address collateralPriceQuoteToken,
         address feed,
-        uint256 borrowableStaleTimeout
+        uint256 borrowableStaleTimeout,
+        uint256 borrowableBoundOffsetFactor
     )
         BaseOracle(scaleFactor)
         UniswapV3CollateralAdapter(pool, collateralPriceWindow, collateralPriceQuoteToken)
-<<<<<<< HEAD
-        ChainlinkBorrowableAdapter(feed, borrowableStaleTimeout)
-=======
-        ChainlinkBorrowableAdapter(feed, boundOffsetFactor)
->>>>>>> b010a5ec
+        ChainlinkBorrowableAdapter(feed, borrowableStaleTimeout, borrowableBoundOffsetFactor)
     {}
 }