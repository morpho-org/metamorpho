// SPDX-License-Identifier: GPL-2.0-or-later
pragma solidity 0.8.21;

import {IMetaMorpho} from "./interfaces/IMetaMorpho.sol";

import {EventsLib} from "./libraries/EventsLib.sol";
import {ErrorsLib} from "./libraries/ErrorsLib.sol";
import {Clones} from "@openzeppelin/contracts/proxy/Clones.sol";

import {MetaMorpho} from "./MetaMorpho.sol";

/// @title MetaMorphoFactory
/// @author Morpho Labs
/// @custom:contact security@morpho.org
/// @notice This contract allows to create MetaMorpho vaults, and to index them easily.
contract MetaMorphoFactory {
    /* IMMUTABLES */

<<<<<<< HEAD
    address public immutable METAMORPHO_IMPL;
=======
    /// @notice The address of the Morpho contract.
    address public immutable MORPHO;
>>>>>>> e66ecb8b

    /* STORAGE */

    /// @notice Whether a MetaMorpho vault was created with the factory.
    mapping(address => bool) public isMetaMorpho;

    /* CONSTRCUTOR */

<<<<<<< HEAD
    constructor(address implementation) {
        if (implementation == address(0)) revert ErrorsLib.ZeroAddress();
=======
    /// @dev Initializes the contract.
    /// @param morpho The address of the Morpho contract.
    constructor(address morpho) {
        if (morpho == address(0)) revert ErrorsLib.ZeroAddress();
>>>>>>> e66ecb8b

        METAMORPHO_IMPL = implementation;
    }

    /* EXTERNAL */

    /// @notice Creates a new MetaMorpho vault.
    /// @param initialOwner The owner of the vault.
    /// @param initialTimelock The initial timelock of the vault.
    /// @param asset The address of the underlying asset.
    /// @param name The name of the vault.
    /// @param symbol The symbol of the vault.
    /// @param salt The salt to use for the MetaMorpho vault's CREATE2 address.
    function createMetaMorpho(
        address initialOwner,
        uint256 initialTimelock,
        address asset,
        string memory name,
        string memory symbol,
        bytes32 salt
    ) external returns (MetaMorpho metaMorpho) {
        metaMorpho = MetaMorpho(Clones.cloneDeterministic(METAMORPHO_IMPL, salt));

        metaMorpho.initialize(initialOwner, initialTimelock, asset, name, symbol);

        isMetaMorpho[address(metaMorpho)] = true;

        emit EventsLib.CreateMetaMorpho(
            address(metaMorpho), msg.sender, initialOwner, initialTimelock, asset, name, symbol, salt
        );
    }
}<|MERGE_RESOLUTION|>--- conflicted
+++ resolved
@@ -16,12 +16,8 @@
 contract MetaMorphoFactory {
     /* IMMUTABLES */
 
-<<<<<<< HEAD
+    /// @notice The address of the MetaMorpho implementation contract.
     address public immutable METAMORPHO_IMPL;
-=======
-    /// @notice The address of the Morpho contract.
-    address public immutable MORPHO;
->>>>>>> e66ecb8b
 
     /* STORAGE */
 
@@ -30,15 +26,10 @@
 
     /* CONSTRCUTOR */
 
-<<<<<<< HEAD
+    /// @dev Initializes the contract.
+    /// @param implementation The address of the MetaMorpho implementation contract.
     constructor(address implementation) {
         if (implementation == address(0)) revert ErrorsLib.ZeroAddress();
-=======
-    /// @dev Initializes the contract.
-    /// @param morpho The address of the Morpho contract.
-    constructor(address morpho) {
-        if (morpho == address(0)) revert ErrorsLib.ZeroAddress();
->>>>>>> e66ecb8b
 
         METAMORPHO_IMPL = implementation;
     }
