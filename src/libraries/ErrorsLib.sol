// SPDX-License-Identifier: GPL-2.0-or-later
pragma solidity ^0.8.0;

<<<<<<< HEAD
/// @title ErrorsLib
/// @author Morpho Labs
/// @custom:contact security@morpho.org
/// @notice Library exposing error messages.
library ErrorsLib {
    /// @notice Thrown when the address passed is the zero address.
    string internal constant ZERO_ADDRESS = "zero address";

    /// @notice Thrown when the caller doesn't have the risk manager's privilege.
    string internal constant NOT_RISK_MANAGER = "not risk manager";

    /// @notice Thrown when the caller doesn't have the allocator's privilege.
    string internal constant NOT_ALLOCATOR = "not allocator";

    /// @notice Thrown when the caller is not the guardian.
    string internal constant NOT_GUARDIAN = "not guardian";

    /// @notice Thrown when the market cannot be set in the supply queue.
    string internal constant UNAUTHORIZED_MARKET = "unauthorized market";

    /// @notice Thrown when submitting a cap for a market whose loan token does not correspond to `asset`.
    string internal constant INCONSISTENT_ASSET = "inconsistent asset";

    /// @notice Thrown when the supply cap has been exceeded on market during a reallocation of funds.
    string internal constant SUPPLY_CAP_EXCEEDED = "supply cap exceeded";
=======
import {Id} from "@morpho-blue/interfaces/IMorpho.sol";

library ErrorsLib {
    error ZeroAddress();

    error NotRiskManager();

    error NotAllocator();

    error NotGuardian();

    error UnauthorizedMarket(Id id);

    error InconsistentAsset(Id id);

    error SupplyCapExceeded(Id id);
>>>>>>> 016bdf71

    /// @notice Thrown when the fee to set exceeds the maximum fee.
    error MaxFeeExceeded();

    /// @notice Thrown when the value is already set.
    error AlreadySet();

<<<<<<< HEAD
    /// @notice Thrown when there's no timelock.
    string internal constant NO_TIMELOCK = "no timelock";

    /// @notice Thrown when a market is a duplicate in the new withdraw queue to set.
    string internal constant DUPLICATE_MARKET = "duplicate market";

    /// @notice Thrown when a market is missing in the new withdraw queue to set.
    string internal constant MISSING_MARKET = "missing market";

    /// @notice Thrown when there's no pending value to set.
    string internal constant NO_PENDING_VALUE = "no pending value";

    /// @notice Thrown when the remaining asset to withdraw is not 0.
    string internal constant WITHDRAW_FAILED_MORPHO = "withdraw failed on Morpho";

    /// @notice Thrown when submitting a cap for a market which does not exist.
    string internal constant MARKET_NOT_CREATED = "market not created";

    /// @notice Thrown when the max timelock is exceeded.
    string internal constant MAX_TIMELOCK_EXCEEDED = "max timelock exceeded";

    /// @notice Thrown when the timelock is not elapsed.
    string internal constant TIMELOCK_NOT_ELAPSED = "timelock not elapsed";

    /// @notice Thrown when the timelock expiration is exceeded.
    string internal constant TIMELOCK_EXPIRATION_EXCEEDED = "timelock expiration exceeded";

    /// @notice Thrown when too many markets are in the withdraw queue.
    string internal constant MAX_QUEUE_SIZE_EXCEEDED = "max queue size exceeded";

    /// @notice Thrown when setting the fee to a non zero value while the fee recipient is the zero address.
    string internal constant ZERO_FEE_RECIPIENT = "fee recipient is zero";

    /// @notice Thrown when the idle liquidity is insufficient to cover supply during a reallocation of funds.
    string internal constant INSUFFICIENT_IDLE = "insufficient idle liquidity";
=======
    error NoTimelock();

    error DuplicateMarket(Id id);

    error MissingMarket(Id id);

    error NoPendingValue();

    error WithdrawMorphoFailed();

    error MarketNotCreated();

    error MaxTimelockExceeded();

    error TimelockNotElapsed();

    error TimelockExpirationExceeded();

    error MaxQueueSizeExceeded();

    error ZeroFeeRecipient();

    error InsufficientIdle();
>>>>>>> 016bdf71
}<|MERGE_RESOLUTION|>--- conflicted
+++ resolved
@@ -1,50 +1,34 @@
 // SPDX-License-Identifier: GPL-2.0-or-later
 pragma solidity ^0.8.0;
 
-<<<<<<< HEAD
+import {Id} from "@morpho-blue/interfaces/IMorpho.sol";
+
 /// @title ErrorsLib
 /// @author Morpho Labs
 /// @custom:contact security@morpho.org
 /// @notice Library exposing error messages.
 library ErrorsLib {
     /// @notice Thrown when the address passed is the zero address.
-    string internal constant ZERO_ADDRESS = "zero address";
+    error ZeroAddress();
 
     /// @notice Thrown when the caller doesn't have the risk manager's privilege.
-    string internal constant NOT_RISK_MANAGER = "not risk manager";
+    error NotRiskManager();
 
     /// @notice Thrown when the caller doesn't have the allocator's privilege.
-    string internal constant NOT_ALLOCATOR = "not allocator";
+    error NotAllocator();
 
     /// @notice Thrown when the caller is not the guardian.
-    string internal constant NOT_GUARDIAN = "not guardian";
-
-    /// @notice Thrown when the market cannot be set in the supply queue.
-    string internal constant UNAUTHORIZED_MARKET = "unauthorized market";
-
-    /// @notice Thrown when submitting a cap for a market whose loan token does not correspond to `asset`.
-    string internal constant INCONSISTENT_ASSET = "inconsistent asset";
-
-    /// @notice Thrown when the supply cap has been exceeded on market during a reallocation of funds.
-    string internal constant SUPPLY_CAP_EXCEEDED = "supply cap exceeded";
-=======
-import {Id} from "@morpho-blue/interfaces/IMorpho.sol";
-
-library ErrorsLib {
-    error ZeroAddress();
-
-    error NotRiskManager();
-
-    error NotAllocator();
-
     error NotGuardian();
 
+    /// @notice Thrown when the market `id` cannot be set in the supply queue.
     error UnauthorizedMarket(Id id);
 
+    /// @notice Thrown when submitting a cap for a market `id` whose loan token does not correspond to the underlyin
+    /// asset.
     error InconsistentAsset(Id id);
 
+    /// @notice Thrown when the supply cap has been exceeded on market `id` during a reallocation of funds.
     error SupplyCapExceeded(Id id);
->>>>>>> 016bdf71
 
     /// @notice Thrown when the fee to set exceeds the maximum fee.
     error MaxFeeExceeded();
@@ -52,65 +36,39 @@
     /// @notice Thrown when the value is already set.
     error AlreadySet();
 
-<<<<<<< HEAD
     /// @notice Thrown when there's no timelock.
-    string internal constant NO_TIMELOCK = "no timelock";
+    error NoTimelock();
 
-    /// @notice Thrown when a market is a duplicate in the new withdraw queue to set.
-    string internal constant DUPLICATE_MARKET = "duplicate market";
+    /// @notice Thrown when market `id` is a duplicate in the new withdraw queue to set.
+    error DuplicateMarket(Id id);
 
-    /// @notice Thrown when a market is missing in the new withdraw queue to set.
-    string internal constant MISSING_MARKET = "missing market";
+    /// @notice Thrown when market `id` is missing in the new withdraw queue to set.
+    error MissingMarket(Id id);
 
     /// @notice Thrown when there's no pending value to set.
-    string internal constant NO_PENDING_VALUE = "no pending value";
+    error NoPendingValue();
 
     /// @notice Thrown when the remaining asset to withdraw is not 0.
-    string internal constant WITHDRAW_FAILED_MORPHO = "withdraw failed on Morpho";
+    error WithdrawMorphoFailed();
 
     /// @notice Thrown when submitting a cap for a market which does not exist.
-    string internal constant MARKET_NOT_CREATED = "market not created";
+    error MarketNotCreated();
 
     /// @notice Thrown when the max timelock is exceeded.
-    string internal constant MAX_TIMELOCK_EXCEEDED = "max timelock exceeded";
+    error MaxTimelockExceeded();
 
     /// @notice Thrown when the timelock is not elapsed.
-    string internal constant TIMELOCK_NOT_ELAPSED = "timelock not elapsed";
+    error TimelockNotElapsed();
 
     /// @notice Thrown when the timelock expiration is exceeded.
-    string internal constant TIMELOCK_EXPIRATION_EXCEEDED = "timelock expiration exceeded";
+    error TimelockExpirationExceeded();
 
     /// @notice Thrown when too many markets are in the withdraw queue.
-    string internal constant MAX_QUEUE_SIZE_EXCEEDED = "max queue size exceeded";
+    error MaxQueueSizeExceeded();
 
     /// @notice Thrown when setting the fee to a non zero value while the fee recipient is the zero address.
-    string internal constant ZERO_FEE_RECIPIENT = "fee recipient is zero";
+    error ZeroFeeRecipient();
 
     /// @notice Thrown when the idle liquidity is insufficient to cover supply during a reallocation of funds.
-    string internal constant INSUFFICIENT_IDLE = "insufficient idle liquidity";
-=======
-    error NoTimelock();
-
-    error DuplicateMarket(Id id);
-
-    error MissingMarket(Id id);
-
-    error NoPendingValue();
-
-    error WithdrawMorphoFailed();
-
-    error MarketNotCreated();
-
-    error MaxTimelockExceeded();
-
-    error TimelockNotElapsed();
-
-    error TimelockExpirationExceeded();
-
-    error MaxQueueSizeExceeded();
-
-    error ZeroFeeRecipient();
-
     error InsufficientIdle();
->>>>>>> 016bdf71
 }