// SPDX-License-Identifier: GPL-2.0-or-later
pragma solidity ^0.8.0;

import {Id} from "../../lib/morpho-blue/src/interfaces/IMorpho.sol";

/// @title ErrorsLib
/// @author Morpho Labs
/// @custom:contact security@morpho.org
/// @notice Library exposing error messages.
library ErrorsLib {
    /// @notice Thrown when the address passed is the zero address.
    error ZeroAddress();

    /// @notice Thrown when the caller doesn't have the curator role.
    error NotCuratorRole();

    /// @notice Thrown when the caller doesn't have the allocator role.
    error NotAllocatorRole();

    /// @notice Thrown when the caller doesn't have the guardian role.
    error NotGuardianRole();

    /// @notice Thrown when the caller doesn't have the curator nor the guardian role.
    error NotCuratorNorGuardianRole();

    /// @notice Thrown when the market `id` cannot be set in the supply queue.
    error UnauthorizedMarket(Id id);

    /// @notice Thrown when submitting a cap for a market `id` whose loan token does not correspond to the underlying.
    /// asset.
    error InconsistentAsset(Id id);

    /// @notice Thrown when the supply cap has been exceeded on market `id` during a reallocation of funds.
    error SupplyCapExceeded(Id id);

    /// @notice Thrown when the fee to set exceeds the maximum fee.
    error MaxFeeExceeded();

    /// @notice Thrown when the value is already set.
    error AlreadySet();

    /// @notice Thrown when a value is already pending.
    error AlreadyPending();

<<<<<<< HEAD
    /// @notice Thrown when submitting a cap for a market `id` with a pending removal.
    error PendingRemoval();

=======
    /// @notice Thrown when submitting the removal of a market when there is a cap already pending on that market.
    error PendingCap();

    /// @notice Thrown when submitting a cap for a market with a pending removal.
    error PendingRemoval();

    /// @notice Thrown when submitting a market removal for a market with a non zero cap.
    error NonZeroCap();

>>>>>>> b5578f24
    /// @notice Thrown when market `id` is a duplicate in the new withdraw queue to set.
    error DuplicateMarket(Id id);

    /// @notice Thrown when market `id` is missing in the updated withdraw queue and the market has a non-zero cap set.
    error InvalidMarketRemovalNonZeroCap(Id id);

    /// @notice Thrown when market `id` is missing in the updated withdraw queue and the market has a non-zero supply.
    error InvalidMarketRemovalNonZeroSupply(Id id);

    /// @notice Thrown when market `id` is missing in the updated withdraw queue and the market is not yet disabled.
    error InvalidMarketRemovalTimelockNotElapsed(Id id);

    /// @notice Thrown when there's no pending value to set.
    error NoPendingValue();

    /// @notice Thrown when the requested liquidity cannot be withdrawn from Morpho.
    error NotEnoughLiquidity();

    /// @notice Thrown when submitting a cap for a market which does not exist.
    error MarketNotCreated();

    /// @notice Thrown when interacting with a non previously enabled market `id`.
    error MarketNotEnabled(Id id);

    /// @notice Thrown when the submitted timelock is above the max timelock.
    error AboveMaxTimelock();

    /// @notice Thrown when the submitted timelock is below the min timelock.
    error BelowMinTimelock();

    /// @notice Thrown when the timelock is not elapsed.
    error TimelockNotElapsed();

    /// @notice Thrown when too many markets are in the withdraw queue.
    error MaxQueueLengthExceeded();

    /// @notice Thrown when setting the fee to a non zero value while the fee recipient is the zero address.
    error ZeroFeeRecipient();

    /// @notice Thrown when the amount withdrawn is not exactly the amount supplied.
    error InconsistentReallocation();

    /// @notice Thrown when all caps have been reached.
    error AllCapsReached();
}<|MERGE_RESOLUTION|>--- conflicted
+++ resolved
@@ -42,11 +42,6 @@
     /// @notice Thrown when a value is already pending.
     error AlreadyPending();
 
-<<<<<<< HEAD
-    /// @notice Thrown when submitting a cap for a market `id` with a pending removal.
-    error PendingRemoval();
-
-=======
     /// @notice Thrown when submitting the removal of a market when there is a cap already pending on that market.
     error PendingCap();
 
@@ -56,7 +51,6 @@
     /// @notice Thrown when submitting a market removal for a market with a non zero cap.
     error NonZeroCap();
 
->>>>>>> b5578f24
     /// @notice Thrown when market `id` is a duplicate in the new withdraw queue to set.
     error DuplicateMarket(Id id);
 
