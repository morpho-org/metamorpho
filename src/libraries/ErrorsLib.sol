// SPDX-License-Identifier: GPL-2.0-or-later
pragma solidity ^0.8.0;

import {Id} from "@morpho-blue/interfaces/IMorpho.sol";

/// @title ErrorsLib
/// @author Morpho Labs
/// @custom:contact security@morpho.org
/// @notice Library exposing error messages.
library ErrorsLib {
    /// @notice Thrown when the address passed is the zero address.
    error ZeroAddress();

    /// @notice Thrown when the caller doesn't have the risk manager's privilege.
    error NotRiskManager();

    /// @notice Thrown when the caller doesn't have the allocator's privilege.
    error NotAllocator();

    /// @notice Thrown when the caller is not the guardian.
    error NotGuardian();

    /// @notice Thrown when the market `id` cannot be set in the supply queue.
    error UnauthorizedMarket(Id id);

    /// @notice Thrown when submitting a cap for a market `id` whose loan token does not correspond to the underlyin
    /// asset.
    error InconsistentAsset(Id id);

    /// @notice Thrown when the supply cap has been exceeded on market `id` during a reallocation of funds.
    error SupplyCapExceeded(Id id);

    /// @notice Thrown when the fee to set exceeds the maximum fee.
    error MaxFeeExceeded();

    /// @notice Thrown when the value is already set.
    error AlreadySet();

<<<<<<< HEAD
=======
    /// @notice Thrown when there's no timelock.
    error NoTimelock();

    /// @notice Thrown when market `id` is a duplicate in the new withdraw queue to set.
>>>>>>> e66ecb8b
    error DuplicateMarket(Id id);

    /// @notice Thrown when market `id` is missing in the new withdraw queue to set.
    error MissingMarket(Id id);

    /// @notice Thrown when there's no pending value to set.
    error NoPendingValue();

    /// @notice Thrown when the remaining asset to withdraw is not 0.
    error WithdrawMorphoFailed();

    /// @notice Thrown when submitting a cap for a market which does not exist.
    error MarketNotCreated();

    /// @notice Thrown when the max timelock is exceeded.
    error MaxTimelockExceeded();

    /// @notice Thrown when the timelock is not elapsed.
    error TimelockNotElapsed();

    /// @notice Thrown when the timelock expiration is exceeded.
    error TimelockExpirationExceeded();

    /// @notice Thrown when too many markets are in the withdraw queue.
    error MaxQueueSizeExceeded();

    /// @notice Thrown when setting the fee to a non zero value while the fee recipient is the zero address.
    error ZeroFeeRecipient();

    /// @notice Thrown when the idle liquidity is insufficient to cover supply during a reallocation of funds.
    error InsufficientIdle();
}<|MERGE_RESOLUTION|>--- conflicted
+++ resolved
@@ -36,13 +36,7 @@
     /// @notice Thrown when the value is already set.
     error AlreadySet();
 
-<<<<<<< HEAD
-=======
-    /// @notice Thrown when there's no timelock.
-    error NoTimelock();
-
     /// @notice Thrown when market `id` is a duplicate in the new withdraw queue to set.
->>>>>>> e66ecb8b
     error DuplicateMarket(Id id);
 
     /// @notice Thrown when market `id` is missing in the new withdraw queue to set.
