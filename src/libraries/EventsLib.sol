--- conflicted
+++ resolved
@@ -58,14 +58,10 @@
     /// @notice Emitted when a `pendingGuardian` is revoked.
     event RevokePendingGuardian(address indexed caller);
 
-<<<<<<< HEAD
     /// @notice Emitted when a pending market removal is revoked.
     event RevokePendingMarketRemoval(address indexed caller, Id indexed id);
 
-    /// @notice Emitted when the `supplyQgueue` is set to `newSupplyQueue`.
-=======
     /// @notice Emitted when the `supplyQueue` is set to `newSupplyQueue`.
->>>>>>> c2b133f6
     event SetSupplyQueue(address indexed caller, Id[] newSupplyQueue);
 
     /// @notice Emitted when the `withdrawQueue` is set to `newWithdrawQueue`.
