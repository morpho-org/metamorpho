// SPDX-License-Identifier: GPL-2.0-or-later
pragma solidity ^0.8.0;

import {Id} from "@morpho-blue/interfaces/IMorpho.sol";

library EventsLib {
    event SetRole(address indexed target, uint256 role);

    event SubmitTimelock(uint256 timelock);

    event SetTimelock(uint256 timelock);

    event SubmitFee(uint256 fee);

    /// @notice Emitted when setting a new fee.
    /// @param fee The new fee.
    event SetFee(uint256 fee);

    /// @notice Emitted when setting a new fee recipient.
    /// @param feeRecipient The new fee recipient.
    event SetFeeRecipient(address indexed feeRecipient);

    event SubmitGuardian(address indexed guardian);

    /// @notice Emitted when setting a new guardian.
    /// @param guardian The new guardian.
    event SetGuardian(address indexed guardian);

    event SubmitCap(address indexed riskManager, Id indexed id, uint256 cap);

    event SetCap(address indexed riskManager, Id indexed id, uint256 cap);

    /// @notice Emitted when the vault's last total assets is updated.
    /// @param totalAssets The total amount of assets this vault manages.
    event UpdateLastTotalAssets(uint256 totalAssets);

<<<<<<< HEAD
    event RevokeTimelock(address indexed guardian, uint256 pendingTimelock, uint256 submittedAt);

    event RevokeFee(address indexed guardian, uint256 pendingFee, uint256 submittedAt);

    event RevokeCap(address indexed guardian, Id indexed id, uint256 pendingCap, uint256 submittedAt);

    event RevokeGuardian(address indexed guardian, address pendingGuardian, uint256 submittedAt);
=======
    event SetRiskManager(address indexed riskManager);

    event SetIsAllocator(address indexed allocator, bool isAllocator);
>>>>>>> fb52a32e
}<|MERGE_RESOLUTION|>--- conflicted
+++ resolved
@@ -26,15 +26,18 @@
     /// @param guardian The new guardian.
     event SetGuardian(address indexed guardian);
 
-    event SubmitCap(address indexed riskManager, Id indexed id, uint256 cap);
+    event SubmitCap(Id indexed id, uint256 cap);
 
-    event SetCap(address indexed riskManager, Id indexed id, uint256 cap);
+    event SetCap(Id indexed id, uint256 cap);
 
     /// @notice Emitted when the vault's last total assets is updated.
     /// @param totalAssets The total amount of assets this vault manages.
     event UpdateLastTotalAssets(uint256 totalAssets);
 
-<<<<<<< HEAD
+    event SetRiskManager(address indexed riskManager);
+
+    event SetIsAllocator(address indexed allocator, bool isAllocator);
+
     event RevokeTimelock(address indexed guardian, uint256 pendingTimelock, uint256 submittedAt);
 
     event RevokeFee(address indexed guardian, uint256 pendingFee, uint256 submittedAt);
@@ -42,9 +45,4 @@
     event RevokeCap(address indexed guardian, Id indexed id, uint256 pendingCap, uint256 submittedAt);
 
     event RevokeGuardian(address indexed guardian, address pendingGuardian, uint256 submittedAt);
-=======
-    event SetRiskManager(address indexed riskManager);
-
-    event SetIsAllocator(address indexed allocator, bool isAllocator);
->>>>>>> fb52a32e
 }