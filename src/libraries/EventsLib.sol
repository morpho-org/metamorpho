--- conflicted
+++ resolved
@@ -28,13 +28,11 @@
     /// @param totalAssets The total amount of assets this vault manages.
     event UpdateLastTotalAssets(uint256 totalAssets);
 
-<<<<<<< HEAD
+    event SetRiskManager(address indexed riskManager);
+
+    event SetIsAllocator(address indexed allocator, bool isAllocator);
+
     event SetSupplyQueue(address indexed allocator, Id[] id);
 
     event SetWithdrawQueue(address indexed allocator, Id[] id);
-=======
-    event SetRiskManager(address indexed riskManager);
-
-    event SetIsAllocator(address indexed allocator, bool isAllocator);
->>>>>>> fb52a32e
 }