// SPDX-License-Identifier: GPL-2.0-or-later
pragma solidity ^0.8.0;

import {Id} from "@morpho-blue/interfaces/IMorpho.sol";
import {PendingUint192, PendingAddress} from "../interfaces/IMetaMorpho.sol";

/// @title EventsLib
/// @author Morpho Labs
/// @custom:contact security@morpho.org
/// @notice Library exposing events.
library EventsLib {
    /// @notice Emitted when a pending `newTimelock` is submitted.
    event SubmitTimelock(uint256 newTimelock);

    /// @notice Emitted `timelock` is set to `newTimelock`.
    event SetTimelock(address indexed caller, uint256 newTimelock);

    /// @notice Emitted `rewardsDistibutor` is set to `newRewardsRecipient`.
    event SetRewardsRecipient(address indexed newRewardsRecipient);

    /// @notice Emitted `fee` is set to `newFee`.
    event SetFee(address indexed caller, uint256 newFee);

    /// @notice Emitted when a new `newFeeRecipient` is set.
    event SetFeeRecipient(address indexed newFeeRecipient);

    /// @notice Emitted when a pending `newGuardian` is submitted.
    event SubmitGuardian(address indexed newGuardian);

    /// @notice Emitted when `guardian` is set to `newGuardian`.
    event SetGuardian(address indexed caller, address indexed guardian);

    /// @notice Emitted when a pending `cap` is submitted for market identified by `id`.
    event SubmitCap(address indexed caller, Id indexed id, uint256 cap);

    /// @notice Emitted when a new `cap` is set for market identified by `id`.
    event SetCap(address indexed caller, Id indexed id, uint256 cap);

    /// @notice Emitted when the vault's last total assets is updated to `newTotalAssets`.
    event UpdateLastTotalAssets(uint256 newTotalAssets);

    /// @notice Emitted when `curator` is set to `newCurator`.
    event SetCurator(address indexed newCurator);

    /// @notice Emitted when an `allocator` is set to `isAllocator`.
    event SetIsAllocator(address indexed allocator, bool isAllocator);

    /// @notice Emitted when a `pendingTimelock` is revoked.
<<<<<<< HEAD
    event RevokeTimelock(address indexed revoker, PendingUint192 pendingTimelock);

    /// @notice Emitted when a `pendingCap` for the market identified by `id` is revoked.
    event RevokeCap(address indexed revoker, Id indexed id, PendingUint192 pendingCap);

    /// @notice Emitted when a `pendingGuardian` is revoked.
    event RevokeGuardian(address indexed revoker, PendingAddress pendingGuardian);

    /// @notice Emitted when a `pendingFee` is revoked.
    event RevokeFee(address indexed revoker, PendingUint192 pendingFee);
=======
    event RevokeTimelock(address indexed caller, PendingUint192 pendingTimelock);

    /// @notice Emitted when a `pendingCap` for the market identified by `id` is revoked.
    event RevokeCap(address indexed caller, Id indexed id, PendingUint192 pendingCap);

    /// @notice Emitted when a `pendingGuardian` is revoked.
    event RevokeGuardian(address indexed caller, PendingAddress pendingGuardian);
>>>>>>> 0c933833

    /// @notice Emitted when the `supplyQgueue` is set to `newSupplyQueue`.
    event SetSupplyQueue(address indexed caller, Id[] newSupplyQueue);

    /// @notice Emitted when the `withdrawQueue` is set to `newWithdrawQueue`.
    event SetWithdrawQueue(address indexed caller, Id[] newWithdrawQueue);

    /// @notice Emitted when a reallocation supplies assets to the market identified by `id`.
    /// @param id The id of the market.
    /// @param suppliedAssets The amount of assets supplied to the market.
    /// @param suppliedShares The amount of shares minted.
    event ReallocateSupply(address indexed caller, Id indexed id, uint256 suppliedAssets, uint256 suppliedShares);

    /// @notice Emitted when a reallocation withdraws assets from the market identified by `id`.
    /// @param id The id of the market.
    /// @param withdrawnAssets The amount of assets withdrawn from the market.
    /// @param withdrawnShares The amount of shares burned.
    event ReallocateWithdraw(address indexed caller, Id indexed id, uint256 withdrawnAssets, uint256 withdrawnShares);

    /// @notice Emitted when a reallocation added or removed assets from idle.
    event ReallocateIdle(address indexed caller, uint256 idle);

    /// @notice Emitted when fees are accrued.
    event AccrueFee(uint256 feeShares);

    /// @notice Emitted when an `amount` of `token` is transferred to the `rewardsRecipient` by `caller`.
    event TransferRewards(address indexed caller, address indexed token, uint256 amount);

    /// @notice Emitted when a new MetaMorpho vault is created.
    /// @param metaMorpho The address of the MetaMorpho vault.
    /// @param caller The caller of the function.
    /// @param initialOwner The initial owner of the MetaMorpho vault.
    /// @param initialTimelock The initial timelock of the MetaMorpho vault.
    /// @param asset The address of the underlying asset.
    /// @param name The name of the MetaMorpho vault.
    /// @param symbol The symbol of the MetaMorpho vault.
    /// @param salt The salt used for the MetaMorpho vault's CREATE2 address.
    event CreateMetaMorpho(
        address indexed metaMorpho,
        address indexed caller,
        address initialOwner,
        uint256 initialTimelock,
        address indexed asset,
        string name,
        string symbol,
        bytes32 salt
    );
}<|MERGE_RESOLUTION|>--- conflicted
+++ resolved
@@ -46,18 +46,6 @@
     event SetIsAllocator(address indexed allocator, bool isAllocator);
 
     /// @notice Emitted when a `pendingTimelock` is revoked.
-<<<<<<< HEAD
-    event RevokeTimelock(address indexed revoker, PendingUint192 pendingTimelock);
-
-    /// @notice Emitted when a `pendingCap` for the market identified by `id` is revoked.
-    event RevokeCap(address indexed revoker, Id indexed id, PendingUint192 pendingCap);
-
-    /// @notice Emitted when a `pendingGuardian` is revoked.
-    event RevokeGuardian(address indexed revoker, PendingAddress pendingGuardian);
-
-    /// @notice Emitted when a `pendingFee` is revoked.
-    event RevokeFee(address indexed revoker, PendingUint192 pendingFee);
-=======
     event RevokeTimelock(address indexed caller, PendingUint192 pendingTimelock);
 
     /// @notice Emitted when a `pendingCap` for the market identified by `id` is revoked.
@@ -65,9 +53,8 @@
 
     /// @notice Emitted when a `pendingGuardian` is revoked.
     event RevokeGuardian(address indexed caller, PendingAddress pendingGuardian);
->>>>>>> 0c933833
 
-    /// @notice Emitted when the `supplyQgueue` is set to `newSupplyQueue`.
+    /// @notice Emitted when the `supplyQueue` is set to `newSupplyQueue`.
     event SetSupplyQueue(address indexed caller, Id[] newSupplyQueue);
 
     /// @notice Emitted when the `withdrawQueue` is set to `newWithdrawQueue`.
