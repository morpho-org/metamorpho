--- conflicted
+++ resolved
@@ -4,19 +4,12 @@
 import {Id} from "@morpho-blue/interfaces/IMorpho.sol";
 
 library EventsLib {
-    event SetRole(address indexed target, uint256 role);
-
     event SubmitTimelock(uint256 timelock);
 
     event SetTimelock(uint256 timelock);
 
-<<<<<<< HEAD
     event SetRewardsDistributor(address indexed rewardsDistributor);
 
-    event SetRole(address indexed target, uint256 role);
-
-=======
->>>>>>> dc6284f8
     event SubmitFee(uint256 fee);
 
     /// @notice Emitted when setting a new fee.
@@ -41,11 +34,6 @@
     /// @param totalAssets The total amount of assets this vault manages.
     event UpdateLastTotalAssets(uint256 totalAssets);
 
-<<<<<<< HEAD
-    event TransferRewards(
-        address indexed caller, address indexed rewardsDistributor, address indexed token, uint256 amount
-    );
-=======
     event SetRiskManager(address indexed riskManager);
 
     event SetIsAllocator(address indexed allocator, bool isAllocator);
@@ -61,5 +49,8 @@
     event SetSupplyQueue(address indexed allocator, Id[] id);
 
     event SetWithdrawQueue(address indexed allocator, Id[] id);
->>>>>>> dc6284f8
+
+    event TransferRewards(
+        address indexed caller, address indexed rewardsDistributor, address indexed token, uint256 amount
+    );
 }