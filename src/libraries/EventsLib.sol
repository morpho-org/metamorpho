// SPDX-License-Identifier: GPL-2.0-or-later
pragma solidity ^0.8.0;

import {Id} from "@morpho-blue/interfaces/IMorpho.sol";

import {PendingAddress} from "./PendingLib.sol";

/// @title EventsLib
/// @author Morpho Labs
/// @custom:contact security@morpho.org
/// @notice Library exposing events.
library EventsLib {
    /// @notice Emitted when a pending `newTimelock` is submitted.
    event SubmitTimelock(uint256 newTimelock);

    /// @notice Emitted when `timelock` is set to `newTimelock`.
    event SetTimelock(address indexed caller, uint256 newTimelock);

    /// @notice Emitted when `skimRecipient` is set to `newSkimRecipient`.
    event SetSkimRecipient(address indexed newSkimRecipient);

    /// @notice Emitted `fee` is set to `newFee`.
    event SetFee(address indexed caller, uint256 newFee);

    /// @notice Emitted when a new `newFeeRecipient` is set.
    event SetFeeRecipient(address indexed newFeeRecipient);

    /// @notice Emitted when a pending `newGuardian` is submitted.
    event SubmitGuardian(address indexed newGuardian);

    /// @notice Emitted when `guardian` is set to `newGuardian`.
    event SetGuardian(address indexed caller, address indexed guardian);

    /// @notice Emitted when a pending `cap` is submitted for market identified by `id`.
    event SubmitCap(address indexed caller, Id indexed id, uint256 cap);

    /// @notice Emitted when a new `cap` is set for market identified by `id`.
    event SetCap(address indexed caller, Id indexed id, uint256 cap);

    /// @notice Emitted when the vault's last total assets is updated to `updatedTotalAssets`.
    event UpdateLastTotalAssets(uint256 updatedTotalAssets);

    /// @notice Emitted when the market identified by `id` is submitted for removal.
    event SubmitMarketRemoval(address indexed caller, Id indexed id);

    /// @notice Emitted when `curator` is set to `newCurator`.
    event SetCurator(address indexed newCurator);

    /// @notice Emitted when an `allocator` is set to `isAllocator`.
    event SetIsAllocator(address indexed allocator, bool isAllocator);

    /// @notice Emitted when a `pendingTimelock` is revoked.
    event RevokePendingTimelock(address indexed caller);

    /// @notice Emitted when a `pendingCap` for the market identified by `id` is revoked.
    event RevokePendingCap(address indexed caller, Id indexed id);

    /// @notice Emitted when a `pendingGuardian` is revoked.
    event RevokePendingGuardian(address indexed caller);

    /// @notice Emitted when a pending market removal is revoked.
    event RevokePendingMarketRemoval(address indexed caller, Id indexed id);

    /// @notice Emitted when the `supplyQueue` is set to `newSupplyQueue`.
    event SetSupplyQueue(address indexed caller, Id[] newSupplyQueue);

    /// @notice Emitted when the `withdrawQueue` is set to `newWithdrawQueue`.
    event SetWithdrawQueue(address indexed caller, Id[] newWithdrawQueue);

    /// @notice Emitted when a reallocation supplies assets to the market identified by `id`.
    /// @param id The id of the market.
    /// @param suppliedAssets The amount of assets supplied to the market.
    /// @param suppliedShares The amount of shares minted.
    event ReallocateSupply(address indexed caller, Id indexed id, uint256 suppliedAssets, uint256 suppliedShares);

    /// @notice Emitted when a reallocation withdraws assets from the market identified by `id`.
    /// @param id The id of the market.
    /// @param withdrawnAssets The amount of assets withdrawn from the market.
    /// @param withdrawnShares The amount of shares burned.
    event ReallocateWithdraw(address indexed caller, Id indexed id, uint256 withdrawnAssets, uint256 withdrawnShares);

<<<<<<< HEAD
    /// @notice Emitted when fees are accrued.
    event AccrueFee(uint256 feeShares);
=======
    /// @notice Emitted when a reallocation added or removed assets from idle.
    event ReallocateIdle(address indexed caller, uint256 idle);

    /// @notice Emitted when interest are accrued.
    /// @param newTotalAssets The assets of the vault after accruing the interest but before the interaction.
    /// @param feeShares The shares minted to the fee recipient.
    event AccrueInterest(uint256 newTotalAssets, uint256 feeShares);
>>>>>>> adcd1f73

    /// @notice Emitted when an `amount` of `token` is transferred to the skim recipient by `caller`.
    event Skim(address indexed caller, address indexed token, uint256 amount);

    /// @notice Emitted when a new MetaMorpho vault is created.
    /// @param metaMorpho The address of the MetaMorpho vault.
    /// @param caller The caller of the function.
    /// @param initialOwner The initial owner of the MetaMorpho vault.
    /// @param initialTimelock The initial timelock of the MetaMorpho vault.
    /// @param asset The address of the underlying asset.
    /// @param name The name of the MetaMorpho vault.
    /// @param symbol The symbol of the MetaMorpho vault.
    /// @param salt The salt used for the MetaMorpho vault's CREATE2 address.
    event CreateMetaMorpho(
        address indexed metaMorpho,
        address indexed caller,
        address initialOwner,
        uint256 initialTimelock,
        address indexed asset,
        string name,
        string symbol,
        bytes32 salt
    );
}<|MERGE_RESOLUTION|>--- conflicted
+++ resolved
@@ -79,18 +79,10 @@
     /// @param withdrawnShares The amount of shares burned.
     event ReallocateWithdraw(address indexed caller, Id indexed id, uint256 withdrawnAssets, uint256 withdrawnShares);
 
-<<<<<<< HEAD
-    /// @notice Emitted when fees are accrued.
-    event AccrueFee(uint256 feeShares);
-=======
-    /// @notice Emitted when a reallocation added or removed assets from idle.
-    event ReallocateIdle(address indexed caller, uint256 idle);
-
     /// @notice Emitted when interest are accrued.
     /// @param newTotalAssets The assets of the vault after accruing the interest but before the interaction.
     /// @param feeShares The shares minted to the fee recipient.
     event AccrueInterest(uint256 newTotalAssets, uint256 feeShares);
->>>>>>> adcd1f73
 
     /// @notice Emitted when an `amount` of `token` is transferred to the skim recipient by `caller`.
     event Skim(address indexed caller, address indexed token, uint256 amount);
