--- conflicted
+++ resolved
@@ -345,6 +345,7 @@
     /// `supplied`).
     /// @dev The allocator can withdraw from any market, even if it's not in the withdraw queue, as long as the loan
     /// token of the market is the same as the vault's asset.
+
     function reallocate(MarketAllocation[] calldata allocations) external onlyAllocatorRole {
         uint256 totalSupplied;
         uint256 totalWithdrawn;
@@ -369,45 +370,28 @@
                     withdrawn = 0;
                 }
 
-<<<<<<< HEAD
-                (uint256 withdrawnAssets,) =
+                (uint256 withdrawnAssets, uint256 withdrawnShares) =
                     MORPHO.withdraw(allocation.marketParams, withdrawn, shares, address(this), address(this));
+
+                emit EventsLib.ReallocateWithdraw(_msgSender(), id, withdrawnAssets, withdrawnShares);
 
                 totalWithdrawn += withdrawnAssets;
             } else {
                 uint256 supplied = allocation.assets.zeroFloorSub(supplyAssets);
                 if (supplied == 0) continue;
-=======
-            (uint256 withdrawnAssets, uint256 withdrawnShares) =
-                MORPHO.withdraw(allocation.marketParams, allocation.assets, shares, address(this), address(this));
-
-            totalWithdrawn += withdrawnAssets;
-
-            emit EventsLib.ReallocateWithdraw(_msgSender(), id, withdrawnAssets, withdrawnShares);
-        }
->>>>>>> 9c66465f
 
                 uint256 supplyCap = config[id].cap;
                 if (supplyCap == 0) revert ErrorsLib.UnauthorizedMarket(id);
 
                 if (supplyAssets + supplied > supplyCap) revert ErrorsLib.SupplyCapExceeded(id);
 
-<<<<<<< HEAD
-                (uint256 suppliedAssets,) = MORPHO.supply(allocation.marketParams, supplied, 0, address(this), hex"");
-=======
-            (uint256 suppliedAssets, uint256 suppliedShares) =
-                MORPHO.supply(allocation.marketParams, allocation.assets, 0, address(this), hex"");
->>>>>>> 9c66465f
+                (uint256 suppliedAssets, uint256 suppliedShares) =
+                    MORPHO.supply(allocation.marketParams, supplied, 0, address(this), hex"");
+
+                emit EventsLib.ReallocateSupply(_msgSender(), id, suppliedAssets, suppliedShares);
 
                 totalSupplied += suppliedAssets;
             }
-<<<<<<< HEAD
-=======
-
-            totalSupplied += suppliedAssets;
-
-            emit EventsLib.ReallocateSupply(_msgSender(), id, suppliedAssets, suppliedShares);
->>>>>>> 9c66465f
         }
 
         uint256 newIdle;
