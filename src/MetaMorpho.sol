// SPDX-License-Identifier: GPL-2.0-or-later
pragma solidity 0.8.21;

import {IMorphoMarketParams} from "./interfaces/IMorphoMarketParams.sol";
import {
    IMetaMorpho, MarketConfig, PendingUint192, PendingAddress, MarketAllocation
} from "./interfaces/IMetaMorpho.sol";
import {Id, MarketParams, Market, IMorpho} from "@morpho-blue/interfaces/IMorpho.sol";

import {ConstantsLib} from "./libraries/ConstantsLib.sol";
import {ErrorsLib} from "./libraries/ErrorsLib.sol";
import {EventsLib} from "./libraries/EventsLib.sol";
import {WAD} from "@morpho-blue/libraries/MathLib.sol";
import {UtilsLib} from "@morpho-blue/libraries/UtilsLib.sol";
import {SafeCast} from "@openzeppelin/utils/math/SafeCast.sol";
import {SharesMathLib} from "@morpho-blue/libraries/SharesMathLib.sol";
import {MorphoLib} from "@morpho-blue/libraries/periphery/MorphoLib.sol";
import {MarketParamsLib} from "@morpho-blue/libraries/MarketParamsLib.sol";
import {IERC20Metadata} from "@openzeppelin/token/ERC20/extensions/IERC20Metadata.sol";
import {MorphoBalancesLib} from "@morpho-blue/libraries/periphery/MorphoBalancesLib.sol";

import {Multicall} from "@openzeppelin/utils/Multicall.sol";
import {Ownable2Step, Ownable} from "@openzeppelin/access/Ownable2Step.sol";
import {ERC20Permit} from "@openzeppelin/token/ERC20/extensions/ERC20Permit.sol";
import {IERC20, IERC4626, ERC20, ERC4626, Math, SafeERC20} from "@openzeppelin/token/ERC20/extensions/ERC4626.sol";

/// @title MetaMorpho
/// @author Morpho Labs
/// @custom:contact security@morpho.org
/// @notice ERC4626 compliant vault allowing users to deposit assets to Morpho.
contract MetaMorpho is ERC4626, ERC20Permit, Ownable2Step, Multicall, IMetaMorpho {
    using Math for uint256;
    using UtilsLib for uint256;
    using SafeCast for uint256;
    using SafeERC20 for IERC20;
    using MorphoLib for IMorpho;
    using SharesMathLib for uint256;
    using MorphoBalancesLib for IMorpho;
    using MarketParamsLib for MarketParams;

    /* IMMUTABLES */

    /// @notice The address of the Morpho contract.
    IMorpho public immutable MORPHO;

    /* STORAGE */

    /// @notice The address of the curator.
    address public curator;

    /// @notice Stores whether an address is an allocator or not.
    mapping(address => bool) public isAllocator;

    /// @notice The current guardian. Can be set even without the timelock set.
    address public guardian;

    /// @notice Stores the current configuration of each market.
    mapping(Id => MarketConfig) public config;

    /// @notice The current timelock.
    uint256 public timelock;

    /// @notice The current fee.
    uint96 public fee;

    /// @notice The fee recipient.
    address public feeRecipient;

    /// @notice The rewards recipient.
    address public rewardsRecipient;

    /// @notice The pending guardian.
    PendingAddress public pendingGuardian;

    /// @notice Stores the pending cap for each market.
    mapping(Id => PendingUint192) public pendingCap;

    /// @notice The pending timelock.
    PendingUint192 public pendingTimelock;

    /// @notice The pending fee.
    PendingUint192 public pendingFee;

    /// @dev Stores the order of markets on which liquidity is supplied upon deposit.
    /// @dev Can contain any market. A market is skipped as soon as its supply cap is reached.
    Id[] public supplyQueue;

    /// @dev Stores the order of markets from which liquidity is withdrawn upon withdrawal.
    /// @dev Always contain all non-zero cap markets as well as all markets on which the vault supplies liquidity,
    /// without duplicate.
    Id[] public withdrawQueue;

    /// @notice Stores the idle liquidity.
    /// @dev The idle liquidity does not generate any interest.
    uint256 public idle;

    /// @notice Stores the total assets managed by this vault when the fee was last accrued.
    uint256 public lastTotalAssets;

    /* CONSTRUCTOR */

    /// @dev Initializes the contract.
    /// @param owner The owner of the contract.
    /// @param morpho The address of the Morpho contract.
    /// @param initialTimelock The initial timelock.
    /// @param _asset The address of the underlying asset.
    /// @param _name The name of the vault.
    /// @param _symbol The symbol of the vault.
    constructor(
        address owner,
        address morpho,
        uint256 initialTimelock,
        address _asset,
        string memory _name,
        string memory _symbol
    ) ERC4626(IERC20(_asset)) ERC20Permit(_name) ERC20(_name, _symbol) Ownable(owner) {
        if (morpho == address(0)) revert ErrorsLib.ZeroAddress();

        MORPHO = IMorpho(morpho);

        _checkTimelockBounds(initialTimelock);
        _setTimelock(initialTimelock);

        IERC20(_asset).forceApprove(morpho, type(uint256).max);
    }

    /* MODIFIERS */

    /// @dev Reverts if the caller doesn't have the curator role.
    modifier onlyCuratorRole() {
        address sender = _msgSender();
        if (sender != curator && sender != owner()) revert ErrorsLib.NotCuratorRole();

        _;
    }

    /// @dev Reverts if the caller doesn't have the allocator role.
    modifier onlyAllocatorRole() {
        address sender = _msgSender();
        if (!isAllocator[sender] && sender != curator && sender != owner()) {
            revert ErrorsLib.NotAllocatorRole();
        }

        _;
    }

    /// @dev Reverts if the caller is not the `guardian`.
    modifier onlyGuardian() {
        if (_msgSender() != guardian) revert ErrorsLib.NotGuardian();

        _;
    }

    /// @dev Makes sure conditions are met to accept a pending value.
    /// @dev Reverts if:
    /// - there's no pending value;
    /// - the timelock has not elapsed since the pending value has been submitted.
    modifier afterTimelock(uint256 submittedAt) {
        if (submittedAt == 0) revert ErrorsLib.NoPendingValue();
        if (block.timestamp < submittedAt + timelock) revert ErrorsLib.TimelockNotElapsed();

        _;
    }

    /* ONLY OWNER FUNCTIONS */

    /// @notice Sets `curator` to `newCurator`.
    function setCurator(address newCurator) external onlyOwner {
        if (newCurator == curator) revert ErrorsLib.AlreadySet();

        curator = newCurator;

        emit EventsLib.SetCurator(newCurator);
    }

    /// @notice Sets `newAllocator` as an allocator or not (`newIsAllocator`).
    function setIsAllocator(address newAllocator, bool newIsAllocator) external onlyOwner {
        if (isAllocator[newAllocator] == newIsAllocator) revert ErrorsLib.AlreadySet();

        isAllocator[newAllocator] = newIsAllocator;

        emit EventsLib.SetIsAllocator(newAllocator, newIsAllocator);
    }

    /// @notice Sets `rewardsRecipient` to `newRewardsRecipient`.
    function setRewardsRecipient(address newRewardsRecipient) external onlyOwner {
        if (newRewardsRecipient == rewardsRecipient) revert ErrorsLib.AlreadySet();

        rewardsRecipient = newRewardsRecipient;

        emit EventsLib.SetRewardsRecipient(newRewardsRecipient);
    }

    /// @notice Submits a `newTimelock`.
    /// @dev In case the new timelock is higher than the current one, the timelock is set immediately.
    /// @dev Warning: Submitting a timelock will overwrite the current pending timelock.
    function submitTimelock(uint256 newTimelock) external onlyOwner {
        if (newTimelock == timelock) revert ErrorsLib.AlreadySet();
        _checkTimelockBounds(newTimelock);

        if (newTimelock > timelock) {
            _setTimelock(newTimelock);
        } else {
            // Safe "unchecked" cast because newTimelock <= MAX_TIMELOCK.
            pendingTimelock = PendingUint192(uint192(newTimelock), uint64(block.timestamp));

            emit EventsLib.SubmitTimelock(newTimelock);
        }
    }

    /// @notice Submits a `newFee`.
    /// @dev In case the new fee is lower than the current one, the fee is set immediately.
    /// @dev Warning: Submitting a fee will overwrite the current pending fee.
    function submitFee(uint256 newFee) external onlyOwner {
        if (newFee == fee) revert ErrorsLib.AlreadySet();
        if (newFee > ConstantsLib.MAX_FEE) revert ErrorsLib.MaxFeeExceeded();

        if (newFee < fee) {
            _setFee(newFee);
        } else {
            // Safe "unchecked" cast because newFee <= MAX_FEE.
            pendingFee = PendingUint192(uint192(newFee), uint64(block.timestamp));

            emit EventsLib.SubmitFee(newFee);
        }
    }

    /// @notice Sets `feeRecipient` to `newFeeRecipient`.
    function setFeeRecipient(address newFeeRecipient) external onlyOwner {
        if (newFeeRecipient == feeRecipient) revert ErrorsLib.AlreadySet();
        if (newFeeRecipient == address(0) && fee != 0) revert ErrorsLib.ZeroFeeRecipient();

        // Accrue interest to the previous fee recipient set before changing it.
        _updateLastTotalAssets(_accrueFee());

        feeRecipient = newFeeRecipient;

        emit EventsLib.SetFeeRecipient(newFeeRecipient);
    }

    /// @notice Submits a `newGuardian`.
    /// @notice Warning: a malicious guardian could disrupt the vault's operation, and would have the power to revoke
    /// any pending guardian.
    /// @dev In case there is no guardian, the gardian is set immediately.
    /// @dev Warning: Submitting a gardian will overwrite the current pending gardian.
    function submitGuardian(address newGuardian) external onlyOwner {
        if (newGuardian == guardian) revert ErrorsLib.AlreadySet();

        if (guardian == address(0)) {
            _setGuardian(newGuardian);
        } else {
            pendingGuardian = PendingAddress(newGuardian, uint64(block.timestamp));

            emit EventsLib.SubmitGuardian(newGuardian);
        }
    }

    /* ONLY CURATOR FUNCTIONS */

    /// @notice Submits a `newSupplyCap` for the market defined by `marketParams`.
    /// @dev In case the new cap is lower than the current one, the cap is set immediately.
    /// @dev Warning: Submitting a cap will overwrite the current pending cap.
    function submitCap(MarketParams memory marketParams, uint256 newSupplyCap) external onlyCuratorRole {
        Id id = marketParams.id();
        if (marketParams.loanToken != asset()) revert ErrorsLib.InconsistentAsset(id);
        if (MORPHO.lastUpdate(id) == 0) revert ErrorsLib.MarketNotCreated();

        uint256 supplyCap = config[id].cap;
        if (newSupplyCap == supplyCap) revert ErrorsLib.AlreadySet();

        if (newSupplyCap < supplyCap) {
            _setCap(id, newSupplyCap.toUint192());
        } else {
            pendingCap[id] = PendingUint192(newSupplyCap.toUint192(), uint64(block.timestamp));

            emit EventsLib.SubmitCap(id, newSupplyCap);
        }
    }

    /* ONLY ALLOCATOR FUNCTIONS */

    /// @notice Sets `supplyQueue` to `newSupplyQueue`.
    /// @dev The supply queue can be a set containing duplicate markets, but it would only increase the cost of
    /// depositing to the vault.
    function setSupplyQueue(Id[] calldata newSupplyQueue) external onlyAllocatorRole {
        uint256 length = newSupplyQueue.length;

        if (length > ConstantsLib.MAX_QUEUE_SIZE) revert ErrorsLib.MaxQueueSizeExceeded();

        for (uint256 i; i < length; ++i) {
            if (config[newSupplyQueue[i]].cap == 0) revert ErrorsLib.UnauthorizedMarket(newSupplyQueue[i]);
        }

        supplyQueue = newSupplyQueue;

        emit EventsLib.SetSupplyQueue(_msgSender(), newSupplyQueue);
    }

    /// @notice Sets the withdraw queue as a permutation of the previous one, although markets with zero cap and zero
    /// vault's supply can be removed.
    /// @notice Removing a market requires the vault to have 0 supply on it; but anyone can supply on behalf of the
    /// vault so the call to `sortWithdrawQueue` can be griefed by a frontrun. To circumvent this, the allocator can
    /// simply bundle a reallocation that withdraws max from this market with a call to `sortWithdrawQueue`.
    /// @dev Should not revert.
    /// @param indexes The indexes of each market in the previous withdraw queue, in the new withdraw queue's order.
    function sortWithdrawQueue(uint256[] calldata indexes) external onlyAllocatorRole {
        uint256 newLength = indexes.length;
        uint256 currLength = withdrawQueue.length;

        bool[] memory seen = new bool[](currLength);
        Id[] memory newWithdrawQueue = new Id[](newLength);

        for (uint256 i; i < newLength; ++i) {
            uint256 prevIndex = indexes[i];

            // If prevIndex >= currLength, it will revert with native "Index out of bounds".
            Id id = withdrawQueue[prevIndex];
            if (seen[prevIndex]) revert ErrorsLib.DuplicateMarket(id);
            seen[prevIndex] = true;

            newWithdrawQueue[i] = id;

            // Safe "unchecked" cast because i < currLength.
            config[id].withdrawRank = uint64(i + 1);
        }

        for (uint256 i; i < currLength; ++i) {
            if (!seen[i]) {
                Id id = withdrawQueue[i];

<<<<<<< HEAD
                if (config[id].cap != 0) revert ErrorsLib.MissingMarket(id);

                bool success;
                try this.expectedSupplyAssets(_marketParams(id)) {
                    success = true;
                } catch {}

                if (success && MORPHO.supplyShares(id, address(this)) != 0) revert ErrorsLib.MissingMarket(id);
=======
                if (MORPHO.supplyShares(id, address(this)) != 0 || config[id].cap != 0) {
                    revert ErrorsLib.InvalidMarketRemoval(id);
                }
>>>>>>> 006075f1

                delete config[id].withdrawRank;
            }
        }

        withdrawQueue = newWithdrawQueue;

        emit EventsLib.SetWithdrawQueue(_msgSender(), newWithdrawQueue);
    }

    /// @notice Reallocates the vault's liquidity by withdrawing some (based on `withdrawn`) then supplying (based on
    /// `supplied`).
    /// @dev The allocator can withdraw from any market, even if it's not in the withdraw queue, as long as the loan
    /// token of the market is the same as the vault's asset.
    function reallocate(MarketAllocation[] calldata withdrawn, MarketAllocation[] calldata supplied)
        external
        onlyAllocatorRole
    {
        uint256 totalWithdrawn;
        for (uint256 i; i < withdrawn.length; ++i) {
            MarketAllocation memory allocation = withdrawn[i];

            if (allocation.marketParams.loanToken != asset()) {
                revert ErrorsLib.InconsistentAsset(allocation.marketParams.id());
            }

            // Guarantees that unknown frontrunning donations can be withdrawn, in order to disable a market.
            if (allocation.shares == type(uint256).max) {
                allocation.shares = MORPHO.supplyShares(allocation.marketParams.id(), address(this));
            }

            (uint256 withdrawnAssets,) = MORPHO.withdraw(
                allocation.marketParams, allocation.assets, allocation.shares, address(this), address(this)
            );

            totalWithdrawn += withdrawnAssets;
        }

        uint256 totalSupplied;
        for (uint256 i; i < supplied.length; ++i) {
            MarketAllocation memory allocation = supplied[i];
            Id id = allocation.marketParams.id();
            uint256 supplyCap = config[id].cap;

            if (supplyCap == 0) revert ErrorsLib.UnauthorizedMarket(id);

            (uint256 suppliedAssets,) =
                MORPHO.supply(allocation.marketParams, allocation.assets, allocation.shares, address(this), hex"");

            if (_supplyBalance(allocation.marketParams) > supplyCap) {
                revert ErrorsLib.SupplyCapExceeded(id);
            }

            totalSupplied += suppliedAssets;
        }

        if (totalWithdrawn > totalSupplied) {
            idle += totalWithdrawn - totalSupplied;
        } else {
            uint256 idleSupplied = totalSupplied - totalWithdrawn;
            if (idle < idleSupplied) revert ErrorsLib.InsufficientIdle();

            idle -= idleSupplied;
        }
    }

    /* ONLY GUARDIAN FUNCTIONS */

    /// @notice Revokes the `pendingTimelock`.
    function revokeTimelock() external onlyGuardian {
        emit EventsLib.RevokeTimelock(_msgSender(), pendingTimelock);

        delete pendingTimelock;
    }

    /// @notice Revokes the `pendingGuardian`.
    function revokeGuardian() external onlyGuardian {
        emit EventsLib.RevokeGuardian(_msgSender(), pendingGuardian);

        delete pendingGuardian;
    }

    /// @notice Revokes the pending cap of the market defined by `id`.
    function revokeCap(Id id) external onlyGuardian {
        emit EventsLib.RevokeCap(_msgSender(), id, pendingCap[id]);

        delete pendingCap[id];
    }

    /* EXTERNAL */

    /// @notice Returns the size of the supply queue.
    function supplyQueueSize() external view returns (uint256) {
        return supplyQueue.length;
    }

    /// @notice Returns the size of the withdraw queue.
    function withdrawQueueSize() external view returns (uint256) {
        return withdrawQueue.length;
    }

    /// @notice Accepts the `pendingTimelock`.
    function acceptTimelock() external afterTimelock(pendingTimelock.submittedAt) {
        _setTimelock(pendingTimelock.value);
    }

    /// @notice Accepts the `pendingFee`.
    function acceptFee() external afterTimelock(pendingFee.submittedAt) {
        _setFee(pendingFee.value);
    }

    /// @notice Accepts the `pendingGuardian`.
    function acceptGuardian() external afterTimelock(pendingGuardian.submittedAt) {
        _setGuardian(pendingGuardian.value);
    }

    /// @notice Accepts the pending cap of the market defined by `id`.
    function acceptCap(Id id) external afterTimelock(pendingCap[id].submittedAt) {
        _setCap(id, pendingCap[id].value);
    }

    /// @notice Transfers `token` rewards collected by the vault to the `rewardsRecipient`.
    /// @dev Can be used to extract any token that would be stuck on the contract as well.
    function transferRewards(address token) external {
        if (rewardsRecipient == address(0)) revert ErrorsLib.ZeroAddress();

        uint256 amount = IERC20(token).balanceOf(address(this));
        if (token == asset()) amount -= idle;

        IERC20(token).safeTransfer(rewardsRecipient, amount);

        emit EventsLib.TransferRewards(_msgSender(), rewardsRecipient, token, amount);
    }

    /* MORPHO GETTERS */

    /// @notice Returns the expected supply asset balance of the vault on the market defined by `marketParams`.
    function expectedSupplyAssets(MarketParams memory marketParams) external view returns (uint256) {
        return MORPHO.expectedSupplyBalance(marketParams, address(this));
    }

    /* ERC4626 (PUBLIC) */

    /// @inheritdoc IERC20Metadata
    function decimals() public view override(IERC20Metadata, ERC20, ERC4626) returns (uint8) {
        return ERC4626.decimals();
    }

    /// @inheritdoc IERC4626
    function maxWithdraw(address owner) public view override(IERC4626, ERC4626) returns (uint256 assets) {
        (assets,,) = _maxWithdraw(owner);
    }

    /// @inheritdoc IERC4626
    function maxRedeem(address owner) public view override(IERC4626, ERC4626) returns (uint256) {
        (uint256 assets, uint256 newTotalSupply, uint256 newTotalAssets) = _maxWithdraw(owner);

        return _convertToSharesWithTotals(assets, newTotalSupply, newTotalAssets, Math.Rounding.Floor);
    }

    /// @inheritdoc IERC4626
    function deposit(uint256 assets, address receiver) public override(IERC4626, ERC4626) returns (uint256 shares) {
        uint256 newTotalAssets = _accrueFee();

        shares = _convertToSharesWithTotals(assets, totalSupply(), newTotalAssets, Math.Rounding.Floor);
        _deposit(_msgSender(), receiver, assets, shares);
    }

    /// @inheritdoc IERC4626
    function mint(uint256 shares, address receiver) public override(IERC4626, ERC4626) returns (uint256 assets) {
        uint256 newTotalAssets = _accrueFee();

        assets = _convertToAssetsWithTotals(shares, totalSupply(), newTotalAssets, Math.Rounding.Ceil);
        _deposit(_msgSender(), receiver, assets, shares);
    }

    /// @inheritdoc IERC4626
    function withdraw(uint256 assets, address receiver, address owner)
        public
        override(IERC4626, ERC4626)
        returns (uint256 shares)
    {
        uint256 newTotalAssets = _accrueFee();

        // Do not call expensive `maxWithdraw` and optimistically withdraw assets.

        shares = _convertToSharesWithTotals(assets, totalSupply(), newTotalAssets, Math.Rounding.Ceil);
        _withdraw(_msgSender(), receiver, owner, assets, shares);
    }

    /// @inheritdoc IERC4626
    function redeem(uint256 shares, address receiver, address owner)
        public
        override(IERC4626, ERC4626)
        returns (uint256 assets)
    {
        uint256 newTotalAssets = _accrueFee();

        // Do not call expensive `maxRedeem` and optimistically redeem shares.

        assets = _convertToAssetsWithTotals(shares, totalSupply(), newTotalAssets, Math.Rounding.Floor);
        _withdraw(_msgSender(), receiver, owner, assets, shares);
    }

    /// @inheritdoc IERC4626
    /// @dev Warning: Can revert. This goes against EIP4626. If a market is broken on Morpho `_supplyBalance` can revert
    /// as well as `totalAssets`. The allocator can always remove the broken market from `withdrawQueue` if the
    /// situation
    /// persists and unlock the vault.
    function totalAssets() public view override(IERC4626, ERC4626) returns (uint256 assets) {
        for (uint256 i; i < withdrawQueue.length; ++i) {
            assets += _supplyBalance(_marketParams(withdrawQueue[i]));
        }

        assets += idle;
    }

    /* ERC4626 (INTERNAL) */

    /// @inheritdoc ERC4626
    function _decimalsOffset() internal pure override returns (uint8) {
        return ConstantsLib.DECIMALS_OFFSET;
    }

    /// @dev Returns the maximum amount of asset (`assets`) that the `owner` can withdraw from the vault, as well as the
    /// new vault's total supply (`newTotalSupply`) and total assets (`newTotalAssets`).
    /// @dev Warning: Can revert.
    function _maxWithdraw(address owner)
        internal
        view
        returns (uint256 assets, uint256 newTotalSupply, uint256 newTotalAssets)
    {
        uint256 feeShares;
        (feeShares, newTotalAssets) = _accruedFeeShares();
        newTotalSupply = totalSupply() + feeShares;

        assets = _convertToAssetsWithTotals(balanceOf(owner), newTotalSupply, newTotalAssets, Math.Rounding.Floor);
        assets -= _simulateWithdrawMorpho(assets);
    }

    /// @inheritdoc ERC4626
    /// @dev The accrual of performance fees is taken into account in the conversion.
    function _convertToShares(uint256 assets, Math.Rounding rounding) internal view override returns (uint256) {
        (uint256 feeShares, uint256 newTotalAssets) = _accruedFeeShares();

        return _convertToSharesWithTotals(assets, totalSupply() + feeShares, newTotalAssets, rounding);
    }

    /// @inheritdoc ERC4626
    /// @dev The accrual of performance fees is taken into account in the conversion.
    function _convertToAssets(uint256 shares, Math.Rounding rounding) internal view override returns (uint256) {
        (uint256 feeShares, uint256 newTotalAssets) = _accruedFeeShares();

        return _convertToAssetsWithTotals(shares, totalSupply() + feeShares, newTotalAssets, rounding);
    }

    /// @dev Returns the amount of shares that the vault would exchange for the amount of `assets` provided.
    /// @dev It assumes that the arguments `newTotalSupply` and `newTotalAssets` are up to date.
    function _convertToSharesWithTotals(
        uint256 assets,
        uint256 newTotalSupply,
        uint256 newTotalAssets,
        Math.Rounding rounding
    ) internal pure returns (uint256) {
        return assets.mulDiv(newTotalSupply + 10 ** _decimalsOffset(), newTotalAssets + 1, rounding);
    }

    /// @dev Returns the amount of assets that the vault would exchange for the amount of `shares` provided.
    /// @dev It assumes that the arguments `newTotalSupply` and `newTotalAssets` are up to date.
    function _convertToAssetsWithTotals(
        uint256 shares,
        uint256 newTotalSupply,
        uint256 newTotalAssets,
        Math.Rounding rounding
    ) internal pure returns (uint256) {
        return shares.mulDiv(newTotalAssets + 1, newTotalSupply + 10 ** _decimalsOffset(), rounding);
    }

    /// @inheritdoc ERC4626
    /// @dev Used in mint or deposit to deposit the underlying asset to Morpho markets.
    function _deposit(address caller, address receiver, uint256 assets, uint256 shares) internal override {
        super._deposit(caller, receiver, assets, shares);

        _supplyMorpho(assets);

        // `newTotalAssets + assets` cannot be used as input because of rounding errors so we must use `totalAssets`.
        _updateLastTotalAssets(totalAssets());
    }

    /// @inheritdoc ERC4626
    /// @dev Used in redeem or withdraw to withdraw the underlying asset from Morpho markets.
    /// @dev Depending on 4 cases, reverts when withdrawing "too much" with:
    /// 1. ERC20InsufficientAllowance when withdrawing more than `caller`'s allowance.
    /// 2. ERC20InsufficientBalance when withdrawing more than `owner`'s balance but less than vault's total assets.
    /// 3. WithdrawMorphoFailed when withdrawing more than vault's total assets.
    /// 4. WithdrawMorphoFailed when withdrawing more than `owner`'s balance but less than the available liquidity.
    function _withdraw(address caller, address receiver, address owner, uint256 assets, uint256 shares)
        internal
        override
    {
        if (_withdrawMorpho(assets) != 0) revert ErrorsLib.WithdrawMorphoFailed();

        super._withdraw(caller, receiver, owner, assets, shares);

        // `newTotalAssets - assets` cannot be used as input because of rounding errors so we must use `totalAssets`.
        _updateLastTotalAssets(totalAssets());
    }

    /* INTERNAL */

    /// @dev Returns the market params of the market defined by `id`.
    function _marketParams(Id id) internal view returns (MarketParams memory) {
        return IMorphoMarketParams(address(MORPHO)).idToMarketParams(id);
    }

    /// @dev Returns the vault's balance the market defined by `marketParams`.
    function _supplyBalance(MarketParams memory marketParams) internal view returns (uint256) {
        return MORPHO.expectedSupplyBalance(marketParams, address(this));
    }

    /// @dev Reverts if `newTimelock` is not within the bounds.
    function _checkTimelockBounds(uint256 newTimelock) internal pure {
        if (newTimelock > ConstantsLib.MAX_TIMELOCK) revert ErrorsLib.AboveMaxTimelock();
        if (newTimelock < ConstantsLib.MIN_TIMELOCK) revert ErrorsLib.BelowMinTimelock();
    }

    /// @dev Sets `timelock` to `newTimelock`.
    function _setTimelock(uint256 newTimelock) internal {
        timelock = newTimelock;

        emit EventsLib.SetTimelock(newTimelock);

        delete pendingTimelock;
    }

    /// @dev Sets `guardian` to `newGuardian`.
    function _setGuardian(address newGuardian) internal {
        guardian = newGuardian;

        emit EventsLib.SetGuardian(newGuardian);

        delete pendingGuardian;
    }

    /// @dev Sets the cap of the market defined by `id` to `supplyCap`.
    function _setCap(Id id, uint192 supplyCap) internal {
        MarketConfig storage marketConfig = config[id];

        if (supplyCap > 0 && marketConfig.withdrawRank == 0) {
            supplyQueue.push(id);
            withdrawQueue.push(id);

            if (supplyQueue.length > ConstantsLib.MAX_QUEUE_SIZE || withdrawQueue.length > ConstantsLib.MAX_QUEUE_SIZE)
            {
                revert ErrorsLib.MaxQueueSizeExceeded();
            }

            // Safe "unchecked" cast because withdrawQueue.length <= MAX_QUEUE_SIZE.
            marketConfig.withdrawRank = uint64(withdrawQueue.length);
        }

        marketConfig.cap = supplyCap;

        emit EventsLib.SetCap(id, supplyCap);

        delete pendingCap[id];
    }

    /// @dev Sets `fee` to `newFee`.
    function _setFee(uint256 newFee) internal {
        if (newFee != 0 && feeRecipient == address(0)) revert ErrorsLib.ZeroFeeRecipient();

        // Accrue interest using the previous fee set before changing it.
        _updateLastTotalAssets(_accrueFee());

        // Safe "unchecked" cast because newFee <= MAX_FEE.
        fee = uint96(newFee);

        emit EventsLib.SetFee(newFee);

        delete pendingFee;
    }

    /* LIQUIDITY ALLOCATION */

    /// @dev Supplies `assets` to Morpho and increase the idle liquidity if necessary.
    function _supplyMorpho(uint256 assets) internal {
        for (uint256 i; i < supplyQueue.length; ++i) {
            Id id = supplyQueue[i];
            MarketParams memory marketParams = _marketParams(id);

            uint256 toSupply = UtilsLib.min(_suppliable(marketParams, id), assets);

            if (toSupply > 0) {
                // Using try/catch to skip markets that revert.
                try MORPHO.supply(marketParams, toSupply, 0, address(this), hex"") {
                    assets -= toSupply;
                } catch {}
            }

            if (assets == 0) return;
        }

        idle += assets;
    }

    /// @dev Withdraws `assets` from the idle liquidity and Morpho if necessary.
    /// @return remaining The assets left to be withdrawn.
    function _withdrawMorpho(uint256 assets) internal returns (uint256 remaining) {
        (remaining, idle) = _withdrawIdle(assets);

        if (remaining == 0) return 0;

        for (uint256 i; i < withdrawQueue.length; ++i) {
            Id id = withdrawQueue[i];
            MarketParams memory marketParams = _marketParams(id);

            uint256 toWithdraw = UtilsLib.min(_withdrawable(marketParams, id), remaining);

            if (toWithdraw > 0) {
                // Using try/catch to skip markets that revert.
                try MORPHO.withdraw(marketParams, toWithdraw, 0, address(this), address(this)) {
                    remaining -= toWithdraw;
                } catch {}
            }

            if (remaining == 0) return 0;
        }
    }

    /// @dev Simulates a withdraw of `assets` from the idle liquidity and Morpho if necessary.
<<<<<<< HEAD
    /// @dev Warning: Can revert.
=======
>>>>>>> 006075f1
    /// @return remaining The assets left to be withdrawn.
    function _simulateWithdrawMorpho(uint256 assets) internal view returns (uint256 remaining) {
        (remaining,) = _withdrawIdle(assets);

        if (remaining == 0) return 0;

        for (uint256 i; i < withdrawQueue.length; ++i) {
            Id id = withdrawQueue[i];
            MarketParams memory marketParams = _marketParams(id);

            remaining -= UtilsLib.min(_withdrawable(marketParams, id), remaining);

            if (remaining == 0) return 0;
        }
    }

    /// @dev Withdraws `assets` from the idle liquidity.
    /// @return The remaining assets to withdraw.
    /// @return The new `idle` liquidity value.
    function _withdrawIdle(uint256 assets) internal view returns (uint256, uint256) {
        return (assets.zeroFloorSub(idle), idle.zeroFloorSub(assets));
    }

    /// @dev Returns the suppliable amount of assets on the market defined by `marketParams`.
    /// @dev Assumes that the inputs `marketParams` and `id` match.
    /// @dev Warning: Can revert.
    function _suppliable(MarketParams memory marketParams, Id id) internal view returns (uint256) {
        uint256 supplyCap = config[id].cap;
        if (supplyCap == 0) return 0;

        return supplyCap.zeroFloorSub(_supplyBalance(marketParams));
    }

    /// @dev Returns the withdrawable amount of assets from the market defined by `marketParams`.
    /// @dev Assumes that the inputs `marketParams` and `id` match.
    /// @dev Warning: Can revert.
    function _withdrawable(MarketParams memory marketParams, Id id) internal view returns (uint256) {
        uint256 supplyShares = MORPHO.supplyShares(id, address(this));
        (uint256 totalSupplyAssets, uint256 totalSupplyShares, uint256 totalBorrowAssets,) =
            MORPHO.expectedMarketBalances(marketParams);

        uint256 availableLiquidity = UtilsLib.min(
            totalSupplyAssets - totalBorrowAssets, ERC20(marketParams.loanToken).balanceOf(address(MORPHO))
        );

        return UtilsLib.min(supplyShares.toAssetsDown(totalSupplyAssets, totalSupplyShares), availableLiquidity);
    }

    /* FEE MANAGEMENT */

    /// @dev Updates `lastTotalAssets` to `newTotalAssets`.
    function _updateLastTotalAssets(uint256 newTotalAssets) internal {
        lastTotalAssets = newTotalAssets;

        emit EventsLib.UpdateLastTotalAssets(newTotalAssets);
    }

    /// @dev Accrues the fee and mints the fee shares to the fee recipient.
    /// @return newTotalAssets The new vault's total assets.
    function _accrueFee() internal returns (uint256 newTotalAssets) {
        uint256 feeShares;
        (feeShares, newTotalAssets) = _accruedFeeShares();

        if (feeShares != 0) {
            _mint(feeRecipient, feeShares);

            emit EventsLib.AccrueFee(feeShares);
        }
    }

    /// @dev Computes and returns the fee shares (`feeShares`) to mint and the new vault's total assets
    /// (`newTotalAssets`).
    function _accruedFeeShares() internal view returns (uint256 feeShares, uint256 newTotalAssets) {
        newTotalAssets = totalAssets();

        uint256 totalInterest = newTotalAssets.zeroFloorSub(lastTotalAssets);
        if (totalInterest != 0 && fee != 0) {
            uint256 feeAssets = totalInterest.mulDiv(fee, WAD);
            // The fee assets is subtracted from the total assets in this calculation to compensate for the fact
            // that total assets is already increased by the total interest (including the fee assets).
            feeShares =
                _convertToSharesWithTotals(feeAssets, totalSupply(), newTotalAssets - feeAssets, Math.Rounding.Floor);
        }
    }
}<|MERGE_RESOLUTION|>--- conflicted
+++ resolved
@@ -328,20 +328,14 @@
             if (!seen[i]) {
                 Id id = withdrawQueue[i];
 
-<<<<<<< HEAD
-                if (config[id].cap != 0) revert ErrorsLib.MissingMarket(id);
+                if (config[id].cap != 0) revert ErrorsLib.InvalidMarketRemoval(id);
 
                 bool success;
                 try this.expectedSupplyAssets(_marketParams(id)) {
                     success = true;
                 } catch {}
 
-                if (success && MORPHO.supplyShares(id, address(this)) != 0) revert ErrorsLib.MissingMarket(id);
-=======
-                if (MORPHO.supplyShares(id, address(this)) != 0 || config[id].cap != 0) {
-                    revert ErrorsLib.InvalidMarketRemoval(id);
-                }
->>>>>>> 006075f1
+                if (success && MORPHO.supplyShares(id, address(this)) != 0) revert ErrorsLib.InvalidMarketRemoval(id);
 
                 delete config[id].withdrawRank;
             }
@@ -773,10 +767,7 @@
     }
 
     /// @dev Simulates a withdraw of `assets` from the idle liquidity and Morpho if necessary.
-<<<<<<< HEAD
     /// @dev Warning: Can revert.
-=======
->>>>>>> 006075f1
     /// @return remaining The assets left to be withdrawn.
     function _simulateWithdrawMorpho(uint256 assets) internal view returns (uint256 remaining) {
         (remaining,) = _withdrawIdle(assets);
