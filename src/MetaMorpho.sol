--- conflicted
+++ resolved
@@ -41,13 +41,7 @@
 
     /* STORAGE */
 
-<<<<<<< HEAD
-    mapping(address => bool) public isRiskManager;
-    mapping(address => bool) public isAllocator;
-=======
     mapping(address => uint256) internal _roleOf;
-    mapping(Id => Pending) public pendingMarket;
->>>>>>> a9e62f4e
 
     mapping(Id => uint256) public cap;
     mapping(Id => PendingParameter) public pendingCap;
@@ -244,8 +238,6 @@
         _reallocate(withdrawn, supplied);
     }
 
-<<<<<<< HEAD
-=======
     /* PUBLIC */
 
     function isRiskManager(address target) public view returns (bool) {
@@ -256,11 +248,6 @@
         return _hasRole(target, ALLOCATOR_ROLE);
     }
 
-    function marketCap(Id id) public view returns (uint256) {
-        return _market(id).cap;
-    }
-
->>>>>>> a9e62f4e
     /* ERC4626 (PUBLIC) */
 
     function maxWithdraw(address owner) public view override returns (uint256) {
@@ -417,7 +404,7 @@
     }
 
     function _setCap(Id id, uint256 marketCap) internal {
-        if (marketCap > 0) {
+        if (marketCap > 0 && cap[id] == 0) {
             supplyQueue.push(id);
             withdrawQueue.push(id);
 
