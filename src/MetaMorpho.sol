// SPDX-License-Identifier: GPL-2.0-or-later
pragma solidity 0.8.21;

import {IMorphoMarketParams} from "./interfaces/IMorphoMarketParams.sol";
import {
    IMetaMorpho, MarketConfig, PendingUint192, PendingAddress, MarketAllocation
} from "./interfaces/IMetaMorpho.sol";
import {Id, MarketParams, Market, IMorpho} from "@morpho-blue/interfaces/IMorpho.sol";

import "./libraries/ConstantsLib.sol";
import {ErrorsLib} from "./libraries/ErrorsLib.sol";
import {EventsLib} from "./libraries/EventsLib.sol";
import {WAD} from "@morpho-blue/libraries/MathLib.sol";
import {UtilsLib} from "@morpho-blue/libraries/UtilsLib.sol";
import {SharesMathLib} from "@morpho-blue/libraries/SharesMathLib.sol";
import {MorphoLib} from "@morpho-blue/libraries/periphery/MorphoLib.sol";
import {MorphoBalancesLib} from "@morpho-blue/libraries/periphery/MorphoBalancesLib.sol";
import {MarketParamsLib} from "@morpho-blue/libraries/MarketParamsLib.sol";
import {SafeCast} from "@openzeppelin/utils/math/SafeCast.sol";

import {Multicall} from "@openzeppelin/utils/Multicall.sol";
import {Ownable2Step} from "@openzeppelin/access/Ownable2Step.sol";
import {IERC20Metadata, ERC20Permit} from "@openzeppelin/token/ERC20/extensions/ERC20Permit.sol";
import {IERC20, IERC4626, ERC20, ERC4626, Math, SafeERC20} from "@openzeppelin/token/ERC20/extensions/ERC4626.sol";

/// @title MetaMorpho
/// @author Morpho Labs
/// @custom:contact security@morpho.org
/// @notice ERC4626 compliant vault allowing users to deposit assets to Morpho.
contract MetaMorpho is ERC4626, ERC20Permit, Ownable2Step, Multicall, IMetaMorpho {
    using Math for uint256;
    using UtilsLib for uint256;
    using SafeCast for uint256;
    using MorphoLib for IMorpho;
    using SharesMathLib for uint256;
    using MorphoBalancesLib for IMorpho;
    using MarketParamsLib for MarketParams;

    /* IMMUTABLES */

    /// @notice The address of the Morpho contract.
    IMorpho public immutable MORPHO;

    /* STORAGE */

    /// @notice The address of the risk manager.
    address public riskManager;

    /// @notice Stores whether `target` is an allocator or not.
    mapping(address => bool) internal _isAllocator;

    /// @notice Stores the configuration of each market.
    mapping(Id => MarketConfig) public config;

    /// @notice Stores the pending cap of each market.
    mapping(Id => PendingUint192) public pendingCap;

    /// @dev Stores the order of markets on which liquidity is supplied upon deposit.
    /// @dev Can contain any market. A market is skipped as soon as its supply cap is reached.
    Id[] public supplyQueue;

    /// @dev Stores the order of markets from which liquidity is withdrawn upon withdrawal.
    /// @dev Always contain all non-zero cap markets as well as all markets on which the vault supplies liquidity,
    /// without duplicate.
    Id[] public withdrawQueue;

    /// @notice The pending fee.
    PendingUint192 public pendingFee;

    /// @notice The pending timelock.
    PendingUint192 public pendingTimelock;

    /// @notice The pending guardian.
    PendingAddress public pendingGuardian;

    /// @notice The current fee.
    uint96 public fee;

    /// @notice The fee recipient.
    address public feeRecipient;

    /// @notice The timelock.
    uint256 public timelock;

    /// @notice The guardian.
    address public guardian;

    /// @notice The rewards distributor.
    address public rewardsDistributor;

    /// @notice Stores the total assets owned by this vault when the fee was last accrued.
    uint256 public lastTotalAssets;

    /// @notice Stores the idle liquidity.
    /// @dev The idle liquidity does not generate any interest.
    uint256 public idle;

    /* CONSTRUCTOR */

    /// @dev Initializes the contract.
    /// @param owner The owner of the contract.
    /// @param morpho The address of the Morpho contract.
    /// @param initialTimelock The initial timelock.
    /// @param _asset The address of the underlying asset.
    /// @param _name The name of the vault.
    /// @param _symbol The symbol of the vault.
    constructor(
        address owner,
        address morpho,
        uint256 initialTimelock,
        address _asset,
        string memory _name,
        string memory _symbol
    ) ERC4626(IERC20(_asset)) ERC20Permit(_name) ERC20(_name, _symbol) {
        require(initialTimelock <= MAX_TIMELOCK, ErrorsLib.MAX_TIMELOCK_EXCEEDED);

        _transferOwnership(owner);

        MORPHO = IMorpho(morpho);

        _setTimelock(initialTimelock);

        SafeERC20.safeApprove(IERC20(_asset), morpho, type(uint256).max);
    }

    /* MODIFIERS */

    /// @dev Reverts if the caller is not the `riskManager`.
    modifier onlyRiskManager() {
        require(_msgSender() == riskManager || _msgSender() == owner(), ErrorsLib.NOT_RISK_MANAGER);

        _;
    }

    /// @dev Reverts if the caller is not the `guardian`.
    modifier onlyGuardian() {
        require(_msgSender() == guardian, ErrorsLib.NOT_GUARDIAN);

        _;
    }

    /// @dev Reverts if the caller is not an allocator.
    modifier onlyAllocator() {
        require(isAllocator(_msgSender()), ErrorsLib.NOT_ALLOCATOR);

        _;
    }

    /// @dev Makes sure conditions are met to accept a pending value.
    /// @dev Reverts if:
    /// - there's no pending value;
    /// - the timelock has not elapsed;
    /// - the timelock has expired.
    modifier timelockElapsed(uint256 submittedAt) {
        require(submittedAt != 0, ErrorsLib.NO_PENDING_VALUE);
        require(block.timestamp >= submittedAt + timelock, ErrorsLib.TIMELOCK_NOT_ELAPSED);
        require(block.timestamp <= submittedAt + timelock + TIMELOCK_EXPIRATION, ErrorsLib.TIMELOCK_EXPIRATION_EXCEEDED);

        _;
    }

    /* ONLY OWNER FUNCTIONS */

    /// @notice Sets `riskManager` to `newRiskManager`.
    function setRiskManager(address newRiskManager) external onlyOwner {
        require(newRiskManager != riskManager, ErrorsLib.ALREADY_SET);

        riskManager = newRiskManager;

        emit EventsLib.SetRiskManager(newRiskManager);
    }

    /// @notice Sets `newAllocator` as an allocator or not (`newIsAllocator`).
    function setIsAllocator(address newAllocator, bool newIsAllocator) external onlyOwner {
        require(_isAllocator[newAllocator] != newIsAllocator, ErrorsLib.ALREADY_SET);

        _isAllocator[newAllocator] = newIsAllocator;

        emit EventsLib.SetIsAllocator(newAllocator, newIsAllocator);
    }

<<<<<<< HEAD
    /// @notice Submits a `newTimelock`.
=======
    function setRewardsDistributor(address newRewardsDistributor) external onlyOwner {
        require(newRewardsDistributor != rewardsDistributor, ErrorsLib.ALREADY_SET);

        rewardsDistributor = newRewardsDistributor;

        emit EventsLib.SetRewardsDistributor(newRewardsDistributor);
    }

>>>>>>> b0d6037d
    function submitTimelock(uint256 newTimelock) external onlyOwner {
        require(newTimelock <= MAX_TIMELOCK, ErrorsLib.MAX_TIMELOCK_EXCEEDED);
        require(newTimelock != timelock, ErrorsLib.ALREADY_SET);

        if (newTimelock > timelock || timelock == 0) {
            _setTimelock(newTimelock);
        } else {
            // Safe "unchecked" cast because newTimelock <= MAX_TIMELOCK.
            pendingTimelock = PendingUint192(uint192(newTimelock), uint64(block.timestamp));

            emit EventsLib.SubmitTimelock(newTimelock);
        }
    }

<<<<<<< HEAD
    /// @notice Sets `rewardsDistributor` to `newRewardsDistributor`.
    function setRewardsDistributor(address newRewardsDistributor) external onlyOwner {
        require(newRewardsDistributor != rewardsDistributor, ErrorsLib.ALREADY_SET);

        rewardsDistributor = newRewardsDistributor;

        emit EventsLib.SetRewardsDistributor(newRewardsDistributor);
    }

    /// @notice Accepts the `pendingTimelock`.
=======
>>>>>>> b0d6037d
    function acceptTimelock() external timelockElapsed(pendingTimelock.submittedAt) onlyOwner {
        _setTimelock(pendingTimelock.value);
    }

    /// @notice Submits a `newFee`.
    function submitFee(uint256 newFee) external onlyOwner {
        require(newFee <= MAX_FEE, ErrorsLib.MAX_FEE_EXCEEDED);
        require(newFee != fee, ErrorsLib.ALREADY_SET);

        if (newFee < fee || timelock == 0) {
            _setFee(newFee);
        } else {
            // Safe "unchecked" cast because newFee <= MAX_FEE.
            pendingFee = PendingUint192(uint192(newFee), uint64(block.timestamp));

            emit EventsLib.SubmitFee(newFee);
        }
    }

    /// @notice Accepts the `pendingFee`.
    function acceptFee() external timelockElapsed(pendingFee.submittedAt) onlyOwner {
        _setFee(pendingFee.value);
    }

    /// @notice Sets `feeRecipient` to `newFeeRecipient`.
    function setFeeRecipient(address newFeeRecipient) external onlyOwner {
        require(newFeeRecipient != feeRecipient, ErrorsLib.ALREADY_SET);
        require(newFeeRecipient != address(0) || fee == 0, ErrorsLib.ZERO_FEE_RECIPIENT);

        // Accrue interest to the previous fee recipient set before changing it.
        _updateLastTotalAssets(_accrueFee());

        feeRecipient = newFeeRecipient;

        emit EventsLib.SetFeeRecipient(newFeeRecipient);
    }

    /// @notice Submits a `newGuardian`.
    function submitGuardian(address newGuardian) external onlyOwner {
        require(timelock != 0, ErrorsLib.NO_TIMELOCK);
        require(newGuardian != guardian, ErrorsLib.ALREADY_SET);

        if (guardian == address(0)) {
            _setGuardian(newGuardian);
        } else {
            pendingGuardian = PendingAddress(newGuardian, uint64(block.timestamp));

            emit EventsLib.SubmitGuardian(newGuardian);
        }
    }

    /// @notice Accepts the `pendingGuardian`.
    function acceptGuardian() external timelockElapsed(pendingGuardian.submittedAt) onlyOwner {
        _setGuardian(pendingGuardian.value);
    }

    /* ONLY RISK MANAGER FUNCTIONS */

    /// @notice Submits a `newMarketCap` for the market defined by `marketParams`.
    function submitCap(MarketParams memory marketParams, uint256 newMarketCap) external onlyRiskManager {
        require(marketParams.loanToken == asset(), ErrorsLib.INCONSISTENT_ASSET);

        Id id = marketParams.id();
        require(MORPHO.lastUpdate(id) != 0, ErrorsLib.MARKET_NOT_CREATED);

        uint256 marketCap = config[id].cap;
        require(newMarketCap != marketCap, ErrorsLib.ALREADY_SET);

        if (newMarketCap < marketCap || timelock == 0) {
            _setCap(id, newMarketCap.toUint192());
        } else {
            pendingCap[id] = PendingUint192(newMarketCap.toUint192(), uint64(block.timestamp));

            emit EventsLib.SubmitCap(id, newMarketCap);
        }
    }

    /// @notice Accepts the pending cap of the market defined by `id`.
    function acceptCap(Id id) external timelockElapsed(pendingCap[id].submittedAt) onlyRiskManager {
        _setCap(id, pendingCap[id].value);
    }

    /* ONLY ALLOCATOR FUNCTIONS */

    /// @notice Sets `supplyQueue` to `newSupplyQueue`.
    /// @dev The supply queue can be a set containing duplicate markets, but it would only increase the cost of
    /// depositing
    /// to the vault.
    function setSupplyQueue(Id[] calldata newSupplyQueue) external onlyAllocator {
        uint256 length = newSupplyQueue.length;

        for (uint256 i; i < length; ++i) {
            require(config[newSupplyQueue[i]].cap > 0, ErrorsLib.UNAUTHORIZED_MARKET);
        }

        supplyQueue = newSupplyQueue;

        emit EventsLib.SetSupplyQueue(msg.sender, newSupplyQueue);
    }

    /// @dev Sets the withdraw queue as a permutation of the previous one, although markets with zero cap and zero
    /// vault's supply can be removed.
    /// @param indexes The indexes of the markets in the previous withdraw queue.
    function sortWithdrawQueue(uint256[] calldata indexes) external onlyAllocator {
        uint256 newLength = indexes.length;
        uint256 currLength = withdrawQueue.length;

        bool[] memory seen = new bool[](currLength);
        Id[] memory newWithdrawQueue = new Id[](newLength);

        for (uint256 i; i < newLength; ++i) {
            uint256 prevIndex = indexes[i];

            // If prevIndex >= currLength, reverts with native "Index out of bounds".
            require(!seen[prevIndex], ErrorsLib.DUPLICATE_MARKET);

            seen[prevIndex] = true;

            Id id = withdrawQueue[prevIndex];

            newWithdrawQueue[i] = id;

            // Safe "unchecked" cast because i < currLength.
            config[id].withdrawRank = uint64(i + 1);
        }

        for (uint256 i; i < currLength; ++i) {
            if (!seen[i]) {
                Id id = withdrawQueue[i];

                require(MORPHO.supplyShares(id, address(this)) == 0 && config[id].cap == 0, ErrorsLib.MISSING_MARKET);

                delete config[id].withdrawRank;
            }
        }

        withdrawQueue = newWithdrawQueue;

        emit EventsLib.SetWithdrawQueue(msg.sender, newWithdrawQueue);
    }

    /// @notice Reallocates the vault's liquidity to the markets defined by `withdrawn` and `supplied`.
    function reallocate(MarketAllocation[] calldata withdrawn, MarketAllocation[] calldata supplied)
        external
        onlyAllocator
    {
        uint256 totalWithdrawn;
        uint256 nbWithdrawn = withdrawn.length;

        for (uint256 i; i < nbWithdrawn; ++i) {
            MarketAllocation memory allocation = withdrawn[i];

            (uint256 withdrawnAssets,) = MORPHO.withdraw(
                allocation.marketParams, allocation.assets, allocation.shares, address(this), address(this)
            );

            totalWithdrawn += withdrawnAssets;
        }

        uint256 totalSupplied;
        uint256 nbSupplied = supplied.length;

        for (uint256 i; i < nbSupplied; ++i) {
            MarketAllocation memory allocation = supplied[i];

            (uint256 suppliedAssets,) =
                MORPHO.supply(allocation.marketParams, allocation.assets, allocation.shares, address(this), hex"");

            totalSupplied += suppliedAssets;

            require(
                _supplyBalance(allocation.marketParams) <= config[allocation.marketParams.id()].cap,
                ErrorsLib.SUPPLY_CAP_EXCEEDED
            );
        }

        if (totalWithdrawn > totalSupplied) {
            idle += totalWithdrawn - totalSupplied;
        } else {
            uint256 idleSupplied = totalSupplied - totalWithdrawn;
            require(idle >= idleSupplied, ErrorsLib.INSUFFICIENT_IDLE);

            idle -= idleSupplied;
        }
    }

    /* EXTERNAL */

    /// @notice Transfers `token` rewards collected by the vault to the `rewardsDistributor`.
    /// @dev Can be used to extract any token that would be stuck on the contract as well.
    function transferRewards(address token) external {
        require(rewardsDistributor != address(0), ErrorsLib.ZERO_ADDRESS);

        uint256 amount = IERC20(token).balanceOf(address(this));
        if (token == asset()) amount -= idle;

        SafeERC20.safeTransfer(IERC20(token), rewardsDistributor, amount);

        emit EventsLib.TransferRewards(msg.sender, rewardsDistributor, token, amount);
    }

    /* ONLY GUARDIAN FUNCTIONS */

    /// @notice Revokes the `pendingTimelock`.
    function revokeTimelock() external onlyGuardian {
        emit EventsLib.RevokeTimelock(msg.sender, pendingTimelock);

        delete pendingTimelock;
    }

    /// @notice Revokes the pending cap of the market defined by `id`.
    function revokeCap(Id id) external onlyGuardian {
        emit EventsLib.RevokeCap(msg.sender, id, pendingCap[id]);

        delete pendingCap[id];
    }

    /// @notice Revokes the `pendingGuardian`.
    function revokeGuardian() external onlyGuardian {
        emit EventsLib.RevokeGuardian(msg.sender, pendingGuardian);

        delete pendingGuardian;
    }

    /* PUBLIC */

    /// @notice Returns whether `target` is an allocator or not.
    function isAllocator(address target) public view returns (bool) {
        return _isAllocator[target] || target == riskManager || target == owner();
    }

    /* ERC4626 (PUBLIC) */

    /// @inheritdoc IERC20Metadata
    function decimals() public view override(IERC20Metadata, ERC20, ERC4626) returns (uint8) {
        return ERC4626.decimals();
    }

    /// @inheritdoc IERC4626
    function maxWithdraw(address owner) public view override(IERC4626, ERC4626) returns (uint256 assets) {
        (assets,,) = _maxWithdraw(owner);
    }

    /// @inheritdoc IERC4626
    function maxRedeem(address owner) public view override(IERC4626, ERC4626) returns (uint256) {
        (uint256 assets, uint256 newTotalSupply, uint256 newTotalAssets) = _maxWithdraw(owner);

        return _convertToSharesWithFeeAccrued(assets, newTotalSupply, newTotalAssets, Math.Rounding.Down);
    }

    /// @inheritdoc IERC4626
    function deposit(uint256 assets, address receiver) public override(IERC4626, ERC4626) returns (uint256 shares) {
        uint256 newTotalAssets = _accrueFee();

        shares = _convertToSharesWithFeeAccrued(assets, totalSupply(), newTotalAssets, Math.Rounding.Down);
        _deposit(_msgSender(), receiver, assets, shares);

        _updateLastTotalAssets(newTotalAssets + assets);
    }

    /// @inheritdoc IERC4626
    function mint(uint256 shares, address receiver) public override(IERC4626, ERC4626) returns (uint256 assets) {
        uint256 newTotalAssets = _accrueFee();

        assets = _convertToAssetsWithFeeAccrued(shares, totalSupply(), newTotalAssets, Math.Rounding.Up);
        _deposit(_msgSender(), receiver, assets, shares);

        _updateLastTotalAssets(newTotalAssets + assets);
    }

    /// @inheritdoc IERC4626
    function withdraw(uint256 assets, address receiver, address owner)
        public
        override(IERC4626, ERC4626)
        returns (uint256 shares)
    {
        uint256 newTotalAssets = _accrueFee();

        // Do not call expensive `maxWithdraw` and optimistically withdraw assets.

        shares = _convertToSharesWithFeeAccrued(assets, totalSupply(), newTotalAssets, Math.Rounding.Up);
        _withdraw(_msgSender(), receiver, owner, assets, shares);

        _updateLastTotalAssets(newTotalAssets - assets);
    }

    /// @inheritdoc IERC4626
    function redeem(uint256 shares, address receiver, address owner)
        public
        override(IERC4626, ERC4626)
        returns (uint256 assets)
    {
        uint256 newTotalAssets = _accrueFee();

        // Do not call expensive `maxRedeem` and optimistically redeem shares.

        assets = _convertToAssetsWithFeeAccrued(shares, totalSupply(), newTotalAssets, Math.Rounding.Down);
        _withdraw(_msgSender(), receiver, owner, assets, shares);

        _updateLastTotalAssets(newTotalAssets - assets);
    }

    /// @inheritdoc IERC4626
    function totalAssets() public view override(IERC4626, ERC4626) returns (uint256 assets) {
        uint256 nbMarkets = withdrawQueue.length;

        for (uint256 i; i < nbMarkets; ++i) {
            assets += _supplyBalance(_marketParams(withdrawQueue[i]));
        }

        assets += idle;
    }

    /* ERC4626 (INTERNAL) */

    /// @inheritdoc ERC4626
    function _decimalsOffset() internal pure override returns (uint8) {
        return DECIMALS_OFFSET;
    }

<<<<<<< HEAD
    /// @dev Returns the maximum amount of asset (`assets`) that the `owner` can withdraw from the vault, as well as the
    /// new vault's total assets (`newTotalAssets`).
    function _maxWithdraw(address owner) internal view returns (uint256 assets, uint256 newTotalAssets) {
        (, newTotalAssets) = _accruedFeeShares();
=======
    function _maxWithdraw(address owner)
        internal
        view
        returns (uint256 assets, uint256 newTotalSupply, uint256 newTotalAssets)
    {
        uint256 feeShares;
        (feeShares, newTotalAssets) = _accruedFeeShares();
        newTotalSupply = totalSupply() + feeShares;
>>>>>>> b0d6037d

        assets = _convertToAssetsWithFeeAccrued(balanceOf(owner), newTotalSupply, newTotalAssets, Math.Rounding.Down);
        assets -= _staticWithdrawMorpho(assets);
    }

    /// @inheritdoc ERC4626
    /// @dev The accrual of fees is taken into account in the conversion.
    function _convertToShares(uint256 assets, Math.Rounding rounding) internal view override returns (uint256) {
        (uint256 feeShares, uint256 newTotalAssets) = _accruedFeeShares();

        return _convertToSharesWithFeeAccrued(assets, totalSupply() + feeShares, newTotalAssets, rounding);
    }

    /// @inheritdoc ERC4626
    /// @dev The accrual of fees is taken into account in the conversion.
    function _convertToAssets(uint256 shares, Math.Rounding rounding) internal view override returns (uint256) {
        (uint256 feeShares, uint256 newTotalAssets) = _accruedFeeShares();

        return _convertToAssetsWithFeeAccrued(shares, totalSupply() + feeShares, newTotalAssets, rounding);
    }

<<<<<<< HEAD
    /// @dev Returns the amount of shares that the vault would exchange for the amount of assets provided, in an ideal
    /// scenario where all the conditions are met.
    /// @dev It assumes that fees have been accrued before calling this function.
    function _convertToSharesWithFeeAccrued(uint256 assets, uint256 newTotalAssets, Math.Rounding rounding)
        internal
        view
        returns (uint256)
    {
        return assets.mulDiv(totalSupply() + 10 ** _decimalsOffset(), newTotalAssets + 1, rounding);
    }

    /// @dev Returns the amount of assets that the Vault would exchange for the amount of shares provided, in an ideal
    /// scenario where all the conditions are met.
    /// @dev It assumes that fees have been accrued before calling this function.
    function _convertToAssetsWithFeeAccrued(uint256 shares, uint256 newTotalAssets, Math.Rounding rounding)
        internal
        view
        returns (uint256)
    {
        return shares.mulDiv(newTotalAssets + 1, totalSupply() + 10 ** _decimalsOffset(), rounding);
=======
    function _convertToSharesWithFeeAccrued(
        uint256 assets,
        uint256 newTotalSupply,
        uint256 newTotalAssets,
        Math.Rounding rounding
    ) internal pure returns (uint256) {
        return assets.mulDiv(newTotalSupply + 10 ** _decimalsOffset(), newTotalAssets + 1, rounding);
    }

    function _convertToAssetsWithFeeAccrued(
        uint256 shares,
        uint256 newTotalSupply,
        uint256 newTotalAssets,
        Math.Rounding rounding
    ) internal pure returns (uint256) {
        return shares.mulDiv(newTotalAssets + 1, newTotalSupply + 10 ** _decimalsOffset(), rounding);
>>>>>>> b0d6037d
    }

    /// @inheritdoc ERC4626
    /// @dev Used in mint or deposit to deposit the underlying asset to Morpho markets.
    function _deposit(address caller, address owner, uint256 assets, uint256 shares) internal override {
        super._deposit(caller, owner, assets, shares);

        _supplyMorpho(assets);
    }

    /// @inheritdoc ERC4626
    /// @dev Used in redeem or withdraw to withdraw the underlying asset from Morpho markets.
    /// @dev Reverts when withdrawing "too much", depending on 3 cases:
    /// 1. "ERC20: burn amount exceeds balance" when withdrawing more `owner`'s than balance but less than vault's total
    /// assets.
    /// 2. "withdraw failed on Morpho" when withdrawing more than vault's total assets.
    /// 3. "withdraw failed on Morpho" when withdrawing more than `owner`'s balance but less than the current available
    /// liquidity.
    function _withdraw(address caller, address receiver, address owner, uint256 assets, uint256 shares)
        internal
        override
    {
        require(_withdrawMorpho(assets) == 0, ErrorsLib.WITHDRAW_FAILED_MORPHO);

        super._withdraw(caller, receiver, owner, assets, shares);
    }

    /* INTERNAL */

    /// @dev Returns the market params of the market defined by `id`.
    function _marketParams(Id id) internal view returns (MarketParams memory) {
        return IMorphoMarketParams(address(MORPHO)).idToMarketParams(id);
    }

    /// @dev Returns the vault's balance the market defined by `marketParams`.
    function _supplyBalance(MarketParams memory marketParams) internal view returns (uint256) {
        return MORPHO.expectedSupplyBalance(marketParams, address(this));
    }

    /// @dev Sets `timelock` to `newTimelock`.
    function _setTimelock(uint256 newTimelock) internal {
        timelock = newTimelock;

        emit EventsLib.SetTimelock(newTimelock);

        delete pendingTimelock;
    }

    /// @dev Sets `guardian` to `newGuardian`.
    function _setGuardian(address newGuardian) internal {
        guardian = newGuardian;

        emit EventsLib.SetGuardian(newGuardian);

        delete pendingGuardian;
    }

    /// @dev Sets the cap of the market defined by `id` to `marketCap`.
    function _setCap(Id id, uint192 marketCap) internal {
        MarketConfig storage marketConfig = config[id];

        if (marketCap > 0 && marketConfig.withdrawRank == 0) {
            supplyQueue.push(id);
            withdrawQueue.push(id);

            require(withdrawQueue.length <= MAX_QUEUE_SIZE, ErrorsLib.MAX_QUEUE_SIZE_EXCEEDED);

            // Safe "unchecked" cast because withdrawQueue.length <= MAX_QUEUE_SIZE.
            marketConfig.withdrawRank = uint64(withdrawQueue.length);
        }

        marketConfig.cap = marketCap;

        emit EventsLib.SetCap(id, marketCap);

        delete pendingCap[id];
    }

    /// @dev Sets `fee` to `newFee`.
    function _setFee(uint256 newFee) internal {
        require(newFee == 0 || feeRecipient != address(0), ErrorsLib.ZERO_FEE_RECIPIENT);

        // Accrue interest using the previous fee set before changing it.
        _updateLastTotalAssets(_accrueFee());

        // Safe "unchecked" cast because newFee <= MAX_FEE.
        fee = uint96(newFee);

        emit EventsLib.SetFee(newFee);

        delete pendingFee;
    }

    /* LIQUIDITY ALLOCATION */

    /// @dev Supplies `assets` to Morpho and the idle liquidity if necessary.
    function _supplyMorpho(uint256 assets) internal {
        uint256 nbMarkets = supplyQueue.length;

        for (uint256 i; i < nbMarkets; ++i) {
            Id id = supplyQueue[i];
            MarketParams memory marketParams = _marketParams(id);

            uint256 toSupply = UtilsLib.min(_suppliable(marketParams, id), assets);

            if (toSupply > 0) {
                // Using try/catch to skip markets that revert.
                try MORPHO.supply(marketParams, toSupply, 0, address(this), hex"") {
                    assets -= toSupply;
                } catch {}
            }

            if (assets == 0) return;
        }

        idle += assets;
    }

<<<<<<< HEAD
    /// @dev Withdraws `assets` from the idle liquidity and Morpho if necessary.
    function _withdrawMorpho(uint256 assets) internal returns (uint256) {
        (assets, idle) = _withdrawIdle(assets);
=======
    /// @dev Withdraws `assets` from the idle liquidity and Morpho.
    function _withdrawMorpho(uint256 assets) internal returns (uint256 remaining) {
        (remaining, idle) = _withdrawIdle(assets);
>>>>>>> b0d6037d

        if (remaining == 0) return 0;

        uint256 nbMarkets = withdrawQueue.length;

        for (uint256 i; i < nbMarkets; ++i) {
            Id id = withdrawQueue[i];
            MarketParams memory marketParams = _marketParams(id);

            uint256 toWithdraw = UtilsLib.min(_withdrawable(marketParams, id), remaining);

            if (toWithdraw > 0) {
                // Using try/catch to skip markets that revert.
                try MORPHO.withdraw(marketParams, toWithdraw, 0, address(this), address(this)) {
                    remaining -= toWithdraw;
                } catch {}
            }

            if (remaining == 0) return 0;
        }
    }

    /// @dev Fakes a withdraw of `assets` from the idle liquidity and Morpho if necessary.
    /// @return remaining The assets left to be withdrawn.
    function _staticWithdrawMorpho(uint256 assets) internal view returns (uint256 remaining) {
        (remaining,) = _withdrawIdle(assets);

        if (remaining == 0) return 0;

        uint256 nbMarkets = withdrawQueue.length;

        for (uint256 i; i < nbMarkets; ++i) {
            Id id = withdrawQueue[i];
            MarketParams memory marketParams = _marketParams(id);

            // The vault withdrawing from Morpho cannot fail because:
            // 1. oracle.price() is never called (the vault doesn't borrow)
            // 2. `_withdrawable` caps to the liquidity available on Morpho
            // 3. virtually accruing interest didn't fail in `_withdrawable`
            remaining -= _withdrawable(marketParams, id);

            if (remaining == 0) return 0;
        }
    }

    /// @dev Withdraws `assets` from the idle liquidity.
    /// @return The assets withdrawn from the idle liquidity.
    /// @return The new `idle` liquidity value.
    function _withdrawIdle(uint256 assets) internal view returns (uint256, uint256) {
        return (assets.zeroFloorSub(idle), idle.zeroFloorSub(assets));
    }

    /// @dev Returns the suppliable amount of assets on the market defined by `marketParams`.
    /// @dev Assumes that the inputs `marketParams` and `id` match.
    function _suppliable(MarketParams memory marketParams, Id id) internal view returns (uint256) {
        uint256 marketCap = config[id].cap;
        if (marketCap == 0) return 0;

        return marketCap.zeroFloorSub(_supplyBalance(marketParams));
    }

    /// @dev Returns the withdrawable amount of assets from the market defined by `marketParams`.
    /// @dev Assumes that the inputs `marketParams` and `id` match.
    function _withdrawable(MarketParams memory marketParams, Id id) internal view returns (uint256) {
        uint256 supplyShares = MORPHO.supplyShares(id, address(this));
        (uint256 totalSupplyAssets, uint256 totalSupplyShares, uint256 totalBorrowAssets,) =
            MORPHO.expectedMarketBalances(marketParams);
        uint256 availableLiquidity = totalSupplyAssets - totalBorrowAssets;

        return UtilsLib.min(supplyShares.toAssetsDown(totalSupplyAssets, totalSupplyShares), availableLiquidity);
    }

    /* FEE MANAGEMENT */

    /// @dev Updates `lastTotalAssets` to `newTotalAssets`.
    function _updateLastTotalAssets(uint256 newTotalAssets) internal {
        lastTotalAssets = newTotalAssets;

        emit EventsLib.UpdateLastTotalAssets(newTotalAssets);
    }

    /// @dev Accrues the fee and mints the fee shares to the fee recipient.
    /// @return newTotalAssets The new vault's total assets.
    function _accrueFee() internal returns (uint256 newTotalAssets) {
        uint256 feeShares;
        (feeShares, newTotalAssets) = _accruedFeeShares();

        if (feeShares != 0 && feeRecipient != address(0)) _mint(feeRecipient, feeShares);
    }

    /// @dev Computes and returns the fee shares (`feeShares`) to mint and the new vault's total assets
    /// (`newTotalAssets`).
    function _accruedFeeShares() internal view returns (uint256 feeShares, uint256 newTotalAssets) {
        newTotalAssets = totalAssets();

        uint256 totalInterest = newTotalAssets.zeroFloorSub(lastTotalAssets);
        if (totalInterest != 0 && fee != 0) {
            uint256 feeAssets = totalInterest.mulDiv(fee, WAD);
            // The fee assets is subtracted from the total assets in this calculation to compensate for the fact
            // that total assets is already increased by the total interest (including the fee assets).
            feeShares = feeAssets.mulDiv(
                totalSupply() + 10 ** _decimalsOffset(), newTotalAssets - feeAssets + 1, Math.Rounding.Down
            );
        }
    }
}<|MERGE_RESOLUTION|>--- conflicted
+++ resolved
@@ -179,9 +179,7 @@
         emit EventsLib.SetIsAllocator(newAllocator, newIsAllocator);
     }
 
-<<<<<<< HEAD
-    /// @notice Submits a `newTimelock`.
-=======
+    /// @notice Sets `rewardsDistributor` to `newRewardsDistributor`.
     function setRewardsDistributor(address newRewardsDistributor) external onlyOwner {
         require(newRewardsDistributor != rewardsDistributor, ErrorsLib.ALREADY_SET);
 
@@ -190,7 +188,6 @@
         emit EventsLib.SetRewardsDistributor(newRewardsDistributor);
     }
 
->>>>>>> b0d6037d
     function submitTimelock(uint256 newTimelock) external onlyOwner {
         require(newTimelock <= MAX_TIMELOCK, ErrorsLib.MAX_TIMELOCK_EXCEEDED);
         require(newTimelock != timelock, ErrorsLib.ALREADY_SET);
@@ -205,19 +202,7 @@
         }
     }
 
-<<<<<<< HEAD
-    /// @notice Sets `rewardsDistributor` to `newRewardsDistributor`.
-    function setRewardsDistributor(address newRewardsDistributor) external onlyOwner {
-        require(newRewardsDistributor != rewardsDistributor, ErrorsLib.ALREADY_SET);
-
-        rewardsDistributor = newRewardsDistributor;
-
-        emit EventsLib.SetRewardsDistributor(newRewardsDistributor);
-    }
-
     /// @notice Accepts the `pendingTimelock`.
-=======
->>>>>>> b0d6037d
     function acceptTimelock() external timelockElapsed(pendingTimelock.submittedAt) onlyOwner {
         _setTimelock(pendingTimelock.value);
     }
@@ -538,12 +523,8 @@
         return DECIMALS_OFFSET;
     }
 
-<<<<<<< HEAD
     /// @dev Returns the maximum amount of asset (`assets`) that the `owner` can withdraw from the vault, as well as the
-    /// new vault's total assets (`newTotalAssets`).
-    function _maxWithdraw(address owner) internal view returns (uint256 assets, uint256 newTotalAssets) {
-        (, newTotalAssets) = _accruedFeeShares();
-=======
+    /// new vault's total supply (`newTotalSupply`) and total assets (`newTotalAssets`).
     function _maxWithdraw(address owner)
         internal
         view
@@ -552,7 +533,6 @@
         uint256 feeShares;
         (feeShares, newTotalAssets) = _accruedFeeShares();
         newTotalSupply = totalSupply() + feeShares;
->>>>>>> b0d6037d
 
         assets = _convertToAssetsWithFeeAccrued(balanceOf(owner), newTotalSupply, newTotalAssets, Math.Rounding.Down);
         assets -= _staticWithdrawMorpho(assets);
@@ -574,28 +554,9 @@
         return _convertToAssetsWithFeeAccrued(shares, totalSupply() + feeShares, newTotalAssets, rounding);
     }
 
-<<<<<<< HEAD
-    /// @dev Returns the amount of shares that the vault would exchange for the amount of assets provided, in an ideal
+    /// @dev Returns the amount of shares that the vault would exchange for the amount of `assets` provided, in an ideal
     /// scenario where all the conditions are met.
-    /// @dev It assumes that fees have been accrued before calling this function.
-    function _convertToSharesWithFeeAccrued(uint256 assets, uint256 newTotalAssets, Math.Rounding rounding)
-        internal
-        view
-        returns (uint256)
-    {
-        return assets.mulDiv(totalSupply() + 10 ** _decimalsOffset(), newTotalAssets + 1, rounding);
-    }
-
-    /// @dev Returns the amount of assets that the Vault would exchange for the amount of shares provided, in an ideal
-    /// scenario where all the conditions are met.
-    /// @dev It assumes that fees have been accrued before calling this function.
-    function _convertToAssetsWithFeeAccrued(uint256 shares, uint256 newTotalAssets, Math.Rounding rounding)
-        internal
-        view
-        returns (uint256)
-    {
-        return shares.mulDiv(newTotalAssets + 1, totalSupply() + 10 ** _decimalsOffset(), rounding);
-=======
+    /// @dev It assumes that fees have been accrued and taking into account in `newTotalSupply` and `newTotalAssets`.
     function _convertToSharesWithFeeAccrued(
         uint256 assets,
         uint256 newTotalSupply,
@@ -605,6 +566,9 @@
         return assets.mulDiv(newTotalSupply + 10 ** _decimalsOffset(), newTotalAssets + 1, rounding);
     }
 
+    /// @dev Returns the amount of assets that the Vault would exchange for the amount of `shares` provided, in an ideal
+    /// scenario where all the conditions are met.
+    /// @dev It assumes that fees have been accrued and taking into account in `newTotalSupply` and `newTotalAssets`.
     function _convertToAssetsWithFeeAccrued(
         uint256 shares,
         uint256 newTotalSupply,
@@ -612,7 +576,6 @@
         Math.Rounding rounding
     ) internal pure returns (uint256) {
         return shares.mulDiv(newTotalAssets + 1, newTotalSupply + 10 ** _decimalsOffset(), rounding);
->>>>>>> b0d6037d
     }
 
     /// @inheritdoc ERC4626
@@ -731,15 +694,10 @@
         idle += assets;
     }
 
-<<<<<<< HEAD
     /// @dev Withdraws `assets` from the idle liquidity and Morpho if necessary.
-    function _withdrawMorpho(uint256 assets) internal returns (uint256) {
-        (assets, idle) = _withdrawIdle(assets);
-=======
-    /// @dev Withdraws `assets` from the idle liquidity and Morpho.
+    /// @return remaining The assets left to be withdrawn.
     function _withdrawMorpho(uint256 assets) internal returns (uint256 remaining) {
         (remaining, idle) = _withdrawIdle(assets);
->>>>>>> b0d6037d
 
         if (remaining == 0) return 0;
 
