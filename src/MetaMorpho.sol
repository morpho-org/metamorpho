// SPDX-License-Identifier: GPL-2.0-or-later
pragma solidity 0.8.21;

import {IMorphoMarketParams} from "./interfaces/IMorphoMarketParams.sol";
<<<<<<< HEAD
import {IMetaMorpho, MarketConfig, MarketAllocation} from "./interfaces/IMetaMorpho.sol";
=======
import {
    MarketConfig,
    PendingUint192,
    PendingAddress,
    MarketAllocation,
    IMetaMorphoStaticTyping
} from "./interfaces/IMetaMorpho.sol";
>>>>>>> 3ce8d87d
import {Id, MarketParams, Market, IMorpho} from "@morpho-blue/interfaces/IMorpho.sol";

import {PendingUint192, PendingAddress, PendingLib} from "./libraries/PendingLib.sol";
import {ConstantsLib} from "./libraries/ConstantsLib.sol";
import {ErrorsLib} from "./libraries/ErrorsLib.sol";
import {EventsLib} from "./libraries/EventsLib.sol";
import {WAD} from "@morpho-blue/libraries/MathLib.sol";
import {UtilsLib} from "@morpho-blue/libraries/UtilsLib.sol";
import {SafeCast} from "@openzeppelin/utils/math/SafeCast.sol";
import {SharesMathLib} from "@morpho-blue/libraries/SharesMathLib.sol";
import {MorphoLib} from "@morpho-blue/libraries/periphery/MorphoLib.sol";
import {MarketParamsLib} from "@morpho-blue/libraries/MarketParamsLib.sol";
import {IERC20Metadata} from "@openzeppelin/token/ERC20/extensions/IERC20Metadata.sol";
import {MorphoBalancesLib} from "@morpho-blue/libraries/periphery/MorphoBalancesLib.sol";

import {Multicall} from "@openzeppelin/utils/Multicall.sol";
import {Ownable2Step, Ownable} from "@openzeppelin/access/Ownable2Step.sol";
import {ERC20Permit} from "@openzeppelin/token/ERC20/extensions/ERC20Permit.sol";
import {IERC20, IERC4626, ERC20, ERC4626, Math, SafeERC20} from "@openzeppelin/token/ERC20/extensions/ERC4626.sol";

/// @title MetaMorpho
/// @author Morpho Labs
/// @custom:contact security@morpho.org
/// @notice ERC4626 compliant vault allowing users to deposit assets to Morpho.
contract MetaMorpho is ERC4626, ERC20Permit, Ownable2Step, Multicall, IMetaMorphoStaticTyping {
    using Math for uint256;
    using UtilsLib for uint256;
    using SafeCast for uint256;
    using SafeERC20 for IERC20;
    using MorphoLib for IMorpho;
    using SharesMathLib for uint256;
    using MorphoBalancesLib for IMorpho;
    using MarketParamsLib for MarketParams;
    using PendingLib for PendingUint192;
    using PendingLib for PendingAddress;

    /* IMMUTABLES */

    /// @notice The address of the Morpho contract.
    IMorpho public immutable MORPHO;

    /* STORAGE */

    /// @notice The address of the curator.
    address public curator;

    /// @notice Stores whether an address is an allocator or not.
    mapping(address => bool) public isAllocator;

    /// @notice The current guardian. Can be set even without the timelock set.
    address public guardian;

    /// @notice Stores the current configuration of each market.
    mapping(Id => MarketConfig) public config;

    /// @notice The current timelock.
    uint256 public timelock;

    /// @notice The current fee.
    uint96 public fee;

    /// @notice The fee recipient.
    address public feeRecipient;

    /// @notice The rewards recipient.
    address public rewardsRecipient;

    /// @notice The pending guardian.
    PendingAddress public pendingGuardian;

    /// @notice Stores the pending cap for each market.
    mapping(Id => PendingUint192) public pendingCap;

    /// @notice The pending timelock.
    PendingUint192 public pendingTimelock;

    /// @notice The pending fee.
    PendingUint192 public pendingFee;

    /// @dev Stores the order of markets on which liquidity is supplied upon deposit.
    /// @dev Can contain any market. A market is skipped as soon as its supply cap is reached.
    Id[] public supplyQueue;

    /// @dev Stores the order of markets from which liquidity is withdrawn upon withdrawal.
    /// @dev Always contain all non-zero cap markets as well as all markets on which the vault supplies liquidity,
    /// without duplicate.
    Id[] public withdrawQueue;

    /// @notice Stores the idle liquidity.
    /// @dev The idle liquidity does not generate any interest.
    uint256 public idle;

    /// @notice Stores the total assets managed by this vault when the fee was last accrued.
    uint256 public lastTotalAssets;

    /* CONSTRUCTOR */

    /// @dev Initializes the contract.
    /// @param owner The owner of the contract.
    /// @param morpho The address of the Morpho contract.
    /// @param initialTimelock The initial timelock.
    /// @param _asset The address of the underlying asset.
    /// @param _name The name of the vault.
    /// @param _symbol The symbol of the vault.
    constructor(
        address owner,
        address morpho,
        uint256 initialTimelock,
        address _asset,
        string memory _name,
        string memory _symbol
    ) ERC4626(IERC20(_asset)) ERC20Permit(_name) ERC20(_name, _symbol) Ownable(owner) {
        if (morpho == address(0)) revert ErrorsLib.ZeroAddress();

        MORPHO = IMorpho(morpho);

        _checkTimelockBounds(initialTimelock);
        _setTimelock(initialTimelock);

        IERC20(_asset).forceApprove(morpho, type(uint256).max);
    }

    /* MODIFIERS */

    /// @dev Reverts if the caller doesn't have the curator role.
    modifier onlyCuratorRole() {
        address sender = _msgSender();
        if (sender != curator && sender != owner()) revert ErrorsLib.NotCuratorRole();

        _;
    }

    /// @dev Reverts if the caller doesn't have the allocator role.
    modifier onlyAllocatorRole() {
        address sender = _msgSender();
        if (!isAllocator[sender] && sender != curator && sender != owner()) {
            revert ErrorsLib.NotAllocatorRole();
        }

        _;
    }

    /// @dev Reverts if the caller is not the `guardian`.
    modifier onlyGuardian() {
        if (_msgSender() != guardian) revert ErrorsLib.NotGuardian();

        _;
    }

    /// @dev Makes sure conditions are met to accept a pending value.
    /// @dev Reverts if:
    /// - there's no pending value;
    /// - the timelock has not elapsed since the pending value has been submitted.
    modifier afterTimelock(uint256 validAt) {
        if (validAt == 0) revert ErrorsLib.NoPendingValue();
        if (block.timestamp < validAt) revert ErrorsLib.TimelockNotElapsed();

        _;
    }

    /* ONLY OWNER FUNCTIONS */

    /// @notice Sets `curator` to `newCurator`.
    function setCurator(address newCurator) external onlyOwner {
        if (newCurator == curator) revert ErrorsLib.AlreadySet();

        curator = newCurator;

        emit EventsLib.SetCurator(newCurator);
    }

    /// @notice Sets `newAllocator` as an allocator or not (`newIsAllocator`).
    function setIsAllocator(address newAllocator, bool newIsAllocator) external onlyOwner {
        if (isAllocator[newAllocator] == newIsAllocator) revert ErrorsLib.AlreadySet();

        isAllocator[newAllocator] = newIsAllocator;

        emit EventsLib.SetIsAllocator(newAllocator, newIsAllocator);
    }

    /// @notice Sets `rewardsRecipient` to `newRewardsRecipient`.
    function setRewardsRecipient(address newRewardsRecipient) external onlyOwner {
        if (newRewardsRecipient == rewardsRecipient) revert ErrorsLib.AlreadySet();

        rewardsRecipient = newRewardsRecipient;

        emit EventsLib.SetRewardsRecipient(newRewardsRecipient);
    }

    /// @notice Submits a `newTimelock`.
    /// @dev In case the new timelock is higher than the current one, the timelock is set immediately.
    /// @dev Warning: Submitting a timelock will overwrite the current pending timelock.
    function submitTimelock(uint256 newTimelock) external onlyOwner {
        if (newTimelock == timelock) revert ErrorsLib.AlreadySet();
        _checkTimelockBounds(newTimelock);

        if (newTimelock > timelock) {
            _setTimelock(newTimelock);
        } else {
            pendingTimelock.update(
                // Safe "unchecked" cast because newTimelock <= MAX_TIMELOCK.
                uint192(newTimelock),
                timelock
            );

            emit EventsLib.SubmitTimelock(newTimelock);
        }
    }

    /// @notice Submits a `newFee`.
    /// @dev In case the new fee is lower than the current one, the fee is set immediately.
    /// @dev Warning: Submitting a fee will overwrite the current pending fee.
    function submitFee(uint256 newFee) external onlyOwner {
        if (newFee == fee) revert ErrorsLib.AlreadySet();
        if (newFee > ConstantsLib.MAX_FEE) revert ErrorsLib.MaxFeeExceeded();

        if (newFee < fee) {
            _setFee(newFee);
        } else {
            pendingFee.update(
                // Safe "unchecked" cast because newFee <= MAX_FEE.
                uint192(newFee),
                timelock
            );

            emit EventsLib.SubmitFee(newFee);
        }
    }

    /// @notice Sets `feeRecipient` to `newFeeRecipient`.
    function setFeeRecipient(address newFeeRecipient) external onlyOwner {
        if (newFeeRecipient == feeRecipient) revert ErrorsLib.AlreadySet();
        if (newFeeRecipient == address(0) && fee != 0) revert ErrorsLib.ZeroFeeRecipient();

        // Accrue interest to the previous fee recipient set before changing it.
        _updateLastTotalAssets(_accrueFee());

        feeRecipient = newFeeRecipient;

        emit EventsLib.SetFeeRecipient(newFeeRecipient);
    }

    /// @notice Submits a `newGuardian`.
    /// @notice Warning: a malicious guardian could disrupt the vault's operation, and would have the power to revoke
    /// any pending guardian.
    /// @dev In case there is no guardian, the gardian is set immediately.
    /// @dev Warning: Submitting a gardian will overwrite the current pending gardian.
    function submitGuardian(address newGuardian) external onlyOwner {
        if (newGuardian == guardian) revert ErrorsLib.AlreadySet();

        if (guardian == address(0)) {
            _setGuardian(newGuardian);
        } else {
            pendingGuardian.update(newGuardian, timelock);

            emit EventsLib.SubmitGuardian(newGuardian);
        }
    }

    /* ONLY CURATOR FUNCTIONS */

    /// @notice Submits a `newSupplyCap` for the market defined by `marketParams`.
    /// @dev In case the new cap is lower than the current one, the cap is set immediately.
    /// @dev Warning: Submitting a cap will overwrite the current pending cap.
    function submitCap(MarketParams memory marketParams, uint256 newSupplyCap) external onlyCuratorRole {
        Id id = marketParams.id();
        if (marketParams.loanToken != asset()) revert ErrorsLib.InconsistentAsset(id);
        if (MORPHO.lastUpdate(id) == 0) revert ErrorsLib.MarketNotCreated();

        uint256 supplyCap = config[id].cap;
        if (newSupplyCap == supplyCap) revert ErrorsLib.AlreadySet();

        if (newSupplyCap < supplyCap) {
            _setCap(id, newSupplyCap.toUint192());
        } else {
            pendingCap[id].update(newSupplyCap.toUint192(), timelock);

            emit EventsLib.SubmitCap(_msgSender(), id, newSupplyCap);
        }
    }

    /* ONLY ALLOCATOR FUNCTIONS */

    /// @notice Sets `supplyQueue` to `newSupplyQueue`.
    /// @param newSupplyQueue is an array of enabled markets, and can contain duplicate markets, but it would only
    /// increase the cost of depositing to the vault.
    function setSupplyQueue(Id[] calldata newSupplyQueue) external onlyAllocatorRole {
        uint256 length = newSupplyQueue.length;

        if (length > ConstantsLib.MAX_QUEUE_LENGTH) revert ErrorsLib.MaxQueueLengthExceeded();

        for (uint256 i; i < length; ++i) {
            if (config[newSupplyQueue[i]].cap == 0) revert ErrorsLib.UnauthorizedMarket(newSupplyQueue[i]);
        }

        supplyQueue = newSupplyQueue;

        emit EventsLib.SetSupplyQueue(_msgSender(), newSupplyQueue);
    }

    /// @notice Sets the withdraw queue as a permutation of the previous one, although markets with both zero cap and
    /// zero vault's supply can be removed from the permutation.
    /// @notice This is the only entry point to disable a market.
    /// @notice Removing a market requires the vault to have 0 supply on it; but anyone can supply on behalf of the
    /// vault so the call to `sortWithdrawQueue` can be griefed by a frontrun. To circumvent this, the allocator can
    /// simply bundle a reallocation that withdraws max from this market with a call to `sortWithdrawQueue`.
    /// @param indexes The indexes of each market in the previous withdraw queue, in the new withdraw queue's order.
    function updateWithdrawQueue(uint256[] calldata indexes) external onlyAllocatorRole {
        uint256 newLength = indexes.length;
        uint256 currLength = withdrawQueue.length;

        bool[] memory seen = new bool[](currLength);
        Id[] memory newWithdrawQueue = new Id[](newLength);

        for (uint256 i; i < newLength; ++i) {
            uint256 prevIndex = indexes[i];

            // If prevIndex >= currLength, it will revert with native "Index out of bounds".
            Id id = withdrawQueue[prevIndex];
            if (seen[prevIndex]) revert ErrorsLib.DuplicateMarket(id);
            seen[prevIndex] = true;

            newWithdrawQueue[i] = id;

            // Safe "unchecked" cast because i < currLength.
            config[id].withdrawRank = uint64(i + 1);
        }

        for (uint256 i; i < currLength; ++i) {
            if (!seen[i]) {
                Id id = withdrawQueue[i];

                if (MORPHO.supplyShares(id, address(this)) != 0 || config[id].cap != 0) {
                    revert ErrorsLib.InvalidMarketRemoval(id);
                }

                delete config[id].withdrawRank;
            }
        }

        withdrawQueue = newWithdrawQueue;

        emit EventsLib.SetWithdrawQueue(_msgSender(), newWithdrawQueue);
    }

    /// @notice Reallocates the vault's liquidity by withdrawing some (based on `withdrawn`) then supplying (based on
    /// `supplied`).
    /// @dev The allocator can withdraw from any market, even if it's not in the withdraw queue, as long as the loan
    /// token of the market is the same as the vault's asset.
    function reallocate(MarketAllocation[] calldata withdrawn, MarketAllocation[] calldata supplied)
        external
        onlyAllocatorRole
    {
        uint256 totalWithdrawn;
        for (uint256 i; i < withdrawn.length; ++i) {
            MarketAllocation memory allocation = withdrawn[i];
            Id id = allocation.marketParams.id();

            if (allocation.marketParams.loanToken != asset()) revert ErrorsLib.InconsistentAsset(id);

            // Guarantees that unknown frontrunning donations can be withdrawn, in order to disable a market.
            if (allocation.shares == type(uint256).max) allocation.shares = MORPHO.supplyShares(id, address(this));

            (uint256 withdrawnAssets, uint256 withdrawnShares) = MORPHO.withdraw(
                allocation.marketParams, allocation.assets, allocation.shares, address(this), address(this)
            );

            totalWithdrawn += withdrawnAssets;

            emit EventsLib.ReallocateWithdraw(_msgSender(), id, withdrawnAssets, withdrawnShares);
        }

        uint256 totalSupplied;
        for (uint256 i; i < supplied.length; ++i) {
            MarketAllocation memory allocation = supplied[i];
            Id id = allocation.marketParams.id();
            uint256 supplyCap = config[id].cap;

            if (supplyCap == 0) revert ErrorsLib.UnauthorizedMarket(id);

            (uint256 suppliedAssets, uint256 suppliedShares) =
                MORPHO.supply(allocation.marketParams, allocation.assets, allocation.shares, address(this), hex"");

            if (_supplyBalance(allocation.marketParams) > supplyCap) {
                revert ErrorsLib.SupplyCapExceeded(id);
            }

            totalSupplied += suppliedAssets;

            emit EventsLib.ReallocateSupply(_msgSender(), id, suppliedAssets, suppliedShares);
        }

        uint256 newIdle;
        if (totalWithdrawn > totalSupplied) {
            newIdle = idle + totalWithdrawn - totalSupplied;
        } else {
            uint256 idleSupplied = totalSupplied - totalWithdrawn;
            if (idle < idleSupplied) revert ErrorsLib.InsufficientIdle();

            newIdle = idle - idleSupplied;
        }

        idle = newIdle;

        emit EventsLib.ReallocateIdle(_msgSender(), newIdle);
    }

    /* ONLY GUARDIAN FUNCTIONS */

    /// @notice Revokes the `pendingTimelock`.
    function revokePendingTimelock() external onlyGuardian {
        delete pendingTimelock;

        emit EventsLib.RevokePendingTimelock(_msgSender());
    }

    /// @notice Revokes the `pendingGuardian`.
    function revokePendingGuardian() external onlyGuardian {
        delete pendingGuardian;

        emit EventsLib.RevokePendingGuardian(_msgSender());
    }

    /// @notice Revokes the pending cap of the market defined by `id`.
    function revokePendingCap(Id id) external onlyGuardian {
        delete pendingCap[id];

        emit EventsLib.RevokePendingCap(_msgSender(), id);
    }

    /* EXTERNAL */

    /// @notice Returns the length of the supply queue.
    function supplyQueueLength() external view returns (uint256) {
        return supplyQueue.length;
    }

    /// @notice Returns the length of the withdraw queue.
    function withdrawQueueLength() external view returns (uint256) {
        return withdrawQueue.length;
    }

    /// @notice Accepts the `pendingTimelock`.
    function acceptTimelock() external afterTimelock(pendingTimelock.validAt) {
        _setTimelock(pendingTimelock.value);
    }

    /// @notice Accepts the `pendingFee`.
    function acceptFee() external afterTimelock(pendingFee.validAt) {
        _setFee(pendingFee.value);
    }

    /// @notice Accepts the `pendingGuardian`.
    function acceptGuardian() external afterTimelock(pendingGuardian.validAt) {
        _setGuardian(pendingGuardian.value);
    }

    /// @notice Accepts the pending cap of the market defined by `id`.
    function acceptCap(Id id) external afterTimelock(pendingCap[id].validAt) {
        _setCap(id, pendingCap[id].value);
    }

    /// @notice Transfers `token` rewards collected by the vault to the `rewardsRecipient`.
    /// @dev Can be used to extract any token that would be stuck on the contract as well.
    function transferRewards(address token) external {
        if (rewardsRecipient == address(0)) revert ErrorsLib.ZeroAddress();

        uint256 amount = IERC20(token).balanceOf(address(this));
        if (token == asset()) amount -= idle;

        IERC20(token).safeTransfer(rewardsRecipient, amount);

        emit EventsLib.TransferRewards(_msgSender(), token, amount);
    }

    /* ERC4626 (PUBLIC) */

    /// @inheritdoc IERC20Metadata
    function decimals() public view override(ERC20, ERC4626) returns (uint8) {
        return ERC4626.decimals();
    }

    /// @inheritdoc IERC4626
    /// @dev Warning: May be lower than the actual amount of assets that can be withdrawn by `owner` due to conversion
    /// roundings between shares and assets.
    function maxWithdraw(address owner) public view override returns (uint256 assets) {
        (assets,,) = _maxWithdraw(owner);
    }

    /// @inheritdoc IERC4626
    /// @dev Warning: May be lower than the actual amount of shares that can be redeemed by `owner` due to conversion
    /// roundings between shares and assets.
    function maxRedeem(address owner) public view override returns (uint256) {
        (uint256 assets, uint256 newTotalSupply, uint256 newTotalAssets) = _maxWithdraw(owner);

        return _convertToSharesWithTotals(assets, newTotalSupply, newTotalAssets, Math.Rounding.Floor);
    }

    /// @inheritdoc IERC4626
    function deposit(uint256 assets, address receiver) public override returns (uint256 shares) {
        uint256 newTotalAssets = _accrueFee();

        shares = _convertToSharesWithTotals(assets, totalSupply(), newTotalAssets, Math.Rounding.Floor);
        _deposit(_msgSender(), receiver, assets, shares);
    }

    /// @inheritdoc IERC4626
    function mint(uint256 shares, address receiver) public override returns (uint256 assets) {
        uint256 newTotalAssets = _accrueFee();

        assets = _convertToAssetsWithTotals(shares, totalSupply(), newTotalAssets, Math.Rounding.Ceil);
        _deposit(_msgSender(), receiver, assets, shares);
    }

    /// @inheritdoc IERC4626
    function withdraw(uint256 assets, address receiver, address owner) public override returns (uint256 shares) {
        uint256 newTotalAssets = _accrueFee();

        // Do not call expensive `maxWithdraw` and optimistically withdraw assets.

        shares = _convertToSharesWithTotals(assets, totalSupply(), newTotalAssets, Math.Rounding.Ceil);
        _withdraw(_msgSender(), receiver, owner, assets, shares);
    }

    /// @inheritdoc IERC4626
    function redeem(uint256 shares, address receiver, address owner) public override returns (uint256 assets) {
        uint256 newTotalAssets = _accrueFee();

        // Do not call expensive `maxRedeem` and optimistically redeem shares.

        assets = _convertToAssetsWithTotals(shares, totalSupply(), newTotalAssets, Math.Rounding.Floor);
        _withdraw(_msgSender(), receiver, owner, assets, shares);
    }

    /// @inheritdoc IERC4626
    function totalAssets() public view override returns (uint256 assets) {
        for (uint256 i; i < withdrawQueue.length; ++i) {
            assets += _supplyBalance(_marketParams(withdrawQueue[i]));
        }

        assets += idle;
    }

    /* ERC4626 (INTERNAL) */

    /// @inheritdoc ERC4626
    function _decimalsOffset() internal pure override returns (uint8) {
        return ConstantsLib.DECIMALS_OFFSET;
    }

    /// @dev Returns the maximum amount of asset (`assets`) that the `owner` can withdraw from the vault, as well as the
    /// new vault's total supply (`newTotalSupply`) and total assets (`newTotalAssets`).
    function _maxWithdraw(address owner)
        internal
        view
        returns (uint256 assets, uint256 newTotalSupply, uint256 newTotalAssets)
    {
        uint256 feeShares;
        (feeShares, newTotalAssets) = _accruedFeeShares();
        newTotalSupply = totalSupply() + feeShares;

        assets = _convertToAssetsWithTotals(balanceOf(owner), newTotalSupply, newTotalAssets, Math.Rounding.Floor);
        assets -= _simulateWithdrawMorpho(assets);
    }

    /// @inheritdoc ERC4626
    /// @dev The accrual of performance fees is taken into account in the conversion.
    function _convertToShares(uint256 assets, Math.Rounding rounding) internal view override returns (uint256) {
        (uint256 feeShares, uint256 newTotalAssets) = _accruedFeeShares();

        return _convertToSharesWithTotals(assets, totalSupply() + feeShares, newTotalAssets, rounding);
    }

    /// @inheritdoc ERC4626
    /// @dev The accrual of performance fees is taken into account in the conversion.
    function _convertToAssets(uint256 shares, Math.Rounding rounding) internal view override returns (uint256) {
        (uint256 feeShares, uint256 newTotalAssets) = _accruedFeeShares();

        return _convertToAssetsWithTotals(shares, totalSupply() + feeShares, newTotalAssets, rounding);
    }

    /// @dev Returns the amount of shares that the vault would exchange for the amount of `assets` provided.
    /// @dev It assumes that the arguments `newTotalSupply` and `newTotalAssets` are up to date.
    function _convertToSharesWithTotals(
        uint256 assets,
        uint256 newTotalSupply,
        uint256 newTotalAssets,
        Math.Rounding rounding
    ) internal pure returns (uint256) {
        return assets.mulDiv(newTotalSupply + 10 ** _decimalsOffset(), newTotalAssets + 1, rounding);
    }

    /// @dev Returns the amount of assets that the vault would exchange for the amount of `shares` provided.
    /// @dev It assumes that the arguments `newTotalSupply` and `newTotalAssets` are up to date.
    function _convertToAssetsWithTotals(
        uint256 shares,
        uint256 newTotalSupply,
        uint256 newTotalAssets,
        Math.Rounding rounding
    ) internal pure returns (uint256) {
        return shares.mulDiv(newTotalAssets + 1, newTotalSupply + 10 ** _decimalsOffset(), rounding);
    }

    /// @inheritdoc ERC4626
    /// @dev Used in mint or deposit to deposit the underlying asset to Morpho markets.
    function _deposit(address caller, address receiver, uint256 assets, uint256 shares) internal override {
        super._deposit(caller, receiver, assets, shares);

        _supplyMorpho(assets);

        // `newTotalAssets + assets` cannot be used as input because of rounding errors so we must use `totalAssets`.
        _updateLastTotalAssets(totalAssets());
    }

    /// @inheritdoc ERC4626
    /// @dev Used in redeem or withdraw to withdraw the underlying asset from Morpho markets.
    /// @dev Depending on 4 cases, reverts when withdrawing "too much" with:
    /// 1. ERC20InsufficientAllowance when withdrawing more than `caller`'s allowance.
    /// 2. ERC20InsufficientBalance when withdrawing more than `owner`'s balance but less than vault's total assets.
    /// 3. WithdrawMorphoFailed when withdrawing more than vault's total assets.
    /// 4. WithdrawMorphoFailed when withdrawing more than `owner`'s balance but less than the available liquidity.
    function _withdraw(address caller, address receiver, address owner, uint256 assets, uint256 shares)
        internal
        override
    {
        if (_withdrawMorpho(assets) != 0) revert ErrorsLib.WithdrawMorphoFailed();

        super._withdraw(caller, receiver, owner, assets, shares);

        // `newTotalAssets - assets` cannot be used as input because of rounding errors so we must use `totalAssets`.
        _updateLastTotalAssets(totalAssets());
    }

    /* INTERNAL */

    /// @dev Returns the market params of the market defined by `id`.
    function _marketParams(Id id) internal view returns (MarketParams memory) {
        return IMorphoMarketParams(address(MORPHO)).idToMarketParams(id);
    }

    /// @dev Returns the vault's balance the market defined by `marketParams`.
    function _supplyBalance(MarketParams memory marketParams) internal view returns (uint256) {
        return MORPHO.expectedSupplyBalance(marketParams, address(this));
    }

    /// @dev Reverts if `newTimelock` is not within the bounds.
    function _checkTimelockBounds(uint256 newTimelock) internal pure {
        if (newTimelock > ConstantsLib.MAX_TIMELOCK) revert ErrorsLib.AboveMaxTimelock();
        if (newTimelock < ConstantsLib.MIN_TIMELOCK) revert ErrorsLib.BelowMinTimelock();
    }

    /// @dev Sets `timelock` to `newTimelock`.
    function _setTimelock(uint256 newTimelock) internal {
        timelock = newTimelock;

        emit EventsLib.SetTimelock(_msgSender(), newTimelock);

        delete pendingTimelock;
    }

    /// @dev Sets `guardian` to `newGuardian`.
    function _setGuardian(address newGuardian) internal {
        guardian = newGuardian;

        emit EventsLib.SetGuardian(_msgSender(), newGuardian);

        delete pendingGuardian;
    }

    /// @dev Sets the cap of the market defined by `id` to `supplyCap`.
    function _setCap(Id id, uint192 supplyCap) internal {
        MarketConfig storage marketConfig = config[id];

        if (supplyCap > 0 && marketConfig.withdrawRank == 0) {
            supplyQueue.push(id);
            withdrawQueue.push(id);

            if (
                supplyQueue.length > ConstantsLib.MAX_QUEUE_LENGTH
                    || withdrawQueue.length > ConstantsLib.MAX_QUEUE_LENGTH
            ) {
                revert ErrorsLib.MaxQueueLengthExceeded();
            }

            // Safe "unchecked" cast because withdrawQueue.length <= MAX_QUEUE_LENGTH.
            marketConfig.withdrawRank = uint64(withdrawQueue.length);
        }

        marketConfig.cap = supplyCap;

        emit EventsLib.SetCap(_msgSender(), id, supplyCap);

        delete pendingCap[id];
    }

    /// @dev Sets `fee` to `newFee`.
    function _setFee(uint256 newFee) internal {
        if (newFee != 0 && feeRecipient == address(0)) revert ErrorsLib.ZeroFeeRecipient();

        // Accrue interest using the previous fee set before changing it.
        _updateLastTotalAssets(_accrueFee());

        // Safe "unchecked" cast because newFee <= MAX_FEE.
        fee = uint96(newFee);

        emit EventsLib.SetFee(_msgSender(), newFee);

        delete pendingFee;
    }

    /* LIQUIDITY ALLOCATION */

    /// @dev Supplies `assets` to Morpho and increase the idle liquidity if necessary.
    function _supplyMorpho(uint256 assets) internal {
        for (uint256 i; i < supplyQueue.length; ++i) {
            Id id = supplyQueue[i];
            MarketParams memory marketParams = _marketParams(id);

            uint256 toSupply = UtilsLib.min(_suppliable(marketParams, id), assets);

            if (toSupply > 0) {
                // Using try/catch to skip markets that revert.
                try MORPHO.supply(marketParams, toSupply, 0, address(this), hex"") {
                    assets -= toSupply;
                } catch {}
            }

            if (assets == 0) return;
        }

        idle += assets;
    }

    /// @dev Withdraws `assets` from the idle liquidity and Morpho if necessary.
    /// @return remaining The assets left to be withdrawn.
    function _withdrawMorpho(uint256 assets) internal returns (uint256 remaining) {
        (remaining, idle) = _withdrawIdle(assets);

        if (remaining == 0) return 0;

        for (uint256 i; i < withdrawQueue.length; ++i) {
            Id id = withdrawQueue[i];
            MarketParams memory marketParams = _marketParams(id);

            uint256 toWithdraw = UtilsLib.min(_withdrawable(marketParams, id), remaining);

            if (toWithdraw > 0) {
                // Using try/catch to skip markets that revert.
                try MORPHO.withdraw(marketParams, toWithdraw, 0, address(this), address(this)) {
                    remaining -= toWithdraw;
                } catch {}
            }

            if (remaining == 0) return 0;
        }
    }

    /// @dev Simulates a withdraw of `assets` from the idle liquidity and Morpho if necessary.
    /// @return remaining The assets left to be withdrawn.
    function _simulateWithdrawMorpho(uint256 assets) internal view returns (uint256 remaining) {
        (remaining,) = _withdrawIdle(assets);

        if (remaining == 0) return 0;

        for (uint256 i; i < withdrawQueue.length; ++i) {
            Id id = withdrawQueue[i];
            MarketParams memory marketParams = _marketParams(id);

            // The vault withdrawing from Morpho cannot fail because:
            // 1. oracle.price() is never called (the vault doesn't borrow)
            // 2. `_withdrawable` caps to the liquidity available on Morpho
            // 3. virtually accruing interest didn't fail in `_withdrawable`
            remaining -= UtilsLib.min(_withdrawable(marketParams, id), remaining);

            if (remaining == 0) return 0;
        }
    }

    /// @dev Withdraws `assets` from the idle liquidity.
    /// @return The remaining assets to withdraw.
    /// @return The new `idle` liquidity value.
    function _withdrawIdle(uint256 assets) internal view returns (uint256, uint256) {
        return (assets.zeroFloorSub(idle), idle.zeroFloorSub(assets));
    }

    /// @dev Returns the suppliable amount of assets on the market defined by `marketParams`.
    /// @dev Assumes that the inputs `marketParams` and `id` match.
    function _suppliable(MarketParams memory marketParams, Id id) internal view returns (uint256) {
        uint256 supplyCap = config[id].cap;
        if (supplyCap == 0) return 0;

        return supplyCap.zeroFloorSub(_supplyBalance(marketParams));
    }

    /// @dev Returns the withdrawable amount of assets from the market defined by `marketParams`.
    /// @dev Assumes that the inputs `marketParams` and `id` match.
    function _withdrawable(MarketParams memory marketParams, Id id) internal view returns (uint256) {
        uint256 supplyShares = MORPHO.supplyShares(id, address(this));
        (uint256 totalSupplyAssets, uint256 totalSupplyShares, uint256 totalBorrowAssets,) =
            MORPHO.expectedMarketBalances(marketParams);

        // Inside a flashloan callback, liquidity on Morpho Blue may be limited to the singleton's balance.
        uint256 availableLiquidity = UtilsLib.min(
            totalSupplyAssets - totalBorrowAssets, ERC20(marketParams.loanToken).balanceOf(address(MORPHO))
        );

        return UtilsLib.min(supplyShares.toAssetsDown(totalSupplyAssets, totalSupplyShares), availableLiquidity);
    }

    /* FEE MANAGEMENT */

    /// @dev Updates `lastTotalAssets` to `newTotalAssets`.
    function _updateLastTotalAssets(uint256 newTotalAssets) internal {
        lastTotalAssets = newTotalAssets;

        emit EventsLib.UpdateLastTotalAssets(newTotalAssets);
    }

    /// @dev Accrues the fee and mints the fee shares to the fee recipient.
    /// @return newTotalAssets The new vault's total assets.
    function _accrueFee() internal returns (uint256 newTotalAssets) {
        uint256 feeShares;
        (feeShares, newTotalAssets) = _accruedFeeShares();

        if (feeShares != 0) {
            _mint(feeRecipient, feeShares);

            emit EventsLib.AccrueFee(feeShares);
        }
    }

    /// @dev Computes and returns the fee shares (`feeShares`) to mint and the new vault's total assets
    /// (`newTotalAssets`).
    function _accruedFeeShares() internal view returns (uint256 feeShares, uint256 newTotalAssets) {
        newTotalAssets = totalAssets();

        uint256 totalInterest = newTotalAssets.zeroFloorSub(lastTotalAssets);
        if (totalInterest != 0 && fee != 0) {
            uint256 feeAssets = totalInterest.mulDiv(fee, WAD);
            // The fee assets is subtracted from the total assets in this calculation to compensate for the fact
            // that total assets is already increased by the total interest (including the fee assets).
            feeShares =
                _convertToSharesWithTotals(feeAssets, totalSupply(), newTotalAssets - feeAssets, Math.Rounding.Floor);
        }
    }
}<|MERGE_RESOLUTION|>--- conflicted
+++ resolved
@@ -2,9 +2,6 @@
 pragma solidity 0.8.21;
 
 import {IMorphoMarketParams} from "./interfaces/IMorphoMarketParams.sol";
-<<<<<<< HEAD
-import {IMetaMorpho, MarketConfig, MarketAllocation} from "./interfaces/IMetaMorpho.sol";
-=======
 import {
     MarketConfig,
     PendingUint192,
@@ -12,7 +9,6 @@
     MarketAllocation,
     IMetaMorphoStaticTyping
 } from "./interfaces/IMetaMorpho.sol";
->>>>>>> 3ce8d87d
 import {Id, MarketParams, Market, IMorpho} from "@morpho-blue/interfaces/IMorpho.sol";
 
 import {PendingUint192, PendingAddress, PendingLib} from "./libraries/PendingLib.sol";
