// SPDX-License-Identifier: GPL-2.0-or-later
pragma solidity 0.8.21;

import {
    MarketConfig,
    PendingUint192,
    PendingAddress,
    MarketAllocation,
    IMetaMorphoBase,
    IMetaMorphoStaticTyping
} from "./interfaces/IMetaMorpho.sol";
import {Id, MarketParams, Market, IMorpho} from "../lib/morpho-blue/src/interfaces/IMorpho.sol";

import {PendingUint192, PendingAddress, PendingLib} from "./libraries/PendingLib.sol";
import {ConstantsLib} from "./libraries/ConstantsLib.sol";
import {ErrorsLib} from "./libraries/ErrorsLib.sol";
import {EventsLib} from "./libraries/EventsLib.sol";
import {WAD} from "../lib/morpho-blue/src/libraries/MathLib.sol";
import {UtilsLib} from "../lib/morpho-blue/src/libraries/UtilsLib.sol";
import {SafeCast} from "../lib/openzeppelin-contracts/contracts/utils/math/SafeCast.sol";
import {SharesMathLib} from "../lib/morpho-blue/src/libraries/SharesMathLib.sol";
import {MorphoLib} from "../lib/morpho-blue/src/libraries/periphery/MorphoLib.sol";
import {MarketParamsLib} from "../lib/morpho-blue/src/libraries/MarketParamsLib.sol";
import {IERC20Metadata} from "../lib/openzeppelin-contracts/contracts/token/ERC20/extensions/IERC20Metadata.sol";
import {MorphoBalancesLib} from "../lib/morpho-blue/src/libraries/periphery/MorphoBalancesLib.sol";

import {Multicall} from "../lib/openzeppelin-contracts/contracts/utils/Multicall.sol";
import {Ownable2Step, Ownable} from "../lib/openzeppelin-contracts/contracts/access/Ownable2Step.sol";
import {ERC20Permit} from "../lib/openzeppelin-contracts/contracts/token/ERC20/extensions/ERC20Permit.sol";
import {
    IERC20,
    IERC4626,
    ERC20,
    ERC4626,
    Math,
    SafeERC20
} from "../lib/openzeppelin-contracts/contracts/token/ERC20/extensions/ERC4626.sol";

/// @title MetaMorpho
/// @author Morpho Labs
/// @custom:contact security@morpho.org
/// @notice ERC4626 compliant vault allowing users to deposit assets to Morpho.
contract MetaMorpho is ERC4626, ERC20Permit, Ownable2Step, Multicall, IMetaMorphoStaticTyping {
    using Math for uint256;
    using UtilsLib for uint256;
    using SafeCast for uint256;
    using SafeERC20 for IERC20;
    using MorphoLib for IMorpho;
    using SharesMathLib for uint256;
    using MorphoBalancesLib for IMorpho;
    using MarketParamsLib for MarketParams;
    using PendingLib for MarketConfig;
    using PendingLib for PendingUint192;
    using PendingLib for PendingAddress;

    /* IMMUTABLES */

    /// @inheritdoc IMetaMorphoBase
    IMorpho public immutable MORPHO;

    /* STORAGE */

    /// @inheritdoc IMetaMorphoBase
    address public curator;

    /// @inheritdoc IMetaMorphoBase
    mapping(address => bool) public isAllocator;

    /// @inheritdoc IMetaMorphoBase
    address public guardian;

    /// @inheritdoc IMetaMorphoStaticTyping
    mapping(Id => MarketConfig) public config;

    /// @inheritdoc IMetaMorphoBase
    uint256 public timelock;

    /// @inheritdoc IMetaMorphoStaticTyping
    PendingAddress public pendingGuardian;

    /// @inheritdoc IMetaMorphoStaticTyping
    mapping(Id => PendingUint192) public pendingCap;

    /// @inheritdoc IMetaMorphoStaticTyping
    PendingUint192 public pendingTimelock;

    /// @inheritdoc IMetaMorphoBase
    uint96 public fee;

    /// @inheritdoc IMetaMorphoBase
    address public feeRecipient;

    /// @inheritdoc IMetaMorphoBase
    address public skimRecipient;

    /// @inheritdoc IMetaMorphoBase
    Id[] public supplyQueue;

    /// @inheritdoc IMetaMorphoBase
    Id[] public withdrawQueue;

    /// @inheritdoc IMetaMorphoBase
    uint256 public lastTotalAssets;

    /* CONSTRUCTOR */

    /// @dev Initializes the contract.
    /// @param owner The owner of the contract.
    /// @param morpho The address of the Morpho contract.
    /// @param initialTimelock The initial timelock.
    /// @param _asset The address of the underlying asset.
    /// @param _name The name of the vault.
    /// @param _symbol The symbol of the vault.
    constructor(
        address owner,
        address morpho,
        uint256 initialTimelock,
        address _asset,
        string memory _name,
        string memory _symbol
    ) ERC4626(IERC20(_asset)) ERC20Permit(_name) ERC20(_name, _symbol) Ownable(owner) {
        if (morpho == address(0)) revert ErrorsLib.ZeroAddress();

        MORPHO = IMorpho(morpho);

        _checkTimelockBounds(initialTimelock);
        _setTimelock(initialTimelock);

        IERC20(_asset).forceApprove(morpho, type(uint256).max);
    }

    /* MODIFIERS */

    /// @dev Reverts if the caller doesn't have the curator role.
    modifier onlyCuratorRole() {
        address sender = _msgSender();
        if (sender != curator && sender != owner()) revert ErrorsLib.NotCuratorRole();

        _;
    }

    /// @dev Reverts if the caller doesn't have the allocator role.
    modifier onlyAllocatorRole() {
        address sender = _msgSender();
        if (!isAllocator[sender] && sender != curator && sender != owner()) {
            revert ErrorsLib.NotAllocatorRole();
        }

        _;
    }

    /// @dev Reverts if the caller doesn't have the guardian role.
    modifier onlyGuardianRole() {
        if (_msgSender() != owner() && _msgSender() != guardian) revert ErrorsLib.NotGuardianRole();

        _;
    }

    /// @dev Reverts if the caller doesn't have the curator nor the guardian role.
    modifier onlyCuratorOrGuardianRole() {
        if (_msgSender() != guardian && _msgSender() != curator && _msgSender() != owner()) {
            revert ErrorsLib.NotCuratorNorGuardianRole();
        }

        _;
    }

    /// @dev Makes sure conditions are met to accept a pending value.
    /// @dev Reverts if:
    /// - there's no pending value;
    /// - the timelock has not elapsed since the pending value has been submitted.
    modifier afterTimelock(uint256 validAt) {
        if (validAt == 0) revert ErrorsLib.NoPendingValue();
        if (block.timestamp < validAt) revert ErrorsLib.TimelockNotElapsed();

        _;
    }

    /* ONLY OWNER FUNCTIONS */

    /// @inheritdoc IMetaMorphoBase
    function setCurator(address newCurator) external onlyOwner {
        if (newCurator == curator) revert ErrorsLib.AlreadySet();

        curator = newCurator;

        emit EventsLib.SetCurator(newCurator);
    }

    /// @inheritdoc IMetaMorphoBase
    function setIsAllocator(address newAllocator, bool newIsAllocator) external onlyOwner {
        if (isAllocator[newAllocator] == newIsAllocator) revert ErrorsLib.AlreadySet();

        isAllocator[newAllocator] = newIsAllocator;

        emit EventsLib.SetIsAllocator(newAllocator, newIsAllocator);
    }

    /// @inheritdoc IMetaMorphoBase
    function setSkimRecipient(address newSkimRecipient) external onlyOwner {
        if (newSkimRecipient == skimRecipient) revert ErrorsLib.AlreadySet();

        skimRecipient = newSkimRecipient;

        emit EventsLib.SetSkimRecipient(newSkimRecipient);
    }

    /// @inheritdoc IMetaMorphoBase
    function submitTimelock(uint256 newTimelock) external onlyOwner {
        if (newTimelock == timelock) revert ErrorsLib.AlreadySet();
        _checkTimelockBounds(newTimelock);

        if (newTimelock > timelock) {
            _setTimelock(newTimelock);
        } else {
            // newTimelock >= MIN_TIMELOCK > 0 so there's no need to check `pendingTimelock.validAt != 0`.
            if (newTimelock == pendingTimelock.value) revert ErrorsLib.AlreadyPending();

            // Safe "unchecked" cast because newTimelock <= MAX_TIMELOCK.
            pendingTimelock.update(uint184(newTimelock), timelock);

            emit EventsLib.SubmitTimelock(newTimelock);
        }
    }

    /// @inheritdoc IMetaMorphoBase
    function setFee(uint256 newFee) external onlyOwner {
        if (newFee == fee) revert ErrorsLib.AlreadySet();
        if (newFee > ConstantsLib.MAX_FEE) revert ErrorsLib.MaxFeeExceeded();
        if (newFee != 0 && feeRecipient == address(0)) revert ErrorsLib.ZeroFeeRecipient();

        // Accrue interest using the previous fee set before changing it.
        _updateLastTotalAssets(_accrueFee());

        // Safe "unchecked" cast because newFee <= MAX_FEE.
        fee = uint96(newFee);

        emit EventsLib.SetFee(_msgSender(), fee);
    }

    /// @inheritdoc IMetaMorphoBase
    function setFeeRecipient(address newFeeRecipient) external onlyOwner {
        if (newFeeRecipient == feeRecipient) revert ErrorsLib.AlreadySet();
        if (newFeeRecipient == address(0) && fee != 0) revert ErrorsLib.ZeroFeeRecipient();

        // Accrue interest to the previous fee recipient set before changing it.
        _updateLastTotalAssets(_accrueFee());

        feeRecipient = newFeeRecipient;

        emit EventsLib.SetFeeRecipient(newFeeRecipient);
    }

    /// @inheritdoc IMetaMorphoBase
    function submitGuardian(address newGuardian) external onlyOwner {
        if (newGuardian == guardian) revert ErrorsLib.AlreadySet();

        if (guardian == address(0)) {
            _setGuardian(newGuardian);
        } else {
            if (pendingGuardian.validAt != 0 && newGuardian == pendingGuardian.value) {
                revert ErrorsLib.AlreadyPending();
            }

            pendingGuardian.update(newGuardian, timelock);

            emit EventsLib.SubmitGuardian(newGuardian);
        }
    }

    /* ONLY CURATOR FUNCTIONS */

    /// @inheritdoc IMetaMorphoBase
    function submitCap(MarketParams memory marketParams, uint256 newSupplyCap) external onlyCuratorRole {
        Id id = marketParams.id();
        if (marketParams.loanToken != asset()) revert ErrorsLib.InconsistentAsset(id);
        if (MORPHO.lastUpdate(id) == 0) revert ErrorsLib.MarketNotCreated();

        uint256 supplyCap = config[id].cap;
        if (newSupplyCap == supplyCap) revert ErrorsLib.AlreadySet();

        if (newSupplyCap < supplyCap) {
            _setCap(id, newSupplyCap.toUint184());
        } else {
            // newSupplyCap > supplyCap >= 0 so there's no need to check `pendingCap[id].validAt != 0`.
            if (newSupplyCap == pendingCap[id].value) revert ErrorsLib.AlreadyPending();

            pendingCap[id].update(newSupplyCap.toUint184(), timelock);

            emit EventsLib.SubmitCap(_msgSender(), id, newSupplyCap);
        }
    }

    /// @inheritdoc IMetaMorphoBase
    function submitMarketRemoval(Id id) external onlyCuratorRole {
        if (config[id].removableAt != 0) revert ErrorsLib.AlreadySet();
        if (!config[id].enabled) revert ErrorsLib.MarketNotEnabled();

        _setCap(id, 0);

        // Safe "unchecked" cast because timelock <= MAX_TIMELOCK.
        config[id].removableAt = uint64(block.timestamp + timelock);

        emit EventsLib.SubmitMarketRemoval(_msgSender(), id);
    }

    /* ONLY ALLOCATOR FUNCTIONS */

    /// @inheritdoc IMetaMorphoBase
    function setSupplyQueue(Id[] calldata newSupplyQueue) external onlyAllocatorRole {
        uint256 length = newSupplyQueue.length;

        if (length > ConstantsLib.MAX_QUEUE_LENGTH) revert ErrorsLib.MaxQueueLengthExceeded();

        for (uint256 i; i < length; ++i) {
            if (config[newSupplyQueue[i]].cap == 0) revert ErrorsLib.UnauthorizedMarket(newSupplyQueue[i]);
        }

        supplyQueue = newSupplyQueue;

        emit EventsLib.SetSupplyQueue(_msgSender(), newSupplyQueue);
    }

    /// @inheritdoc IMetaMorphoBase
    function updateWithdrawQueue(uint256[] calldata indexes) external onlyAllocatorRole {
        uint256 newLength = indexes.length;
        uint256 currLength = withdrawQueue.length;

        bool[] memory seen = new bool[](currLength);
        Id[] memory newWithdrawQueue = new Id[](newLength);

        for (uint256 i; i < newLength; ++i) {
            uint256 prevIndex = indexes[i];

            // If prevIndex >= currLength, it will revert with native "Index out of bounds".
            Id id = withdrawQueue[prevIndex];
            if (seen[prevIndex]) revert ErrorsLib.DuplicateMarket(id);
            seen[prevIndex] = true;

            newWithdrawQueue[i] = id;
        }

        for (uint256 i; i < currLength; ++i) {
            if (!seen[i]) {
                Id id = withdrawQueue[i];

                if (config[id].cap != 0) revert ErrorsLib.InvalidMarketRemovalNonZeroCap(id);

                if (MORPHO.supplyShares(id, address(this)) != 0) {
                    if (config[id].removableAt == 0) revert ErrorsLib.InvalidMarketRemovalNonZeroSupply(id);

                    if (block.timestamp < config[id].removableAt) {
                        revert ErrorsLib.InvalidMarketRemovalTimelockNotElapsed(id);
                    }
                }

                delete config[id];
            }
        }

        withdrawQueue = newWithdrawQueue;

        emit EventsLib.SetWithdrawQueue(_msgSender(), newWithdrawQueue);
    }

<<<<<<< HEAD
    /// @notice Reallocates the vault's liquidity so as to reach a given allocation of assets on each given market.
    /// @notice The allocator can withdraw from any market, even if it's not in the withdraw queue, as long as the loan
    /// token of the market is the same as the vault's asset.
    /// @dev The behavior of the reallocation can be altered by state changes, including:
    /// - Deposits on the vault that supplies to markets that are expected to be supplied to during reallocation.
    /// - Withdrawals from the vault that withdraws from markets that are expected to be withdrawn from during
    /// reallocation.
    /// - Donations to the vault on markets that are expected to be supplied to during reallocation.
    /// - Withdrawals from markets that are expected to be withdrawn from during reallocation.
    /// @dev Sender is expected to pass `assets = type(uint256).max` with the last MarketAllocation of `allocations` to
    /// supply all the remaining withdrawn liquidity, which would ensure that `totalWithdrawn` = `totalSupplied`.
=======
    /// @inheritdoc IMetaMorphoBase
>>>>>>> 9b31890e
    function reallocate(MarketAllocation[] calldata allocations) external onlyAllocatorRole {
        uint256 totalSupplied;
        uint256 totalWithdrawn;
        for (uint256 i; i < allocations.length; ++i) {
            MarketAllocation memory allocation = allocations[i];
            Id id = allocation.marketParams.id();

            (uint256 supplyAssets, uint256 supplyShares,) = _accruedSupplyBalance(allocation.marketParams, id);
            uint256 withdrawn = supplyAssets.zeroFloorSub(allocation.assets);

            if (withdrawn > 0) {
                if (allocation.marketParams.loanToken != asset()) revert ErrorsLib.InconsistentAsset(id);

                // Guarantees that unknown frontrunning donations can be withdrawn, in order to disable a market.
                uint256 shares;
                if (allocation.assets == 0) {
                    shares = supplyShares;
                    withdrawn = 0;
                }

                (uint256 withdrawnAssets, uint256 withdrawnShares) =
                    MORPHO.withdraw(allocation.marketParams, withdrawn, shares, address(this), address(this));

                emit EventsLib.ReallocateWithdraw(_msgSender(), id, withdrawnAssets, withdrawnShares);

                totalWithdrawn += withdrawnAssets;
            } else {
                uint256 suppliedAssets = allocation.assets == type(uint256).max
                    ? totalWithdrawn.zeroFloorSub(totalSupplied)
                    : allocation.assets.zeroFloorSub(supplyAssets);

                if (suppliedAssets == 0) continue;

                uint256 supplyCap = config[id].cap;
                if (supplyCap == 0) revert ErrorsLib.UnauthorizedMarket(id);

                if (supplyAssets + suppliedAssets > supplyCap) revert ErrorsLib.SupplyCapExceeded(id);

                // The market's loan asset is guaranteed to be the vault's asset because it has a non-zero supply cap.
                (, uint256 suppliedShares) =
                    MORPHO.supply(allocation.marketParams, suppliedAssets, 0, address(this), hex"");

                emit EventsLib.ReallocateSupply(_msgSender(), id, suppliedAssets, suppliedShares);

                totalSupplied += suppliedAssets;
            }
        }

        if (totalWithdrawn != totalSupplied) revert ErrorsLib.InconsistentReallocation();
    }

    /* REVOKE FUNCTIONS */

    /// @inheritdoc IMetaMorphoBase
    function revokePendingTimelock() external onlyGuardianRole {
        if (pendingTimelock.validAt == 0) revert ErrorsLib.NoPendingValue();

        delete pendingTimelock;

        emit EventsLib.RevokePendingTimelock(_msgSender());
    }

    /// @inheritdoc IMetaMorphoBase
    function revokePendingGuardian() external onlyGuardianRole {
        if (pendingGuardian.validAt == 0) revert ErrorsLib.NoPendingValue();

        delete pendingGuardian;

        emit EventsLib.RevokePendingGuardian(_msgSender());
    }

    /// @inheritdoc IMetaMorphoBase
    function revokePendingCap(Id id) external onlyCuratorOrGuardianRole {
        if (pendingCap[id].validAt == 0) revert ErrorsLib.NoPendingValue();

        delete pendingCap[id];

        emit EventsLib.RevokePendingCap(_msgSender(), id);
    }

    /// @inheritdoc IMetaMorphoBase
    function revokePendingMarketRemoval(Id id) external onlyCuratorOrGuardianRole {
        delete config[id].removableAt;

        emit EventsLib.RevokePendingMarketRemoval(_msgSender(), id);
    }

    /* EXTERNAL */

    /// @inheritdoc IMetaMorphoBase
    function supplyQueueLength() external view returns (uint256) {
        return supplyQueue.length;
    }

    /// @inheritdoc IMetaMorphoBase
    function withdrawQueueLength() external view returns (uint256) {
        return withdrawQueue.length;
    }

    /// @inheritdoc IMetaMorphoBase
    function acceptTimelock() external afterTimelock(pendingTimelock.validAt) {
        _setTimelock(pendingTimelock.value);
    }

    /// @inheritdoc IMetaMorphoBase
    function acceptGuardian() external afterTimelock(pendingGuardian.validAt) {
        _setGuardian(pendingGuardian.value);
    }

    /// @inheritdoc IMetaMorphoBase
    function acceptCap(Id id) external afterTimelock(pendingCap[id].validAt) {
        // Safe "unchecked" cast because pendingCap <= type(uint184).max.
        _setCap(id, uint184(pendingCap[id].value));
    }

    /// @inheritdoc IMetaMorphoBase
    function skim(address token) external {
        if (skimRecipient == address(0)) revert ErrorsLib.ZeroAddress();

        uint256 amount = IERC20(token).balanceOf(address(this));

        IERC20(token).safeTransfer(skimRecipient, amount);

        emit EventsLib.Skim(_msgSender(), token, amount);
    }

    /* ERC4626 (PUBLIC) */

    /// @inheritdoc IERC20Metadata
    function decimals() public view override(ERC20, ERC4626) returns (uint8) {
        return ERC4626.decimals();
    }

    /// @inheritdoc IERC4626
    function maxDeposit(address) public view override returns (uint256) {
        return _maxDeposit();
    }

    /// @inheritdoc IERC4626
    function maxMint(address) public view override returns (uint256) {
        uint256 suppliable = _maxDeposit();

        return _convertToShares(suppliable, Math.Rounding.Floor);
    }

    /// @inheritdoc IERC4626
    /// @dev Warning: May be lower than the actual amount of assets that can be withdrawn by `owner` due to conversion
    /// roundings between shares and assets.
    function maxWithdraw(address owner) public view override returns (uint256 assets) {
        (assets,,) = _maxWithdraw(owner);
    }

    /// @inheritdoc IERC4626
    /// @dev Warning: May be lower than the actual amount of shares that can be redeemed by `owner` due to conversion
    /// roundings between shares and assets.
    function maxRedeem(address owner) public view override returns (uint256) {
        (uint256 assets, uint256 newTotalSupply, uint256 newTotalAssets) = _maxWithdraw(owner);

        return _convertToSharesWithTotals(assets, newTotalSupply, newTotalAssets, Math.Rounding.Floor);
    }

    /// @inheritdoc IERC4626
    function deposit(uint256 assets, address receiver) public override returns (uint256 shares) {
        uint256 newTotalAssets = _accrueFee();

        // Update `lastTotalAssets` to avoid an inconsistent state in a re-entrant context.
        // It is updated again in `_deposit`.
        lastTotalAssets = newTotalAssets;

        shares = _convertToSharesWithTotals(assets, totalSupply(), newTotalAssets, Math.Rounding.Floor);

        _deposit(_msgSender(), receiver, assets, shares);
    }

    /// @inheritdoc IERC4626
    function mint(uint256 shares, address receiver) public override returns (uint256 assets) {
        uint256 newTotalAssets = _accrueFee();

        // Update `lastTotalAssets` to avoid an inconsistent state in a re-entrant context.
        // It is updated again in `_deposit`.
        lastTotalAssets = newTotalAssets;

        assets = _convertToAssetsWithTotals(shares, totalSupply(), newTotalAssets, Math.Rounding.Ceil);

        _deposit(_msgSender(), receiver, assets, shares);
    }

    /// @inheritdoc IERC4626
    function withdraw(uint256 assets, address receiver, address owner) public override returns (uint256 shares) {
        uint256 newTotalAssets = _accrueFee();

        // Do not call expensive `maxWithdraw` and optimistically withdraw assets.

        shares = _convertToSharesWithTotals(assets, totalSupply(), newTotalAssets, Math.Rounding.Ceil);

        // `newTotalAssets - assets` may be a little off from `totalAssets()`.
        _updateLastTotalAssets(newTotalAssets.zeroFloorSub(assets));

        _withdraw(_msgSender(), receiver, owner, assets, shares);
    }

    /// @inheritdoc IERC4626
    function redeem(uint256 shares, address receiver, address owner) public override returns (uint256 assets) {
        uint256 newTotalAssets = _accrueFee();

        // Do not call expensive `maxRedeem` and optimistically redeem shares.

        assets = _convertToAssetsWithTotals(shares, totalSupply(), newTotalAssets, Math.Rounding.Floor);

        // `newTotalAssets - assets` may be a little off from `totalAssets()`.
        _updateLastTotalAssets(newTotalAssets.zeroFloorSub(assets));

        _withdraw(_msgSender(), receiver, owner, assets, shares);
    }

    /// @inheritdoc IERC4626
    function totalAssets() public view override returns (uint256 assets) {
        for (uint256 i; i < withdrawQueue.length; ++i) {
            assets += MORPHO.expectedSupplyAssets(_marketParams(withdrawQueue[i]), address(this));
        }
    }

    /* ERC4626 (INTERNAL) */

    /// @inheritdoc ERC4626
    function _decimalsOffset() internal pure override returns (uint8) {
        return ConstantsLib.DECIMALS_OFFSET;
    }

    /// @dev Returns the maximum amount of asset (`assets`) that the `owner` can withdraw from the vault, as well as the
    /// new vault's total supply (`newTotalSupply`) and total assets (`newTotalAssets`).
    function _maxWithdraw(address owner)
        internal
        view
        returns (uint256 assets, uint256 newTotalSupply, uint256 newTotalAssets)
    {
        uint256 feeShares;
        (feeShares, newTotalAssets) = _accruedFeeShares();
        newTotalSupply = totalSupply() + feeShares;

        assets = _convertToAssetsWithTotals(balanceOf(owner), newTotalSupply, newTotalAssets, Math.Rounding.Floor);
        assets -= _simulateWithdrawMorpho(assets);
    }

    /// @dev Returns the maximum amount of assets that the vault can supply on Morpho.
    function _maxDeposit() internal view returns (uint256 totalSuppliable) {
        for (uint256 i; i < supplyQueue.length; ++i) {
            Id id = supplyQueue[i];

            uint256 supplyCap = config[id].cap;
            if (supplyCap == 0) continue;

            uint256 supplyAssets = MORPHO.expectedSupplyAssets(_marketParams(id), address(this));

            totalSuppliable += supplyCap.zeroFloorSub(supplyAssets);
        }
    }

    /// @inheritdoc ERC4626
    /// @dev The accrual of performance fees is taken into account in the conversion.
    function _convertToShares(uint256 assets, Math.Rounding rounding) internal view override returns (uint256) {
        (uint256 feeShares, uint256 newTotalAssets) = _accruedFeeShares();

        return _convertToSharesWithTotals(assets, totalSupply() + feeShares, newTotalAssets, rounding);
    }

    /// @inheritdoc ERC4626
    /// @dev The accrual of performance fees is taken into account in the conversion.
    function _convertToAssets(uint256 shares, Math.Rounding rounding) internal view override returns (uint256) {
        (uint256 feeShares, uint256 newTotalAssets) = _accruedFeeShares();

        return _convertToAssetsWithTotals(shares, totalSupply() + feeShares, newTotalAssets, rounding);
    }

    /// @dev Returns the amount of shares that the vault would exchange for the amount of `assets` provided.
    /// @dev It assumes that the arguments `newTotalSupply` and `newTotalAssets` are up to date.
    function _convertToSharesWithTotals(
        uint256 assets,
        uint256 newTotalSupply,
        uint256 newTotalAssets,
        Math.Rounding rounding
    ) internal pure returns (uint256) {
        return assets.mulDiv(newTotalSupply + 10 ** _decimalsOffset(), newTotalAssets + 1, rounding);
    }

    /// @dev Returns the amount of assets that the vault would exchange for the amount of `shares` provided.
    /// @dev It assumes that the arguments `newTotalSupply` and `newTotalAssets` are up to date.
    function _convertToAssetsWithTotals(
        uint256 shares,
        uint256 newTotalSupply,
        uint256 newTotalAssets,
        Math.Rounding rounding
    ) internal pure returns (uint256) {
        return shares.mulDiv(newTotalAssets + 1, newTotalSupply + 10 ** _decimalsOffset(), rounding);
    }

    /// @inheritdoc ERC4626
    /// @dev Used in mint or deposit to deposit the underlying asset to Morpho markets.
    function _deposit(address caller, address receiver, uint256 assets, uint256 shares) internal override {
        super._deposit(caller, receiver, assets, shares);

        _supplyMorpho(assets);

        // `lastTotalAssets + assets` may be a little off from `totalAssets()`.
        _updateLastTotalAssets(lastTotalAssets + assets);
    }

    /// @inheritdoc ERC4626
    /// @dev Used in redeem or withdraw to withdraw the underlying asset from Morpho markets.
    /// @dev Depending on 4 cases, reverts when withdrawing "too much" with:
    /// 1. ERC20InsufficientAllowance when withdrawing more than `caller`'s allowance.
    /// 2. ERC20InsufficientBalance when withdrawing more than `owner`'s balance but less than vault's total assets.
    /// 3. NotEnoughLiquidity when withdrawing more than vault's total assets.
    /// 4. NotEnoughLiquidity when withdrawing more than `owner`'s balance but less than the available liquidity.
    function _withdraw(address caller, address receiver, address owner, uint256 assets, uint256 shares)
        internal
        override
    {
        _withdrawMorpho(assets);

        super._withdraw(caller, receiver, owner, assets, shares);
    }

    /* INTERNAL */

    /// @dev Returns the market params of the market defined by `id`.
    function _marketParams(Id id) internal view returns (MarketParams memory) {
        return MORPHO.idToMarketParams(id);
    }

    /// @dev Accrues interest on Morpho Blue and returns the vault's assets & corresponding shares supplied on the
    /// market defined by `marketParams`, as well as the market's state.
    /// @dev Assumes that the inputs `marketParams` and `id` match.
    function _accruedSupplyBalance(MarketParams memory marketParams, Id id)
        internal
        returns (uint256 assets, uint256 shares, Market memory market)
    {
        MORPHO.accrueInterest(marketParams);

        market = MORPHO.market(id);
        shares = MORPHO.supplyShares(id, address(this));
        assets = shares.toAssetsDown(market.totalSupplyAssets, market.totalSupplyShares);
    }

    /// @dev Reverts if `newTimelock` is not within the bounds.
    function _checkTimelockBounds(uint256 newTimelock) internal pure {
        if (newTimelock > ConstantsLib.MAX_TIMELOCK) revert ErrorsLib.AboveMaxTimelock();
        if (newTimelock < ConstantsLib.MIN_TIMELOCK) revert ErrorsLib.BelowMinTimelock();
    }

    /// @dev Sets `timelock` to `newTimelock`.
    function _setTimelock(uint256 newTimelock) internal {
        timelock = newTimelock;

        emit EventsLib.SetTimelock(_msgSender(), newTimelock);

        delete pendingTimelock;
    }

    /// @dev Sets `guardian` to `newGuardian`.
    function _setGuardian(address newGuardian) internal {
        guardian = newGuardian;

        emit EventsLib.SetGuardian(_msgSender(), newGuardian);

        delete pendingGuardian;
    }

    /// @dev Sets the cap of the market defined by `id` to `supplyCap`.
    function _setCap(Id id, uint184 supplyCap) internal {
        MarketConfig storage marketConfig = config[id];

        if (supplyCap > 0) {
            if (!marketConfig.enabled) {
                supplyQueue.push(id);
                withdrawQueue.push(id);

                if (
                    supplyQueue.length > ConstantsLib.MAX_QUEUE_LENGTH
                        || withdrawQueue.length > ConstantsLib.MAX_QUEUE_LENGTH
                ) {
                    revert ErrorsLib.MaxQueueLengthExceeded();
                }

                marketConfig.enabled = true;
            }

            marketConfig.removableAt = 0;
        }

        marketConfig.cap = supplyCap;

        emit EventsLib.SetCap(_msgSender(), id, supplyCap);

        delete pendingCap[id];
    }

    /* LIQUIDITY ALLOCATION */

    /// @dev Supplies `assets` to Morpho.
    function _supplyMorpho(uint256 assets) internal {
        for (uint256 i; i < supplyQueue.length; ++i) {
            Id id = supplyQueue[i];

            uint256 supplyCap = config[id].cap;
            if (supplyCap == 0) continue;

            MarketParams memory marketParams = _marketParams(id);
            (uint256 supplyAssets,,) = _accruedSupplyBalance(marketParams, id);

            uint256 toSupply = UtilsLib.min(supplyCap.zeroFloorSub(supplyAssets), assets);

            if (toSupply > 0) {
                // Using try/catch to skip markets that revert.
                try MORPHO.supply(marketParams, toSupply, 0, address(this), hex"") {
                    assets -= toSupply;
                } catch {}
            }

            if (assets == 0) return;
        }

        if (assets != 0) revert ErrorsLib.AllCapsReached();
    }

    /// @dev Withdraws `assets` from Morpho.
    function _withdrawMorpho(uint256 assets) internal {
        for (uint256 i; i < withdrawQueue.length; ++i) {
            Id id = withdrawQueue[i];
            MarketParams memory marketParams = _marketParams(id);
            (uint256 supplyAssets,, Market memory market) = _accruedSupplyBalance(marketParams, id);

            uint256 toWithdraw = UtilsLib.min(
                _withdrawable(marketParams, market.totalSupplyAssets, market.totalBorrowAssets, supplyAssets), assets
            );

            if (toWithdraw > 0) {
                // Using try/catch to skip markets that revert.
                try MORPHO.withdraw(marketParams, toWithdraw, 0, address(this), address(this)) {
                    assets -= toWithdraw;
                } catch {}
            }

            if (assets == 0) return;
        }

        if (assets != 0) revert ErrorsLib.NotEnoughLiquidity();
    }

    /// @dev Simulates a withdraw of `assets` from Morpho.
    /// @return The remaining assets to be withdrawn.
    function _simulateWithdrawMorpho(uint256 assets) internal view returns (uint256) {
        for (uint256 i; i < withdrawQueue.length; ++i) {
            Id id = withdrawQueue[i];
            MarketParams memory marketParams = _marketParams(id);

            uint256 supplyShares = MORPHO.supplyShares(id, address(this));
            (uint256 totalSupplyAssets, uint256 totalSupplyShares, uint256 totalBorrowAssets,) =
                MORPHO.expectedMarketBalances(marketParams);

            // The vault withdrawing from Morpho cannot fail because:
            // 1. oracle.price() is never called (the vault doesn't borrow)
            // 2. the amount is capped to the liquidity available on Morpho
            // 3. virtually accruing interest didn't fail
            assets = assets.zeroFloorSub(
                _withdrawable(
                    marketParams,
                    totalSupplyAssets,
                    totalBorrowAssets,
                    supplyShares.toAssetsDown(totalSupplyAssets, totalSupplyShares)
                )
            );

            if (assets == 0) break;
        }

        return assets;
    }

    /// @dev Returns the withdrawable amount of assets from the market defined by `marketParams`, given the market's
    /// total supply and borrow assets and the vault's assets supplied.
    function _withdrawable(
        MarketParams memory marketParams,
        uint256 totalSupplyAssets,
        uint256 totalBorrowAssets,
        uint256 supplyAssets
    ) internal view returns (uint256) {
        // Inside a flashloan callback, liquidity on Morpho Blue may be limited to the singleton's balance.
        uint256 availableLiquidity = UtilsLib.min(
            totalSupplyAssets - totalBorrowAssets, ERC20(marketParams.loanToken).balanceOf(address(MORPHO))
        );

        return UtilsLib.min(supplyAssets, availableLiquidity);
    }

    /* FEE MANAGEMENT */

    /// @dev Updates `lastTotalAssets` to `updatedTotalAssets`.
    function _updateLastTotalAssets(uint256 updatedTotalAssets) internal {
        lastTotalAssets = updatedTotalAssets;

        emit EventsLib.UpdateLastTotalAssets(updatedTotalAssets);
    }

    /// @dev Accrues the fee and mints the fee shares to the fee recipient.
    /// @return newTotalAssets The vaults total assets after accruing the interest.
    function _accrueFee() internal returns (uint256 newTotalAssets) {
        uint256 feeShares;
        (feeShares, newTotalAssets) = _accruedFeeShares();

        if (feeShares != 0) _mint(feeRecipient, feeShares);

        emit EventsLib.AccrueInterest(newTotalAssets, feeShares);
    }

    /// @dev Computes and returns the fee shares (`feeShares`) to mint and the new vault's total assets
    /// (`newTotalAssets`).
    function _accruedFeeShares() internal view returns (uint256 feeShares, uint256 newTotalAssets) {
        newTotalAssets = totalAssets();

        uint256 totalInterest = newTotalAssets.zeroFloorSub(lastTotalAssets);
        if (totalInterest != 0 && fee != 0) {
            uint256 feeAssets = totalInterest.mulDiv(fee, WAD);
            // The fee assets is subtracted from the total assets in this calculation to compensate for the fact
            // that total assets is already increased by the total interest (including the fee assets).
            feeShares =
                _convertToSharesWithTotals(feeAssets, totalSupply(), newTotalAssets - feeAssets, Math.Rounding.Floor);
        }
    }
}<|MERGE_RESOLUTION|>--- conflicted
+++ resolved
@@ -363,21 +363,7 @@
         emit EventsLib.SetWithdrawQueue(_msgSender(), newWithdrawQueue);
     }
 
-<<<<<<< HEAD
-    /// @notice Reallocates the vault's liquidity so as to reach a given allocation of assets on each given market.
-    /// @notice The allocator can withdraw from any market, even if it's not in the withdraw queue, as long as the loan
-    /// token of the market is the same as the vault's asset.
-    /// @dev The behavior of the reallocation can be altered by state changes, including:
-    /// - Deposits on the vault that supplies to markets that are expected to be supplied to during reallocation.
-    /// - Withdrawals from the vault that withdraws from markets that are expected to be withdrawn from during
-    /// reallocation.
-    /// - Donations to the vault on markets that are expected to be supplied to during reallocation.
-    /// - Withdrawals from markets that are expected to be withdrawn from during reallocation.
-    /// @dev Sender is expected to pass `assets = type(uint256).max` with the last MarketAllocation of `allocations` to
-    /// supply all the remaining withdrawn liquidity, which would ensure that `totalWithdrawn` = `totalSupplied`.
-=======
-    /// @inheritdoc IMetaMorphoBase
->>>>>>> 9b31890e
+    /// @inheritdoc IMetaMorphoBase
     function reallocate(MarketAllocation[] calldata allocations) external onlyAllocatorRole {
         uint256 totalSupplied;
         uint256 totalWithdrawn;
