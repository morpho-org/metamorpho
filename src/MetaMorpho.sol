--- conflicted
+++ resolved
@@ -258,13 +258,9 @@
     /* ONLY CURATOR FUNCTIONS */
 
     /// @notice Submits a `newSupplyCap` for the market defined by `marketParams`.
-<<<<<<< HEAD
     /// @dev In case the new cap is lower than the current one, the cap is set immediately.
     /// @dev Warning: Submitting a cap will overwrite the current pending cap.
-    function submitCap(MarketParams memory marketParams, uint256 newSupplyCap) external onlyCurator {
-=======
     function submitCap(MarketParams memory marketParams, uint256 newSupplyCap) external onlyCuratorRole {
->>>>>>> 3d8cfe76
         Id id = marketParams.id();
         if (marketParams.loanToken != asset()) revert ErrorsLib.InconsistentAsset(id);
         if (MORPHO.lastUpdate(id) == 0) revert ErrorsLib.MarketNotCreated();
