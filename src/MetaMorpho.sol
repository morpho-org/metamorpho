// SPDX-License-Identifier: GPL-2.0-or-later
pragma solidity 0.8.21;

import {IMorphoMarketParams} from "./interfaces/IMorphoMarketParams.sol";
import {
    IMetaMorpho, MarketConfig, PendingUint192, PendingAddress, MarketAllocation
} from "./interfaces/IMetaMorpho.sol";
import {Id, MarketParams, Market, IMorpho} from "@morpho-blue/interfaces/IMorpho.sol";

import {ConstantsLib} from "./libraries/ConstantsLib.sol";
import {ErrorsLib} from "./libraries/ErrorsLib.sol";
import {EventsLib} from "./libraries/EventsLib.sol";
import {WAD} from "@morpho-blue/libraries/MathLib.sol";
import {UtilsLib} from "@morpho-blue/libraries/UtilsLib.sol";
import {SafeCast} from "@openzeppelin/utils/math/SafeCast.sol";
import {SharesMathLib} from "@morpho-blue/libraries/SharesMathLib.sol";
import {MorphoLib} from "@morpho-blue/libraries/periphery/MorphoLib.sol";
import {MarketParamsLib} from "@morpho-blue/libraries/MarketParamsLib.sol";
import {IERC20Metadata} from "@openzeppelin/token/ERC20/extensions/IERC20Metadata.sol";
import {MorphoBalancesLib} from "@morpho-blue/libraries/periphery/MorphoBalancesLib.sol";

import {Multicall} from "@openzeppelin/utils/Multicall.sol";
import {Ownable2Step, Ownable} from "@openzeppelin/access/Ownable2Step.sol";
import {ERC20Permit} from "@openzeppelin/token/ERC20/extensions/ERC20Permit.sol";
import {IERC20, IERC4626, ERC20, ERC4626, Math, SafeERC20} from "@openzeppelin/token/ERC20/extensions/ERC4626.sol";

/// @title MetaMorpho
/// @author Morpho Labs
/// @custom:contact security@morpho.org
/// @notice ERC4626 compliant vault allowing users to deposit assets to Morpho.
contract MetaMorpho is ERC4626, ERC20Permit, Ownable2Step, Multicall, IMetaMorpho {
    using Math for uint256;
    using UtilsLib for uint256;
    using SafeCast for uint256;
    using MorphoLib for IMorpho;
    using SharesMathLib for uint256;
    using MorphoBalancesLib for IMorpho;
    using MarketParamsLib for MarketParams;

    /* IMMUTABLES */

    /// @notice The address of the Morpho contract.
    IMorpho public immutable MORPHO;

    /* STORAGE */

    /// @notice The address of the curator.
    address public curator;

    /// @notice Stores whether an address is an allocator or not.
    mapping(address => bool) public isAllocator;

    /// @notice The current guardian. Can be set even without the timelock set.
    address public guardian;

    /// @notice Stores the current configuration of each market.
    mapping(Id => MarketConfig) public config;

    /// @notice The current timelock.
    uint256 public timelock;

    /// @notice The current fee.
    uint96 public fee;

    /// @notice The fee recipient.
    address public feeRecipient;

    /// @notice The rewards recipient.
    address public rewardsRecipient;

    /// @notice The pending guardian.
    PendingAddress public pendingGuardian;

    /// @notice Stores the pending cap for each market.
    mapping(Id => PendingUint192) public pendingCap;

    /// @notice The pending timelock.
    PendingUint192 public pendingTimelock;

    /// @notice The pending fee.
    PendingUint192 public pendingFee;

    /// @dev Stores the order of markets on which liquidity is supplied upon deposit.
    /// @dev Can contain any market. A market is skipped as soon as its supply cap is reached.
    Id[] public supplyQueue;

    /// @dev Stores the order of markets from which liquidity is withdrawn upon withdrawal.
    /// @dev Always contain all non-zero cap markets as well as all markets on which the vault supplies liquidity,
    /// without duplicate.
    Id[] public withdrawQueue;

    /// @notice Stores the idle liquidity.
    /// @dev The idle liquidity does not generate any interest.
    uint256 public idle;

    /// @notice Stores the total assets managed by this vault when the fee was last accrued.
    uint256 public lastTotalAssets;

    /* CONSTRUCTOR */

    /// @dev Initializes the contract.
    /// @param owner The owner of the contract.
    /// @param morpho The address of the Morpho contract.
    /// @param initialTimelock The initial timelock.
    /// @param _asset The address of the underlying asset.
    /// @param _name The name of the vault.
    /// @param _symbol The symbol of the vault.
    constructor(
        address owner,
        address morpho,
        uint256 initialTimelock,
        address _asset,
        string memory _name,
        string memory _symbol
    ) ERC4626(IERC20(_asset)) ERC20Permit(_name) ERC20(_name, _symbol) Ownable(owner) {
        MORPHO = IMorpho(morpho);

        _checkTimelockBounds(initialTimelock);
        _setTimelock(initialTimelock);

        SafeERC20.safeIncreaseAllowance(IERC20(_asset), morpho, type(uint256).max);
    }

    /* MODIFIERS */

    /// @dev Reverts if the caller doesn't have the curator role.
    modifier onlyCuratorRole() {
        address sender = _msgSender();
        if (sender != curator && sender != owner()) revert ErrorsLib.NotCuratorRole();

        _;
    }

    /// @dev Reverts if the caller doesn't have the allocator role.
    modifier onlyAllocatorRole() {
        address sender = _msgSender();
        if (!isAllocator[sender] && sender != curator && sender != owner()) {
            revert ErrorsLib.NotAllocatorRole();
        }

        _;
    }

    /// @dev Reverts if the caller is not the `guardian`.
    modifier onlyGuardian() {
        if (_msgSender() != guardian) revert ErrorsLib.NotGuardian();

        _;
    }

    /// @dev Makes sure conditions are met to accept a pending value.
    /// @dev Reverts if:
    /// - there's no pending value;
    /// - the timelock has not elapsed since the pending value has been submitted;
    /// - the timelock has expired since the pending value has been submitted.
    modifier withinTimelockWindow(uint256 submittedAt) {
        if (submittedAt == 0) revert ErrorsLib.NoPendingValue();
        if (block.timestamp < submittedAt + timelock) revert ErrorsLib.TimelockNotElapsed();
        if (block.timestamp > submittedAt + timelock + ConstantsLib.TIMELOCK_EXPIRATION) {
            revert ErrorsLib.TimelockExpirationExceeded();
        }

        _;
    }

    /* ONLY OWNER FUNCTIONS */

    /// @notice Sets `curator` to `newCurator`.
    function setCurator(address newCurator) external onlyOwner {
        if (newCurator == curator) revert ErrorsLib.AlreadySet();

        curator = newCurator;

        emit EventsLib.SetCurator(newCurator);
    }

    /// @notice Sets `newAllocator` as an allocator or not (`newIsAllocator`).
    function setIsAllocator(address newAllocator, bool newIsAllocator) external onlyOwner {
        if (isAllocator[newAllocator] == newIsAllocator) revert ErrorsLib.AlreadySet();

        isAllocator[newAllocator] = newIsAllocator;

        emit EventsLib.SetIsAllocator(newAllocator, newIsAllocator);
    }

    /// @notice Sets `rewardsRecipient` to `newRewardsRecipient`.
    function setRewardsRecipient(address newRewardsRecipient) external onlyOwner {
        if (newRewardsRecipient == rewardsRecipient) revert ErrorsLib.AlreadySet();

        rewardsRecipient = newRewardsRecipient;

        emit EventsLib.SetRewardsRecipient(newRewardsRecipient);
    }

    function submitTimelock(uint256 newTimelock) external onlyOwner {
        if (newTimelock == timelock) revert ErrorsLib.AlreadySet();
        _checkTimelockBounds(newTimelock);

        if (newTimelock > timelock) {
            _setTimelock(newTimelock);
        } else {
            // Safe "unchecked" cast because newTimelock <= MAX_TIMELOCK.
            pendingTimelock = PendingUint192(uint192(newTimelock), uint64(block.timestamp));

            emit EventsLib.SubmitTimelock(newTimelock);
        }
    }

    /// @notice Submits a `newFee`.
    function submitFee(uint256 newFee) external onlyOwner {
        if (newFee == fee) revert ErrorsLib.AlreadySet();
        if (newFee > ConstantsLib.MAX_FEE) revert ErrorsLib.MaxFeeExceeded();

        if (newFee < fee) {
            _setFee(newFee);
        } else {
            // Safe "unchecked" cast because newFee <= MAX_FEE.
            pendingFee = PendingUint192(uint192(newFee), uint64(block.timestamp));

            emit EventsLib.SubmitFee(newFee);
        }
    }

    /// @notice Sets `feeRecipient` to `newFeeRecipient`.
    function setFeeRecipient(address newFeeRecipient) external onlyOwner {
        if (newFeeRecipient == feeRecipient) revert ErrorsLib.AlreadySet();
        if (newFeeRecipient == address(0) && fee != 0) revert ErrorsLib.ZeroFeeRecipient();

        // Accrue interest to the previous fee recipient set before changing it.
        _updateLastTotalAssets(_accrueFee());

        feeRecipient = newFeeRecipient;

        emit EventsLib.SetFeeRecipient(newFeeRecipient);
    }

    /// @notice Submits a `newGuardian`.
    /// @notice Warning: the guardian has the power to revoke any pending guardian.
    function submitGuardian(address newGuardian) external onlyOwner {
        if (newGuardian == guardian) revert ErrorsLib.AlreadySet();

        if (guardian == address(0)) {
            _setGuardian(newGuardian);
        } else {
            pendingGuardian = PendingAddress(newGuardian, uint64(block.timestamp));

            emit EventsLib.SubmitGuardian(newGuardian);
        }
    }

    /* ONLY CURATOR FUNCTIONS */

<<<<<<< HEAD
    /// @notice Submits a `newMarketCap` for the market defined by `marketParams`.
    function submitCap(MarketParams memory marketParams, uint256 newMarketCap) external onlyCuratorRole {
=======
    /// @notice Submits a `newSupplyCap` for the market defined by `marketParams`.
    function submitCap(MarketParams memory marketParams, uint256 newSupplyCap) external onlyCurator {
>>>>>>> 1cbd84fb
        Id id = marketParams.id();
        if (marketParams.loanToken != asset()) revert ErrorsLib.InconsistentAsset(id);
        if (MORPHO.lastUpdate(id) == 0) revert ErrorsLib.MarketNotCreated();

        uint256 supplyCap = config[id].cap;
        if (newSupplyCap == supplyCap) revert ErrorsLib.AlreadySet();

        if (newSupplyCap < supplyCap) {
            _setCap(id, newSupplyCap.toUint192());
        } else {
            pendingCap[id] = PendingUint192(newSupplyCap.toUint192(), uint64(block.timestamp));

            emit EventsLib.SubmitCap(id, newSupplyCap);
        }
    }

    /* ONLY ALLOCATOR FUNCTIONS */

    /// @notice Sets `supplyQueue` to `newSupplyQueue`.
    /// @dev The supply queue can be a set containing duplicate markets, but it would only increase the cost of
    /// depositing to the vault.
    function setSupplyQueue(Id[] calldata newSupplyQueue) external onlyAllocatorRole {
        for (uint256 i; i < newSupplyQueue.length; ++i) {
            if (config[newSupplyQueue[i]].cap == 0) revert ErrorsLib.UnauthorizedMarket(newSupplyQueue[i]);
        }

        supplyQueue = newSupplyQueue;

        emit EventsLib.SetSupplyQueue(_msgSender(), newSupplyQueue);
    }

    /// @notice Sets the withdraw queue as a permutation of the previous one, although markets with zero cap and zero
    /// vault's supply can be removed.
    /// @notice Removing a market requires the vault to have 0 supply on it; but anyone can supply on behalf of the
    /// vault so the call to `sortWithdrawQueue` can be griefed by a frontrun. To circumvent this, the allocator can
    /// simply bundle a reallocation that withdraws max from this market with a call to `sortWithdrawQueue`.
    /// @param indexes The indexes of each market in the previous withdraw queue, in the new withdraw queue's order.
    function sortWithdrawQueue(uint256[] calldata indexes) external onlyAllocatorRole {
        uint256 newLength = indexes.length;
        uint256 currLength = withdrawQueue.length;

        bool[] memory seen = new bool[](currLength);
        Id[] memory newWithdrawQueue = new Id[](newLength);

        for (uint256 i; i < newLength; ++i) {
            uint256 prevIndex = indexes[i];

            // If prevIndex >= currLength, it will revert with native "Index out of bounds".
            Id id = withdrawQueue[prevIndex];
            if (seen[prevIndex]) revert ErrorsLib.DuplicateMarket(id);
            seen[prevIndex] = true;

            newWithdrawQueue[i] = id;

            // Safe "unchecked" cast because i < currLength.
            config[id].withdrawRank = uint64(i + 1);
        }

        for (uint256 i; i < currLength; ++i) {
            if (!seen[i]) {
                Id id = withdrawQueue[i];

                if (MORPHO.supplyShares(id, address(this)) != 0 || config[id].cap != 0) {
                    revert ErrorsLib.MissingMarket(id);
                }

                delete config[id].withdrawRank;
            }
        }

        withdrawQueue = newWithdrawQueue;

        emit EventsLib.SetWithdrawQueue(_msgSender(), newWithdrawQueue);
    }

    /// @notice Reallocates the vault's liquidity by withdrawing some (based on `withdrawn`) then supplying (based on
    /// `supplied`).
    /// @dev The allocator can withdraw from any market, even if it's not in the withdraw queue, as long as the loan
    /// token of the market is the same as the vault's asset.
    function reallocate(MarketAllocation[] calldata withdrawn, MarketAllocation[] calldata supplied)
        external
        onlyAllocatorRole
    {
        uint256 totalWithdrawn;
        for (uint256 i; i < withdrawn.length; ++i) {
            MarketAllocation memory allocation = withdrawn[i];

            if (allocation.marketParams.loanToken != asset()) {
                revert ErrorsLib.InconsistentAsset(allocation.marketParams.id());
            }

            // Guarantees that unknown frontrunning donations can be withdrawn, in order to disable a market.
            if (allocation.shares == type(uint256).max) {
                allocation.shares = MORPHO.supplyShares(allocation.marketParams.id(), address(this));
            }

            (uint256 withdrawnAssets,) = MORPHO.withdraw(
                allocation.marketParams, allocation.assets, allocation.shares, address(this), address(this)
            );

            totalWithdrawn += withdrawnAssets;
        }

        uint256 totalSupplied;
        for (uint256 i; i < supplied.length; ++i) {
            MarketAllocation memory allocation = supplied[i];
            Id id = allocation.marketParams.id();
            uint256 supplyCap = config[id].cap;

            if (supplyCap == 0) revert ErrorsLib.UnauthorizedMarket(id);

            (uint256 suppliedAssets,) =
                MORPHO.supply(allocation.marketParams, allocation.assets, allocation.shares, address(this), hex"");

            if (_supplyBalance(allocation.marketParams) > supplyCap) {
                revert ErrorsLib.SupplyCapExceeded(id);
            }

            totalSupplied += suppliedAssets;
        }

        if (totalWithdrawn > totalSupplied) {
            idle += totalWithdrawn - totalSupplied;
        } else {
            uint256 idleSupplied = totalSupplied - totalWithdrawn;
            if (idle < idleSupplied) revert ErrorsLib.InsufficientIdle();

            idle -= idleSupplied;
        }
    }

    /* ONLY GUARDIAN FUNCTIONS */

    /// @notice Revokes the `pendingTimelock`.
    function revokeTimelock() external onlyGuardian {
        emit EventsLib.RevokeTimelock(_msgSender(), pendingTimelock);

        delete pendingTimelock;
    }

    /// @notice Revokes the `pendingGuardian`.
    function revokeGuardian() external onlyGuardian {
        emit EventsLib.RevokeGuardian(_msgSender(), pendingGuardian);

        delete pendingGuardian;
    }

    /// @notice Revokes the pending cap of the market defined by `id`.
    function revokeCap(Id id) external onlyGuardian {
        emit EventsLib.RevokeCap(_msgSender(), id, pendingCap[id]);

        delete pendingCap[id];
    }

    /* EXTERNAL */

    /// @notice Returns the size of the supply queue.
    function supplyQueueSize() external view returns (uint256) {
        return supplyQueue.length;
    }

    /// @notice Returns the size of the withdraw queue.
    function withdrawQueueSize() external view returns (uint256) {
        return withdrawQueue.length;
    }

    /// @notice Accepts the `pendingTimelock`.
    function acceptTimelock() external withinTimelockWindow(pendingTimelock.submittedAt) {
        _setTimelock(pendingTimelock.value);
    }

    /// @notice Accepts the `pendingFee`.
    function acceptFee() external withinTimelockWindow(pendingFee.submittedAt) {
        _setFee(pendingFee.value);
    }

    /// @notice Accepts the `pendingGuardian`.
    function acceptGuardian() external withinTimelockWindow(pendingGuardian.submittedAt) {
        _setGuardian(pendingGuardian.value);
    }

    /// @notice Accepts the pending cap of the market defined by `id`.
    function acceptCap(Id id) external withinTimelockWindow(pendingCap[id].submittedAt) {
        _setCap(id, pendingCap[id].value);
    }

    /// @notice Transfers `token` rewards collected by the vault to the `rewardsRecipient`.
    /// @dev Can be used to extract any token that would be stuck on the contract as well.
    function transferRewards(address token) external {
        if (rewardsRecipient == address(0)) revert ErrorsLib.ZeroAddress();

        uint256 amount = IERC20(token).balanceOf(address(this));
        if (token == asset()) amount -= idle;

        SafeERC20.safeTransfer(IERC20(token), rewardsRecipient, amount);

        emit EventsLib.TransferRewards(_msgSender(), rewardsRecipient, token, amount);
    }

    /* ERC4626 (PUBLIC) */

    /// @inheritdoc IERC20Metadata
    function decimals() public view override(IERC20Metadata, ERC20, ERC4626) returns (uint8) {
        return ERC4626.decimals();
    }

    /// @inheritdoc IERC4626
    function maxWithdraw(address owner) public view override(IERC4626, ERC4626) returns (uint256 assets) {
        (assets,,) = _maxWithdraw(owner);
    }

    /// @inheritdoc IERC4626
    function maxRedeem(address owner) public view override(IERC4626, ERC4626) returns (uint256) {
        (uint256 assets, uint256 newTotalSupply, uint256 newTotalAssets) = _maxWithdraw(owner);

        return _convertToSharesWithTotals(assets, newTotalSupply, newTotalAssets, Math.Rounding.Floor);
    }

    /// @inheritdoc IERC4626
    function deposit(uint256 assets, address receiver) public override(IERC4626, ERC4626) returns (uint256 shares) {
        uint256 newTotalAssets = _accrueFee();

        shares = _convertToSharesWithTotals(assets, totalSupply(), newTotalAssets, Math.Rounding.Floor);
        _deposit(_msgSender(), receiver, assets, shares);
    }

    /// @inheritdoc IERC4626
    function mint(uint256 shares, address receiver) public override(IERC4626, ERC4626) returns (uint256 assets) {
        uint256 newTotalAssets = _accrueFee();

        assets = _convertToAssetsWithTotals(shares, totalSupply(), newTotalAssets, Math.Rounding.Ceil);
        _deposit(_msgSender(), receiver, assets, shares);
    }

    /// @inheritdoc IERC4626
    function withdraw(uint256 assets, address receiver, address owner)
        public
        override(IERC4626, ERC4626)
        returns (uint256 shares)
    {
        uint256 newTotalAssets = _accrueFee();

        // Do not call expensive `maxWithdraw` and optimistically withdraw assets.

        shares = _convertToSharesWithTotals(assets, totalSupply(), newTotalAssets, Math.Rounding.Ceil);
        _withdraw(_msgSender(), receiver, owner, assets, shares);
    }

    /// @inheritdoc IERC4626
    function redeem(uint256 shares, address receiver, address owner)
        public
        override(IERC4626, ERC4626)
        returns (uint256 assets)
    {
        uint256 newTotalAssets = _accrueFee();

        // Do not call expensive `maxRedeem` and optimistically redeem shares.

        assets = _convertToAssetsWithTotals(shares, totalSupply(), newTotalAssets, Math.Rounding.Floor);
        _withdraw(_msgSender(), receiver, owner, assets, shares);
    }

    /// @inheritdoc IERC4626
    function totalAssets() public view override(IERC4626, ERC4626) returns (uint256 assets) {
        for (uint256 i; i < withdrawQueue.length; ++i) {
            assets += _supplyBalance(_marketParams(withdrawQueue[i]));
        }

        assets += idle;
    }

    /* ERC4626 (INTERNAL) */

    /// @inheritdoc ERC4626
    function _decimalsOffset() internal pure override returns (uint8) {
        return ConstantsLib.DECIMALS_OFFSET;
    }

    /// @dev Returns the maximum amount of asset (`assets`) that the `owner` can withdraw from the vault, as well as the
    /// new vault's total supply (`newTotalSupply`) and total assets (`newTotalAssets`).
    function _maxWithdraw(address owner)
        internal
        view
        returns (uint256 assets, uint256 newTotalSupply, uint256 newTotalAssets)
    {
        uint256 feeShares;
        (feeShares, newTotalAssets) = _accruedFeeShares();
        newTotalSupply = totalSupply() + feeShares;

        assets = _convertToAssetsWithTotals(balanceOf(owner), newTotalSupply, newTotalAssets, Math.Rounding.Floor);
        assets -= _staticWithdrawMorpho(assets);
    }

    /// @inheritdoc ERC4626
    /// @dev The accrual of performance fees is taken into account in the conversion.
    function _convertToShares(uint256 assets, Math.Rounding rounding) internal view override returns (uint256) {
        (uint256 feeShares, uint256 newTotalAssets) = _accruedFeeShares();

        return _convertToSharesWithTotals(assets, totalSupply() + feeShares, newTotalAssets, rounding);
    }

    /// @inheritdoc ERC4626
    /// @dev The accrual of performance fees is taken into account in the conversion.
    function _convertToAssets(uint256 shares, Math.Rounding rounding) internal view override returns (uint256) {
        (uint256 feeShares, uint256 newTotalAssets) = _accruedFeeShares();

        return _convertToAssetsWithTotals(shares, totalSupply() + feeShares, newTotalAssets, rounding);
    }

    /// @dev Returns the amount of shares that the vault would exchange for the amount of `assets` provided.
    /// @dev It assumes that the arguments `newTotalSupply` and `newTotalAssets` are up to date.
    function _convertToSharesWithTotals(
        uint256 assets,
        uint256 newTotalSupply,
        uint256 newTotalAssets,
        Math.Rounding rounding
    ) internal pure returns (uint256) {
        return assets.mulDiv(newTotalSupply + 10 ** _decimalsOffset(), newTotalAssets + 1, rounding);
    }

    /// @dev Returns the amount of assets that the vault would exchange for the amount of `shares` provided.
    /// @dev It assumes that the arguments `newTotalSupply` and `newTotalAssets` are up to date.
    function _convertToAssetsWithTotals(
        uint256 shares,
        uint256 newTotalSupply,
        uint256 newTotalAssets,
        Math.Rounding rounding
    ) internal pure returns (uint256) {
        return shares.mulDiv(newTotalAssets + 1, newTotalSupply + 10 ** _decimalsOffset(), rounding);
    }

    /// @inheritdoc ERC4626
    /// @dev Used in mint or deposit to deposit the underlying asset to Morpho markets.
    function _deposit(address caller, address owner, uint256 assets, uint256 shares) internal override {
        super._deposit(caller, owner, assets, shares);

        _supplyMorpho(assets);

        // `newTotalAssets + assets` cannot be used as input because of rounding errors so we must use `totalAssets`.
        _updateLastTotalAssets(totalAssets());
    }

    /// @inheritdoc ERC4626
    /// @dev Used in redeem or withdraw to withdraw the underlying asset from Morpho markets.
    /// @dev Depending on 4 cases, reverts when withdrawing "too much" with:
    /// 1. ERC20InsufficientAllowance when withdrawing more than `caller`'s allowance.
    /// 2. ERC20InsufficientBalance when withdrawing more than `owner`'s balance but less than vault's total assets.
    /// 3. WithdrawMorphoFailed when withdrawing more than vault's total assets.
    /// 4. WithdrawMorphoFailed when withdrawing more than `owner`'s balance but less than the available liquidity.
    function _withdraw(address caller, address receiver, address owner, uint256 assets, uint256 shares)
        internal
        override
    {
        if (_withdrawMorpho(assets) != 0) revert ErrorsLib.WithdrawMorphoFailed();

        super._withdraw(caller, receiver, owner, assets, shares);

        // `newTotalAssets - assets` cannot be used as input because of rounding errors so we must use `totalAssets`.
        _updateLastTotalAssets(totalAssets());
    }

    /* INTERNAL */

    /// @dev Returns the market params of the market defined by `id`.
    function _marketParams(Id id) internal view returns (MarketParams memory) {
        return IMorphoMarketParams(address(MORPHO)).idToMarketParams(id);
    }

    /// @dev Returns the vault's balance the market defined by `marketParams`.
    function _supplyBalance(MarketParams memory marketParams) internal view returns (uint256) {
        return MORPHO.expectedSupplyBalance(marketParams, address(this));
    }

    /// @dev Reverts if `newTimelock` is not within the bounds.
    function _checkTimelockBounds(uint256 newTimelock) internal pure {
        if (newTimelock > ConstantsLib.MAX_TIMELOCK) revert ErrorsLib.AboveMaxTimelock();
        if (newTimelock < ConstantsLib.MIN_TIMELOCK) revert ErrorsLib.BelowMinTimelock();
    }

    /// @dev Sets `timelock` to `newTimelock`.
    function _setTimelock(uint256 newTimelock) internal {
        timelock = newTimelock;

        emit EventsLib.SetTimelock(newTimelock);

        delete pendingTimelock;
    }

    /// @dev Sets `guardian` to `newGuardian`.
    function _setGuardian(address newGuardian) internal {
        guardian = newGuardian;

        emit EventsLib.SetGuardian(newGuardian);

        delete pendingGuardian;
    }

    /// @dev Sets the cap of the market defined by `id` to `supplyCap`.
    function _setCap(Id id, uint192 supplyCap) internal {
        MarketConfig storage marketConfig = config[id];

        if (supplyCap > 0 && marketConfig.withdrawRank == 0) {
            supplyQueue.push(id);
            withdrawQueue.push(id);

            if (withdrawQueue.length > ConstantsLib.MAX_QUEUE_SIZE) revert ErrorsLib.MaxQueueSizeExceeded();

            // Safe "unchecked" cast because withdrawQueue.length <= MAX_QUEUE_SIZE.
            marketConfig.withdrawRank = uint64(withdrawQueue.length);
        }

        marketConfig.cap = supplyCap;

        emit EventsLib.SetCap(id, supplyCap);

        delete pendingCap[id];
    }

    /// @dev Sets `fee` to `newFee`.
    function _setFee(uint256 newFee) internal {
        if (newFee != 0 && feeRecipient == address(0)) revert ErrorsLib.ZeroFeeRecipient();

        // Accrue interest using the previous fee set before changing it.
        _updateLastTotalAssets(_accrueFee());

        // Safe "unchecked" cast because newFee <= MAX_FEE.
        fee = uint96(newFee);

        emit EventsLib.SetFee(newFee);

        delete pendingFee;
    }

    /* LIQUIDITY ALLOCATION */

    /// @dev Supplies `assets` to Morpho and increase the idle liquidity if necessary.
    function _supplyMorpho(uint256 assets) internal {
        for (uint256 i; i < supplyQueue.length; ++i) {
            Id id = supplyQueue[i];
            MarketParams memory marketParams = _marketParams(id);

            uint256 toSupply = UtilsLib.min(_suppliable(marketParams, id), assets);

            if (toSupply > 0) {
                // Using try/catch to skip markets that revert.
                try MORPHO.supply(marketParams, toSupply, 0, address(this), hex"") {
                    assets -= toSupply;
                } catch {}
            }

            if (assets == 0) return;
        }

        idle += assets;
    }

    /// @dev Withdraws `assets` from the idle liquidity and Morpho if necessary.
    /// @return remaining The assets left to be withdrawn.
    function _withdrawMorpho(uint256 assets) internal returns (uint256 remaining) {
        (remaining, idle) = _withdrawIdle(assets);

        if (remaining == 0) return 0;

        for (uint256 i; i < withdrawQueue.length; ++i) {
            Id id = withdrawQueue[i];
            MarketParams memory marketParams = _marketParams(id);

            uint256 toWithdraw = UtilsLib.min(_withdrawable(marketParams, id), remaining);

            if (toWithdraw > 0) {
                // Using try/catch to skip markets that revert.
                try MORPHO.withdraw(marketParams, toWithdraw, 0, address(this), address(this)) {
                    remaining -= toWithdraw;
                } catch {}
            }

            if (remaining == 0) return 0;
        }
    }

    /// @dev Fakes a withdraw of `assets` from the idle liquidity and Morpho if necessary.
    /// @return remaining The assets left to be withdrawn.
    function _staticWithdrawMorpho(uint256 assets) internal view returns (uint256 remaining) {
        (remaining,) = _withdrawIdle(assets);

        if (remaining == 0) return 0;

        for (uint256 i; i < withdrawQueue.length; ++i) {
            Id id = withdrawQueue[i];
            MarketParams memory marketParams = _marketParams(id);

            // The vault withdrawing from Morpho cannot fail because:
            // 1. oracle.price() is never called (the vault doesn't borrow)
            // 2. `_withdrawable` caps to the liquidity available on Morpho
            // 3. virtually accruing interest didn't fail in `_withdrawable`
            remaining -= UtilsLib.min(_withdrawable(marketParams, id), remaining);

            if (remaining == 0) return 0;
        }
    }

    /// @dev Withdraws `assets` from the idle liquidity.
    /// @return The remaining assets to withdraw.
    /// @return The new `idle` liquidity value.
    function _withdrawIdle(uint256 assets) internal view returns (uint256, uint256) {
        return (assets.zeroFloorSub(idle), idle.zeroFloorSub(assets));
    }

    /// @dev Returns the suppliable amount of assets on the market defined by `marketParams`.
    /// @dev Assumes that the inputs `marketParams` and `id` match.
    function _suppliable(MarketParams memory marketParams, Id id) internal view returns (uint256) {
        uint256 supplyCap = config[id].cap;
        if (supplyCap == 0) return 0;

        return supplyCap.zeroFloorSub(_supplyBalance(marketParams));
    }

    /// @dev Returns the withdrawable amount of assets from the market defined by `marketParams`.
    /// @dev Assumes that the inputs `marketParams` and `id` match.
    function _withdrawable(MarketParams memory marketParams, Id id) internal view returns (uint256) {
        uint256 supplyShares = MORPHO.supplyShares(id, address(this));
        (uint256 totalSupplyAssets, uint256 totalSupplyShares, uint256 totalBorrowAssets,) =
            MORPHO.expectedMarketBalances(marketParams);

        uint256 availableLiquidity = UtilsLib.min(
            totalSupplyAssets - totalBorrowAssets, ERC20(marketParams.loanToken).balanceOf(address(MORPHO))
        );

        return UtilsLib.min(supplyShares.toAssetsDown(totalSupplyAssets, totalSupplyShares), availableLiquidity);
    }

    /* FEE MANAGEMENT */

    /// @dev Updates `lastTotalAssets` to `newTotalAssets`.
    function _updateLastTotalAssets(uint256 newTotalAssets) internal {
        lastTotalAssets = newTotalAssets;

        emit EventsLib.UpdateLastTotalAssets(newTotalAssets);
    }

    /// @dev Accrues the fee and mints the fee shares to the fee recipient.
    /// @return newTotalAssets The new vault's total assets.
    function _accrueFee() internal returns (uint256 newTotalAssets) {
        uint256 feeShares;
        (feeShares, newTotalAssets) = _accruedFeeShares();

        if (feeShares != 0) {
            _mint(feeRecipient, feeShares);

            emit EventsLib.AccrueFee(feeShares);
        }
    }

    /// @dev Computes and returns the fee shares (`feeShares`) to mint and the new vault's total assets
    /// (`newTotalAssets`).
    function _accruedFeeShares() internal view returns (uint256 feeShares, uint256 newTotalAssets) {
        newTotalAssets = totalAssets();

        uint256 totalInterest = newTotalAssets.zeroFloorSub(lastTotalAssets);
        if (totalInterest != 0 && fee != 0) {
            uint256 feeAssets = totalInterest.mulDiv(fee, WAD);
            // The fee assets is subtracted from the total assets in this calculation to compensate for the fact
            // that total assets is already increased by the total interest (including the fee assets).
            feeShares =
                _convertToSharesWithTotals(feeAssets, totalSupply(), newTotalAssets - feeAssets, Math.Rounding.Floor);
        }
    }
}<|MERGE_RESOLUTION|>--- conflicted
+++ resolved
@@ -250,13 +250,8 @@
 
     /* ONLY CURATOR FUNCTIONS */
 
-<<<<<<< HEAD
-    /// @notice Submits a `newMarketCap` for the market defined by `marketParams`.
-    function submitCap(MarketParams memory marketParams, uint256 newMarketCap) external onlyCuratorRole {
-=======
     /// @notice Submits a `newSupplyCap` for the market defined by `marketParams`.
-    function submitCap(MarketParams memory marketParams, uint256 newSupplyCap) external onlyCurator {
->>>>>>> 1cbd84fb
+    function submitCap(MarketParams memory marketParams, uint256 newSupplyCap) external onlyCuratorRole {
         Id id = marketParams.id();
         if (marketParams.loanToken != asset()) revert ErrorsLib.InconsistentAsset(id);
         if (MORPHO.lastUpdate(id) == 0) revert ErrorsLib.MarketNotCreated();
