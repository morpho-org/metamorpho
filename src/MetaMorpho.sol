// SPDX-License-Identifier: GPL-2.0-or-later
pragma solidity 0.8.21;

import {
    MarketConfig,
    PendingUint192,
    PendingAddress,
    MarketAllocation,
    IMetaMorphoBase,
    IMetaMorphoStaticTyping
} from "./interfaces/IMetaMorpho.sol";
import {Id, MarketParams, Market, IMorpho} from "../lib/morpho-blue/src/interfaces/IMorpho.sol";

import {PendingUint192, PendingAddress, PendingLib} from "./libraries/PendingLib.sol";
import {ConstantsLib} from "./libraries/ConstantsLib.sol";
import {ErrorsLib} from "./libraries/ErrorsLib.sol";
import {EventsLib} from "./libraries/EventsLib.sol";
import {WAD} from "../lib/morpho-blue/src/libraries/MathLib.sol";
import {UtilsLib} from "../lib/morpho-blue/src/libraries/UtilsLib.sol";
import {SafeCast} from "../lib/openzeppelin-contracts/contracts/utils/math/SafeCast.sol";
import {SharesMathLib} from "../lib/morpho-blue/src/libraries/SharesMathLib.sol";
import {MorphoLib} from "../lib/morpho-blue/src/libraries/periphery/MorphoLib.sol";
import {MarketParamsLib} from "../lib/morpho-blue/src/libraries/MarketParamsLib.sol";
import {IERC20Metadata} from "../lib/openzeppelin-contracts/contracts/token/ERC20/extensions/IERC20Metadata.sol";
import {MorphoBalancesLib} from "../lib/morpho-blue/src/libraries/periphery/MorphoBalancesLib.sol";

import {Multicall} from "../lib/openzeppelin-contracts/contracts/utils/Multicall.sol";
import {Ownable2Step, Ownable} from "../lib/openzeppelin-contracts/contracts/access/Ownable2Step.sol";
import {ERC20Permit} from "../lib/openzeppelin-contracts/contracts/token/ERC20/extensions/ERC20Permit.sol";
import {
    IERC20,
    IERC4626,
    ERC20,
    ERC4626,
    Math,
    SafeERC20
} from "../lib/openzeppelin-contracts/contracts/token/ERC20/extensions/ERC4626.sol";

/// @title MetaMorpho
/// @author Morpho Labs
/// @custom:contact security@morpho.org
/// @notice ERC4626 compliant vault allowing users to deposit assets to Morpho.
contract MetaMorpho is ERC4626, ERC20Permit, Ownable2Step, Multicall, IMetaMorphoStaticTyping {
    using Math for uint256;
    using UtilsLib for uint256;
    using SafeCast for uint256;
    using SafeERC20 for IERC20;
    using MorphoLib for IMorpho;
    using SharesMathLib for uint256;
    using MorphoBalancesLib for IMorpho;
    using MarketParamsLib for MarketParams;
    using PendingLib for MarketConfig;
    using PendingLib for PendingUint192;
    using PendingLib for PendingAddress;

    /* IMMUTABLES */

    /// @inheritdoc IMetaMorphoBase
    IMorpho public immutable MORPHO;

    /// @notice OpenZeppelin decimals offset used by the ERC4626 implementation.
    /// @dev Calculated to be max(0, 18 - underlyingDecimals) at construction, so the initial conversion rate maximizes
    /// precision between shares and assets.
    uint8 public immutable DECIMALS_OFFSET;

    /* STORAGE */

    /// @inheritdoc IMetaMorphoBase
    address public curator;

    /// @inheritdoc IMetaMorphoBase
    mapping(address => bool) public isAllocator;

    /// @inheritdoc IMetaMorphoBase
    address public guardian;

    /// @inheritdoc IMetaMorphoStaticTyping
    mapping(Id => MarketConfig) public config;

    /// @inheritdoc IMetaMorphoBase
    uint256 public timelock;

    /// @inheritdoc IMetaMorphoStaticTyping
    PendingAddress public pendingGuardian;

    /// @inheritdoc IMetaMorphoStaticTyping
    mapping(Id => PendingUint192) public pendingCap;

    /// @inheritdoc IMetaMorphoStaticTyping
    PendingUint192 public pendingTimelock;

    /// @inheritdoc IMetaMorphoBase
    uint96 public fee;

    /// @inheritdoc IMetaMorphoBase
    address public feeRecipient;

    /// @inheritdoc IMetaMorphoBase
    address public skimRecipient;

    /// @inheritdoc IMetaMorphoBase
    Id[] public supplyQueue;

    /// @inheritdoc IMetaMorphoBase
    Id[] public withdrawQueue;

    /// @inheritdoc IMetaMorphoBase
    uint256 public lastTotalAssets;

    /* CONSTRUCTOR */

    /// @dev Initializes the contract.
    /// @param owner The owner of the contract.
    /// @param morpho The address of the Morpho contract.
    /// @param initialTimelock The initial timelock.
    /// @param _asset The address of the underlying asset.
    /// @param _name The name of the vault.
    /// @param _symbol The symbol of the vault.
    constructor(
        address owner,
        address morpho,
        uint256 initialTimelock,
        address _asset,
        string memory _name,
        string memory _symbol
    ) ERC4626(IERC20(_asset)) ERC20Permit(_name) ERC20(_name, _symbol) Ownable(owner) {
        if (morpho == address(0)) revert ErrorsLib.ZeroAddress();

        MORPHO = IMorpho(morpho);
        DECIMALS_OFFSET = uint8(uint256(18).zeroFloorSub(IERC20Metadata(_asset).decimals()));

        _checkTimelockBounds(initialTimelock);
        _setTimelock(initialTimelock);

        IERC20(_asset).forceApprove(morpho, type(uint256).max);
    }

    /* MODIFIERS */

    /// @dev Reverts if the caller doesn't have the curator role.
    modifier onlyCuratorRole() {
        address sender = _msgSender();
        if (sender != curator && sender != owner()) revert ErrorsLib.NotCuratorRole();

        _;
    }

    /// @dev Reverts if the caller doesn't have the allocator role.
    modifier onlyAllocatorRole() {
        address sender = _msgSender();
        if (!isAllocator[sender] && sender != curator && sender != owner()) {
            revert ErrorsLib.NotAllocatorRole();
        }

        _;
    }

    /// @dev Reverts if the caller doesn't have the guardian role.
    modifier onlyGuardianRole() {
        if (_msgSender() != owner() && _msgSender() != guardian) revert ErrorsLib.NotGuardianRole();

        _;
    }

    /// @dev Reverts if the caller doesn't have the curator nor the guardian role.
    modifier onlyCuratorOrGuardianRole() {
        if (_msgSender() != guardian && _msgSender() != curator && _msgSender() != owner()) {
            revert ErrorsLib.NotCuratorNorGuardianRole();
        }

        _;
    }

    /// @dev Makes sure conditions are met to accept a pending value.
    /// @dev Reverts if:
    /// - there's no pending value;
    /// - the timelock has not elapsed since the pending value has been submitted.
    modifier afterTimelock(uint256 validAt) {
        if (validAt == 0) revert ErrorsLib.NoPendingValue();
        if (block.timestamp < validAt) revert ErrorsLib.TimelockNotElapsed();

        _;
    }

    /* ONLY OWNER FUNCTIONS */

    /// @inheritdoc IMetaMorphoBase
    function setCurator(address newCurator) external onlyOwner {
        if (newCurator == curator) revert ErrorsLib.AlreadySet();

        curator = newCurator;

        emit EventsLib.SetCurator(newCurator);
    }

    /// @inheritdoc IMetaMorphoBase
    function setIsAllocator(address newAllocator, bool newIsAllocator) external onlyOwner {
        if (isAllocator[newAllocator] == newIsAllocator) revert ErrorsLib.AlreadySet();

        isAllocator[newAllocator] = newIsAllocator;

        emit EventsLib.SetIsAllocator(newAllocator, newIsAllocator);
    }

    /// @inheritdoc IMetaMorphoBase
    function setSkimRecipient(address newSkimRecipient) external onlyOwner {
        if (newSkimRecipient == skimRecipient) revert ErrorsLib.AlreadySet();

        skimRecipient = newSkimRecipient;

        emit EventsLib.SetSkimRecipient(newSkimRecipient);
    }

    /// @inheritdoc IMetaMorphoBase
    function submitTimelock(uint256 newTimelock) external onlyOwner {
        if (newTimelock == timelock) revert ErrorsLib.AlreadySet();
        if (pendingTimelock.validAt != 0) revert ErrorsLib.AlreadyPending();
        _checkTimelockBounds(newTimelock);

        if (newTimelock > timelock) {
            _setTimelock(newTimelock);
        } else {
            // Safe "unchecked" cast because newTimelock <= MAX_TIMELOCK.
            pendingTimelock.update(uint184(newTimelock), timelock);

            emit EventsLib.SubmitTimelock(newTimelock);
        }
    }

    /// @inheritdoc IMetaMorphoBase
    function setFee(uint256 newFee) external onlyOwner {
        if (newFee == fee) revert ErrorsLib.AlreadySet();
        if (newFee > ConstantsLib.MAX_FEE) revert ErrorsLib.MaxFeeExceeded();
        if (newFee != 0 && feeRecipient == address(0)) revert ErrorsLib.ZeroFeeRecipient();

        // Accrue fee using the previous fee set before changing it.
        _updateLastTotalAssets(_accrueFee());

        // Safe "unchecked" cast because newFee <= MAX_FEE.
        fee = uint96(newFee);

        emit EventsLib.SetFee(_msgSender(), fee);
    }

    /// @inheritdoc IMetaMorphoBase
    function setFeeRecipient(address newFeeRecipient) external onlyOwner {
        if (newFeeRecipient == feeRecipient) revert ErrorsLib.AlreadySet();
        if (newFeeRecipient == address(0) && fee != 0) revert ErrorsLib.ZeroFeeRecipient();

        // Accrue fee to the previous fee recipient set before changing it.
        _updateLastTotalAssets(_accrueFee());

        feeRecipient = newFeeRecipient;

        emit EventsLib.SetFeeRecipient(newFeeRecipient);
    }

    /// @inheritdoc IMetaMorphoBase
    function submitGuardian(address newGuardian) external onlyOwner {
        if (newGuardian == guardian) revert ErrorsLib.AlreadySet();
        if (pendingGuardian.validAt != 0) revert ErrorsLib.AlreadyPending();

        if (guardian == address(0)) {
            _setGuardian(newGuardian);
        } else {
            pendingGuardian.update(newGuardian, timelock);

            emit EventsLib.SubmitGuardian(newGuardian);
        }
    }

    /* ONLY CURATOR FUNCTIONS */

    /// @inheritdoc IMetaMorphoBase
    function submitCap(MarketParams memory marketParams, uint256 newSupplyCap) external onlyCuratorRole {
        Id id = marketParams.id();
        if (marketParams.loanToken != asset()) revert ErrorsLib.InconsistentAsset(id);
        if (MORPHO.lastUpdate(id) == 0) revert ErrorsLib.MarketNotCreated();
        if (pendingCap[id].validAt != 0) revert ErrorsLib.AlreadyPending();
        if (config[id].removableAt != 0) revert ErrorsLib.PendingRemoval();
        uint256 supplyCap = config[id].cap;
        if (newSupplyCap == supplyCap) revert ErrorsLib.AlreadySet();

        if (newSupplyCap < supplyCap) {
            _setCap(marketParams, id, newSupplyCap.toUint184());
        } else {
<<<<<<< HEAD
            // newSupplyCap > supplyCap >= 0 so there's no need to check `pendingCap[id].validAt != 0`.
            if (newSupplyCap == pendingCap[id].value) revert ErrorsLib.AlreadyPending();
            if (config[id].removableAt != 0) revert ErrorsLib.PendingRemoval();

=======
>>>>>>> b5578f24
            pendingCap[id].update(newSupplyCap.toUint184(), timelock);

            emit EventsLib.SubmitCap(_msgSender(), id, newSupplyCap);
        }
    }

    /// @inheritdoc IMetaMorphoBase
    function submitMarketRemoval(MarketParams memory marketParams) external onlyCuratorRole {
        Id id = marketParams.id();
        if (config[id].removableAt != 0) revert ErrorsLib.AlreadyPending();
        if (pendingCap[id].validAt != 0) revert ErrorsLib.PendingCap();
        if (config[id].cap != 0) revert ErrorsLib.NonZeroCap();
        if (!config[id].enabled) revert ErrorsLib.MarketNotEnabled(id);

        // Safe "unchecked" cast because timelock <= MAX_TIMELOCK.
        config[id].removableAt = uint64(block.timestamp + timelock);

        emit EventsLib.SubmitMarketRemoval(_msgSender(), id);
    }

    /* ONLY ALLOCATOR FUNCTIONS */

    /// @inheritdoc IMetaMorphoBase
    function setSupplyQueue(Id[] calldata newSupplyQueue) external onlyAllocatorRole {
        uint256 length = newSupplyQueue.length;

        if (length > ConstantsLib.MAX_QUEUE_LENGTH) revert ErrorsLib.MaxQueueLengthExceeded();

        for (uint256 i; i < length; ++i) {
            if (config[newSupplyQueue[i]].cap == 0) revert ErrorsLib.UnauthorizedMarket(newSupplyQueue[i]);
        }

        supplyQueue = newSupplyQueue;

        emit EventsLib.SetSupplyQueue(_msgSender(), newSupplyQueue);
    }

    /// @inheritdoc IMetaMorphoBase
    function updateWithdrawQueue(uint256[] calldata indexes) external onlyAllocatorRole {
        uint256 newLength = indexes.length;
        uint256 currLength = withdrawQueue.length;

        bool[] memory seen = new bool[](currLength);
        Id[] memory newWithdrawQueue = new Id[](newLength);

        for (uint256 i; i < newLength; ++i) {
            uint256 prevIndex = indexes[i];

            // If prevIndex >= currLength, it will revert with native "Index out of bounds".
            Id id = withdrawQueue[prevIndex];
            if (seen[prevIndex]) revert ErrorsLib.DuplicateMarket(id);
            seen[prevIndex] = true;

            newWithdrawQueue[i] = id;
        }

        for (uint256 i; i < currLength; ++i) {
            if (!seen[i]) {
                Id id = withdrawQueue[i];

                if (config[id].cap != 0) revert ErrorsLib.InvalidMarketRemovalNonZeroCap(id);

                if (MORPHO.supplyShares(id, address(this)) != 0) {
                    if (config[id].removableAt == 0) revert ErrorsLib.InvalidMarketRemovalNonZeroSupply(id);

                    if (block.timestamp < config[id].removableAt) {
                        revert ErrorsLib.InvalidMarketRemovalTimelockNotElapsed(id);
                    }
                }

                delete config[id];
                delete pendingCap[id];
            }
        }

        withdrawQueue = newWithdrawQueue;

        emit EventsLib.SetWithdrawQueue(_msgSender(), newWithdrawQueue);
    }

    /// @inheritdoc IMetaMorphoBase
    function reallocate(MarketAllocation[] calldata allocations) external onlyAllocatorRole {
        uint256 totalSupplied;
        uint256 totalWithdrawn;
        for (uint256 i; i < allocations.length; ++i) {
            MarketAllocation memory allocation = allocations[i];
            Id id = allocation.marketParams.id();

            (uint256 supplyAssets, uint256 supplyShares,) = _accruedSupplyBalance(allocation.marketParams, id);
            uint256 withdrawn = supplyAssets.zeroFloorSub(allocation.assets);

            if (withdrawn > 0) {
                if (!config[id].enabled) revert ErrorsLib.MarketNotEnabled(id);

                // Guarantees that unknown frontrunning donations can be withdrawn, in order to disable a market.
                uint256 shares;
                if (allocation.assets == 0) {
                    shares = supplyShares;
                    withdrawn = 0;
                }

                (uint256 withdrawnAssets, uint256 withdrawnShares) =
                    MORPHO.withdraw(allocation.marketParams, withdrawn, shares, address(this), address(this));

                emit EventsLib.ReallocateWithdraw(_msgSender(), id, withdrawnAssets, withdrawnShares);

                totalWithdrawn += withdrawnAssets;
            } else {
                uint256 suppliedAssets = allocation.assets == type(uint256).max
                    ? totalWithdrawn.zeroFloorSub(totalSupplied)
                    : allocation.assets.zeroFloorSub(supplyAssets);

                if (suppliedAssets == 0) continue;

                uint256 supplyCap = config[id].cap;
                if (supplyCap == 0) revert ErrorsLib.UnauthorizedMarket(id);

                if (supplyAssets + suppliedAssets > supplyCap) revert ErrorsLib.SupplyCapExceeded(id);

                // The market's loan asset is guaranteed to be the vault's asset because it has a non-zero supply cap.
                (, uint256 suppliedShares) =
                    MORPHO.supply(allocation.marketParams, suppliedAssets, 0, address(this), hex"");

                emit EventsLib.ReallocateSupply(_msgSender(), id, suppliedAssets, suppliedShares);

                totalSupplied += suppliedAssets;
            }
        }

        if (totalWithdrawn != totalSupplied) revert ErrorsLib.InconsistentReallocation();
    }

    /* REVOKE FUNCTIONS */

    /// @inheritdoc IMetaMorphoBase
    function revokePendingTimelock() external onlyGuardianRole {
        delete pendingTimelock;

        emit EventsLib.RevokePendingTimelock(_msgSender());
    }

    /// @inheritdoc IMetaMorphoBase
    function revokePendingGuardian() external onlyGuardianRole {
        delete pendingGuardian;

        emit EventsLib.RevokePendingGuardian(_msgSender());
    }

    /// @inheritdoc IMetaMorphoBase
    function revokePendingCap(Id id) external onlyCuratorOrGuardianRole {
        delete pendingCap[id];

        emit EventsLib.RevokePendingCap(_msgSender(), id);
    }

    /// @inheritdoc IMetaMorphoBase
    function revokePendingMarketRemoval(Id id) external onlyCuratorOrGuardianRole {
        delete config[id].removableAt;

        emit EventsLib.RevokePendingMarketRemoval(_msgSender(), id);
    }

    /* EXTERNAL */

    /// @inheritdoc IMetaMorphoBase
    function supplyQueueLength() external view returns (uint256) {
        return supplyQueue.length;
    }

    /// @inheritdoc IMetaMorphoBase
    function withdrawQueueLength() external view returns (uint256) {
        return withdrawQueue.length;
    }

    /// @inheritdoc IMetaMorphoBase
    function acceptTimelock() external afterTimelock(pendingTimelock.validAt) {
        _setTimelock(pendingTimelock.value);
    }

    /// @inheritdoc IMetaMorphoBase
    function acceptGuardian() external afterTimelock(pendingGuardian.validAt) {
        _setGuardian(pendingGuardian.value);
    }

    /// @inheritdoc IMetaMorphoBase
    function acceptCap(MarketParams memory marketParams)
        external
        afterTimelock(pendingCap[marketParams.id()].validAt)
    {
        Id id = marketParams.id();

        // Safe "unchecked" cast because pendingCap <= type(uint184).max.
        _setCap(marketParams, id, uint184(pendingCap[id].value));
    }

    /// @inheritdoc IMetaMorphoBase
    function skim(address token) external {
        if (skimRecipient == address(0)) revert ErrorsLib.ZeroAddress();

        uint256 amount = IERC20(token).balanceOf(address(this));

        IERC20(token).safeTransfer(skimRecipient, amount);

        emit EventsLib.Skim(_msgSender(), token, amount);
    }

    /* ERC4626 (PUBLIC) */

    /// @inheritdoc IERC20Metadata
    function decimals() public view override(ERC20, ERC4626) returns (uint8) {
        return ERC4626.decimals();
    }

    /// @inheritdoc IERC4626
    function maxDeposit(address) public view override returns (uint256) {
        return _maxDeposit();
    }

    /// @inheritdoc IERC4626
    function maxMint(address) public view override returns (uint256) {
        uint256 suppliable = _maxDeposit();

        return _convertToShares(suppliable, Math.Rounding.Floor);
    }

    /// @inheritdoc IERC4626
    /// @dev Warning: May be lower than the actual amount of assets that can be withdrawn by `owner` due to conversion
    /// roundings between shares and assets.
    function maxWithdraw(address owner) public view override returns (uint256 assets) {
        (assets,,) = _maxWithdraw(owner);
    }

    /// @inheritdoc IERC4626
    /// @dev Warning: May be lower than the actual amount of shares that can be redeemed by `owner` due to conversion
    /// roundings between shares and assets.
    function maxRedeem(address owner) public view override returns (uint256) {
        (uint256 assets, uint256 newTotalSupply, uint256 newTotalAssets) = _maxWithdraw(owner);

        return _convertToSharesWithTotals(assets, newTotalSupply, newTotalAssets, Math.Rounding.Floor);
    }

    /// @inheritdoc IERC4626
    function deposit(uint256 assets, address receiver) public override returns (uint256 shares) {
        uint256 newTotalAssets = _accrueFee();

        // Update `lastTotalAssets` to avoid an inconsistent state in a re-entrant context.
        // It is updated again in `_deposit`.
        lastTotalAssets = newTotalAssets;

        shares = _convertToSharesWithTotals(assets, totalSupply(), newTotalAssets, Math.Rounding.Floor);

        _deposit(_msgSender(), receiver, assets, shares);
    }

    /// @inheritdoc IERC4626
    function mint(uint256 shares, address receiver) public override returns (uint256 assets) {
        uint256 newTotalAssets = _accrueFee();

        // Update `lastTotalAssets` to avoid an inconsistent state in a re-entrant context.
        // It is updated again in `_deposit`.
        lastTotalAssets = newTotalAssets;

        assets = _convertToAssetsWithTotals(shares, totalSupply(), newTotalAssets, Math.Rounding.Ceil);

        _deposit(_msgSender(), receiver, assets, shares);
    }

    /// @inheritdoc IERC4626
    function withdraw(uint256 assets, address receiver, address owner) public override returns (uint256 shares) {
        uint256 newTotalAssets = _accrueFee();

        // Do not call expensive `maxWithdraw` and optimistically withdraw assets.

        shares = _convertToSharesWithTotals(assets, totalSupply(), newTotalAssets, Math.Rounding.Ceil);

        // `newTotalAssets - assets` may be a little off from `totalAssets()`.
        _updateLastTotalAssets(newTotalAssets.zeroFloorSub(assets));

        _withdraw(_msgSender(), receiver, owner, assets, shares);
    }

    /// @inheritdoc IERC4626
    function redeem(uint256 shares, address receiver, address owner) public override returns (uint256 assets) {
        uint256 newTotalAssets = _accrueFee();

        // Do not call expensive `maxRedeem` and optimistically redeem shares.

        assets = _convertToAssetsWithTotals(shares, totalSupply(), newTotalAssets, Math.Rounding.Floor);

        // `newTotalAssets - assets` may be a little off from `totalAssets()`.
        _updateLastTotalAssets(newTotalAssets.zeroFloorSub(assets));

        _withdraw(_msgSender(), receiver, owner, assets, shares);
    }

    /// @inheritdoc IERC4626
    function totalAssets() public view override returns (uint256 assets) {
        for (uint256 i; i < withdrawQueue.length; ++i) {
            assets += MORPHO.expectedSupplyAssets(_marketParams(withdrawQueue[i]), address(this));
        }
    }

    /* ERC4626 (INTERNAL) */

    /// @inheritdoc ERC4626
    function _decimalsOffset() internal view override returns (uint8) {
        return DECIMALS_OFFSET;
    }

    /// @dev Returns the maximum amount of asset (`assets`) that the `owner` can withdraw from the vault, as well as the
    /// new vault's total supply (`newTotalSupply`) and total assets (`newTotalAssets`).
    function _maxWithdraw(address owner)
        internal
        view
        returns (uint256 assets, uint256 newTotalSupply, uint256 newTotalAssets)
    {
        uint256 feeShares;
        (feeShares, newTotalAssets) = _accruedFeeShares();
        newTotalSupply = totalSupply() + feeShares;

        assets = _convertToAssetsWithTotals(balanceOf(owner), newTotalSupply, newTotalAssets, Math.Rounding.Floor);
        assets -= _simulateWithdrawMorpho(assets);
    }

    /// @dev Returns the maximum amount of assets that the vault can supply on Morpho.
    function _maxDeposit() internal view returns (uint256 totalSuppliable) {
        for (uint256 i; i < supplyQueue.length; ++i) {
            Id id = supplyQueue[i];

            uint256 supplyCap = config[id].cap;
            if (supplyCap == 0) continue;

            uint256 supplyShares = MORPHO.supplyShares(id, address(this));
            (uint256 totalSupplyAssets, uint256 totalSupplyShares,,) = MORPHO.expectedMarketBalances(_marketParams(id));

            totalSuppliable += supplyCap.zeroFloorSub(supplyShares.toAssetsUp(totalSupplyAssets, totalSupplyShares));
        }
    }

    /// @inheritdoc ERC4626
    /// @dev The accrual of performance fees is taken into account in the conversion.
    function _convertToShares(uint256 assets, Math.Rounding rounding) internal view override returns (uint256) {
        (uint256 feeShares, uint256 newTotalAssets) = _accruedFeeShares();

        return _convertToSharesWithTotals(assets, totalSupply() + feeShares, newTotalAssets, rounding);
    }

    /// @inheritdoc ERC4626
    /// @dev The accrual of performance fees is taken into account in the conversion.
    function _convertToAssets(uint256 shares, Math.Rounding rounding) internal view override returns (uint256) {
        (uint256 feeShares, uint256 newTotalAssets) = _accruedFeeShares();

        return _convertToAssetsWithTotals(shares, totalSupply() + feeShares, newTotalAssets, rounding);
    }

    /// @dev Returns the amount of shares that the vault would exchange for the amount of `assets` provided.
    /// @dev It assumes that the arguments `newTotalSupply` and `newTotalAssets` are up to date.
    function _convertToSharesWithTotals(
        uint256 assets,
        uint256 newTotalSupply,
        uint256 newTotalAssets,
        Math.Rounding rounding
    ) internal view returns (uint256) {
        return assets.mulDiv(newTotalSupply + 10 ** _decimalsOffset(), newTotalAssets + 1, rounding);
    }

    /// @dev Returns the amount of assets that the vault would exchange for the amount of `shares` provided.
    /// @dev It assumes that the arguments `newTotalSupply` and `newTotalAssets` are up to date.
    function _convertToAssetsWithTotals(
        uint256 shares,
        uint256 newTotalSupply,
        uint256 newTotalAssets,
        Math.Rounding rounding
    ) internal view returns (uint256) {
        return shares.mulDiv(newTotalAssets + 1, newTotalSupply + 10 ** _decimalsOffset(), rounding);
    }

    /// @inheritdoc ERC4626
    /// @dev Used in mint or deposit to deposit the underlying asset to Morpho markets.
    function _deposit(address caller, address receiver, uint256 assets, uint256 shares) internal override {
        super._deposit(caller, receiver, assets, shares);

        _supplyMorpho(assets);

        // `lastTotalAssets + assets` may be a little off from `totalAssets()`.
        _updateLastTotalAssets(lastTotalAssets + assets);
    }

    /// @inheritdoc ERC4626
    /// @dev Used in redeem or withdraw to withdraw the underlying asset from Morpho markets.
    /// @dev Depending on 3 cases, reverts when withdrawing "too much" with:
    /// 1. NotEnoughLiquidity when withdrawing more than available liquidity.
    /// 2. ERC20InsufficientAllowance when withdrawing more than `caller`'s allowance.
    /// 3. ERC20InsufficientBalance when withdrawing more than `owner`'s balance.
    function _withdraw(address caller, address receiver, address owner, uint256 assets, uint256 shares)
        internal
        override
    {
        _withdrawMorpho(assets);

        super._withdraw(caller, receiver, owner, assets, shares);
    }

    /* INTERNAL */

    /// @dev Returns the market params of the market defined by `id`.
    function _marketParams(Id id) internal view returns (MarketParams memory) {
        return MORPHO.idToMarketParams(id);
    }

    /// @dev Accrues interest on Morpho Blue and returns the vault's assets & corresponding shares supplied on the
    /// market defined by `marketParams`, as well as the market's state.
    /// @dev Assumes that the inputs `marketParams` and `id` match.
    function _accruedSupplyBalance(MarketParams memory marketParams, Id id)
        internal
        returns (uint256 assets, uint256 shares, Market memory market)
    {
        MORPHO.accrueInterest(marketParams);

        market = MORPHO.market(id);
        shares = MORPHO.supplyShares(id, address(this));
        assets = shares.toAssetsDown(market.totalSupplyAssets, market.totalSupplyShares);
    }

    /// @dev Reverts if `newTimelock` is not within the bounds.
    function _checkTimelockBounds(uint256 newTimelock) internal pure {
        if (newTimelock > ConstantsLib.MAX_TIMELOCK) revert ErrorsLib.AboveMaxTimelock();
        if (newTimelock < ConstantsLib.MIN_TIMELOCK) revert ErrorsLib.BelowMinTimelock();
    }

    /// @dev Sets `timelock` to `newTimelock`.
    function _setTimelock(uint256 newTimelock) internal {
        timelock = newTimelock;

        emit EventsLib.SetTimelock(_msgSender(), newTimelock);

        delete pendingTimelock;
    }

    /// @dev Sets `guardian` to `newGuardian`.
    function _setGuardian(address newGuardian) internal {
        guardian = newGuardian;

        emit EventsLib.SetGuardian(_msgSender(), newGuardian);

        delete pendingGuardian;
    }

    /// @dev Sets the cap of the market defined by `id` to `supplyCap`.
    /// @dev Assumes that the inputs `marketParams` and `id` match.
    function _setCap(MarketParams memory marketParams, Id id, uint184 supplyCap) internal {
        MarketConfig storage marketConfig = config[id];

        if (supplyCap > 0) {
            if (config[id].removableAt != 0) revert ErrorsLib.PendingRemoval();

            if (!marketConfig.enabled) {
                withdrawQueue.push(id);

                if (withdrawQueue.length > ConstantsLib.MAX_QUEUE_LENGTH) revert ErrorsLib.MaxQueueLengthExceeded();

                marketConfig.enabled = true;

                _updateLastTotalAssets(lastTotalAssets + MORPHO.expectedSupplyAssets(marketParams, address(this)));

                emit EventsLib.SetWithdrawQueue(msg.sender, withdrawQueue);
            }

            marketConfig.removableAt = 0;
        }

        marketConfig.cap = supplyCap;

        emit EventsLib.SetCap(_msgSender(), id, supplyCap);

        delete pendingCap[id];
    }

    /* LIQUIDITY ALLOCATION */

    /// @dev Supplies `assets` to Morpho.
    function _supplyMorpho(uint256 assets) internal {
        for (uint256 i; i < supplyQueue.length; ++i) {
            Id id = supplyQueue[i];

            uint256 supplyCap = config[id].cap;
            if (supplyCap == 0) continue;

            MarketParams memory marketParams = _marketParams(id);

            MORPHO.accrueInterest(marketParams);

            Market memory market = MORPHO.market(id);
            uint256 supplyShares = MORPHO.supplyShares(id, address(this));
            // `supplyAssets` needs to be rounded up for `toSupply` to be rounded down.
            uint256 supplyAssets = supplyShares.toAssetsUp(market.totalSupplyAssets, market.totalSupplyShares);

            uint256 toSupply = UtilsLib.min(supplyCap.zeroFloorSub(supplyAssets), assets);

            if (toSupply > 0) {
                // Using try/catch to skip markets that revert.
                try MORPHO.supply(marketParams, toSupply, 0, address(this), hex"") {
                    assets -= toSupply;
                } catch {}
            }

            if (assets == 0) return;
        }

        if (assets != 0) revert ErrorsLib.AllCapsReached();
    }

    /// @dev Withdraws `assets` from Morpho.
    function _withdrawMorpho(uint256 assets) internal {
        for (uint256 i; i < withdrawQueue.length; ++i) {
            Id id = withdrawQueue[i];
            MarketParams memory marketParams = _marketParams(id);
            (uint256 supplyAssets,, Market memory market) = _accruedSupplyBalance(marketParams, id);

            uint256 toWithdraw = UtilsLib.min(
                _withdrawable(marketParams, market.totalSupplyAssets, market.totalBorrowAssets, supplyAssets), assets
            );

            if (toWithdraw > 0) {
                // Using try/catch to skip markets that revert.
                try MORPHO.withdraw(marketParams, toWithdraw, 0, address(this), address(this)) {
                    assets -= toWithdraw;
                } catch {}
            }

            if (assets == 0) return;
        }

        if (assets != 0) revert ErrorsLib.NotEnoughLiquidity();
    }

    /// @dev Simulates a withdraw of `assets` from Morpho.
    /// @return The remaining assets to be withdrawn.
    function _simulateWithdrawMorpho(uint256 assets) internal view returns (uint256) {
        for (uint256 i; i < withdrawQueue.length; ++i) {
            Id id = withdrawQueue[i];
            MarketParams memory marketParams = _marketParams(id);

            uint256 supplyShares = MORPHO.supplyShares(id, address(this));
            (uint256 totalSupplyAssets, uint256 totalSupplyShares, uint256 totalBorrowAssets,) =
                MORPHO.expectedMarketBalances(marketParams);

            // The vault withdrawing from Morpho cannot fail because:
            // 1. oracle.price() is never called (the vault doesn't borrow)
            // 2. the amount is capped to the liquidity available on Morpho
            // 3. virtually accruing interest didn't fail
            assets = assets.zeroFloorSub(
                _withdrawable(
                    marketParams,
                    totalSupplyAssets,
                    totalBorrowAssets,
                    supplyShares.toAssetsDown(totalSupplyAssets, totalSupplyShares)
                )
            );

            if (assets == 0) break;
        }

        return assets;
    }

    /// @dev Returns the withdrawable amount of assets from the market defined by `marketParams`, given the market's
    /// total supply and borrow assets and the vault's assets supplied.
    function _withdrawable(
        MarketParams memory marketParams,
        uint256 totalSupplyAssets,
        uint256 totalBorrowAssets,
        uint256 supplyAssets
    ) internal view returns (uint256) {
        // Inside a flashloan callback, liquidity on Morpho Blue may be limited to the singleton's balance.
        uint256 availableLiquidity = UtilsLib.min(
            totalSupplyAssets - totalBorrowAssets, ERC20(marketParams.loanToken).balanceOf(address(MORPHO))
        );

        return UtilsLib.min(supplyAssets, availableLiquidity);
    }

    /* FEE MANAGEMENT */

    /// @dev Updates `lastTotalAssets` to `updatedTotalAssets`.
    function _updateLastTotalAssets(uint256 updatedTotalAssets) internal {
        lastTotalAssets = updatedTotalAssets;

        emit EventsLib.UpdateLastTotalAssets(updatedTotalAssets);
    }

    /// @dev Accrues the fee and mints the fee shares to the fee recipient.
    /// @return newTotalAssets The vaults total assets after accruing the interest.
    function _accrueFee() internal returns (uint256 newTotalAssets) {
        uint256 feeShares;
        (feeShares, newTotalAssets) = _accruedFeeShares();

        if (feeShares != 0) _mint(feeRecipient, feeShares);

        emit EventsLib.AccrueInterest(newTotalAssets, feeShares);
    }

    /// @dev Computes and returns the fee shares (`feeShares`) to mint and the new vault's total assets
    /// (`newTotalAssets`).
    function _accruedFeeShares() internal view returns (uint256 feeShares, uint256 newTotalAssets) {
        newTotalAssets = totalAssets();

        uint256 totalInterest = newTotalAssets.zeroFloorSub(lastTotalAssets);
        if (totalInterest != 0 && fee != 0) {
            // It is acknowledged that `feeAssets` may be rounded down to 0 if `totalInterest * fee < WAD`.
            uint256 feeAssets = totalInterest.mulDiv(fee, WAD);
            // The fee assets is subtracted from the total assets in this calculation to compensate for the fact
            // that total assets is already increased by the total interest (including the fee assets).
            feeShares =
                _convertToSharesWithTotals(feeAssets, totalSupply(), newTotalAssets - feeAssets, Math.Rounding.Floor);
        }
    }
}<|MERGE_RESOLUTION|>--- conflicted
+++ resolved
@@ -284,13 +284,6 @@
         if (newSupplyCap < supplyCap) {
             _setCap(marketParams, id, newSupplyCap.toUint184());
         } else {
-<<<<<<< HEAD
-            // newSupplyCap > supplyCap >= 0 so there's no need to check `pendingCap[id].validAt != 0`.
-            if (newSupplyCap == pendingCap[id].value) revert ErrorsLib.AlreadyPending();
-            if (config[id].removableAt != 0) revert ErrorsLib.PendingRemoval();
-
-=======
->>>>>>> b5578f24
             pendingCap[id].update(newSupplyCap.toUint184(), timelock);
 
             emit EventsLib.SubmitCap(_msgSender(), id, newSupplyCap);
