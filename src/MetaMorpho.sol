// SPDX-License-Identifier: GPL-2.0-or-later
pragma solidity 0.8.21;

import {IMorphoMarketParams} from "./interfaces/IMorphoMarketParams.sol";
import {
    IMetaMorpho, MarketConfig, PendingUint192, PendingAddress, MarketAllocation
} from "./interfaces/IMetaMorpho.sol";
import {Id, MarketParams, Market, IMorpho} from "@morpho-blue/interfaces/IMorpho.sol";

import {ConstantsLib} from "./libraries/ConstantsLib.sol";
import {ErrorsLib} from "./libraries/ErrorsLib.sol";
import {EventsLib} from "./libraries/EventsLib.sol";
import {WAD} from "@morpho-blue/libraries/MathLib.sol";
import {UtilsLib} from "@morpho-blue/libraries/UtilsLib.sol";
import {SafeCast} from "@openzeppelin/utils/math/SafeCast.sol";
import {SharesMathLib} from "@morpho-blue/libraries/SharesMathLib.sol";
import {MorphoLib} from "@morpho-blue/libraries/periphery/MorphoLib.sol";
import {MarketParamsLib} from "@morpho-blue/libraries/MarketParamsLib.sol";
import {IERC20Metadata} from "@openzeppelin/token/ERC20/extensions/IERC20Metadata.sol";
import {MorphoBalancesLib} from "@morpho-blue/libraries/periphery/MorphoBalancesLib.sol";

import {Multicall} from "@openzeppelin/utils/Multicall.sol";
import {Ownable2Step, Ownable} from "@openzeppelin/access/Ownable2Step.sol";
import {ERC20Permit} from "@openzeppelin/token/ERC20/extensions/ERC20Permit.sol";
import {IERC20, IERC4626, ERC20, ERC4626, Math, SafeERC20} from "@openzeppelin/token/ERC20/extensions/ERC4626.sol";

/// @title MetaMorpho
/// @author Morpho Labs
/// @custom:contact security@morpho.org
/// @notice ERC4626 compliant vault allowing users to deposit assets to Morpho.
contract MetaMorpho is ERC4626, ERC20Permit, Ownable2Step, Multicall, IMetaMorpho {
    using Math for uint256;
    using UtilsLib for uint256;
    using SafeCast for uint256;
    using SafeERC20 for IERC20;
    using MorphoLib for IMorpho;
    using SharesMathLib for uint256;
    using MorphoBalancesLib for IMorpho;
    using MarketParamsLib for MarketParams;

    /* IMMUTABLES */

    /// @notice The address of the Morpho contract.
    IMorpho public immutable MORPHO;

    /* STORAGE */

    /// @notice The address of the curator.
    address public curator;

    /// @notice Stores whether an address is an allocator or not.
    mapping(address => bool) public isAllocator;

    /// @notice The current guardian. Can be set even without the timelock set.
    address public guardian;

    /// @notice Stores the current configuration of each market.
    mapping(Id => MarketConfig) public config;

    /// @notice The current timelock.
    uint256 public timelock;

    /// @notice The pending guardian.
    PendingAddress public pendingGuardian;

    /// @notice Stores the pending cap for each market.
    mapping(Id => PendingUint192) public pendingCap;

    /// @notice The pending timelock.
    PendingUint192 public pendingTimelock;

    /// @notice The current fee.
    uint96 public fee;

    /// @notice The fee recipient.
    address public feeRecipient;

    /// @notice The rewards recipient.
    address public rewardsRecipient;

    /// @dev Stores the order of markets on which liquidity is supplied upon deposit.
    /// @dev Can contain any market. A market is skipped as soon as its supply cap is reached.
    Id[] public supplyQueue;

    /// @dev Stores the order of markets from which liquidity is withdrawn upon withdrawal.
    /// @dev Always contain all non-zero cap markets as well as all markets on which the vault supplies liquidity,
    /// without duplicate.
    Id[] public withdrawQueue;

    /// @notice Stores the idle liquidity.
    /// @dev The idle liquidity does not generate any interest.
    uint256 public idle;

    /// @notice Stores the total assets managed by this vault when the fee was last accrued.
    uint256 public lastTotalAssets;

    /* CONSTRUCTOR */

    /// @dev Initializes the contract.
    /// @param owner The owner of the contract.
    /// @param morpho The address of the Morpho contract.
    /// @param initialTimelock The initial timelock.
    /// @param _asset The address of the underlying asset.
    /// @param _name The name of the vault.
    /// @param _symbol The symbol of the vault.
    constructor(
        address owner,
        address morpho,
        uint256 initialTimelock,
        address _asset,
        string memory _name,
        string memory _symbol
    ) ERC4626(IERC20(_asset)) ERC20Permit(_name) ERC20(_name, _symbol) Ownable(owner) {
        if (morpho == address(0)) revert ErrorsLib.ZeroAddress();

        MORPHO = IMorpho(morpho);

        _checkTimelockBounds(initialTimelock);
        _setTimelock(initialTimelock);

        IERC20(_asset).forceApprove(morpho, type(uint256).max);
    }

    /* MODIFIERS */

    /// @dev Reverts if the caller doesn't have the curator role.
    modifier onlyCuratorRole() {
        address sender = _msgSender();
        if (sender != curator && sender != owner()) revert ErrorsLib.NotCuratorRole();

        _;
    }

    /// @dev Reverts if the caller doesn't have the allocator role.
    modifier onlyAllocatorRole() {
        address sender = _msgSender();
        if (!isAllocator[sender] && sender != curator && sender != owner()) {
            revert ErrorsLib.NotAllocatorRole();
        }

        _;
    }

    /// @dev Reverts if the caller is not the `guardian`.
    modifier onlyGuardian() {
        if (_msgSender() != guardian) revert ErrorsLib.NotGuardian();

        _;
    }

    /// @dev Makes sure conditions are met to accept a pending value.
    /// @dev Reverts if:
    /// - there's no pending value;
    /// - the timelock has not elapsed since the pending value has been submitted.
    modifier afterTimelock(uint256 submittedAt) {
        if (submittedAt == 0) revert ErrorsLib.NoPendingValue();
        if (block.timestamp < submittedAt + timelock) revert ErrorsLib.TimelockNotElapsed();

        _;
    }

    /* ONLY OWNER FUNCTIONS */

    /// @notice Sets `curator` to `newCurator`.
    function setCurator(address newCurator) external onlyOwner {
        if (newCurator == curator) revert ErrorsLib.AlreadySet();

        curator = newCurator;

        emit EventsLib.SetCurator(newCurator);
    }

    /// @notice Sets `newAllocator` as an allocator or not (`newIsAllocator`).
    function setIsAllocator(address newAllocator, bool newIsAllocator) external onlyOwner {
        if (isAllocator[newAllocator] == newIsAllocator) revert ErrorsLib.AlreadySet();

        isAllocator[newAllocator] = newIsAllocator;

        emit EventsLib.SetIsAllocator(newAllocator, newIsAllocator);
    }

    /// @notice Sets `rewardsRecipient` to `newRewardsRecipient`.
    function setRewardsRecipient(address newRewardsRecipient) external onlyOwner {
        if (newRewardsRecipient == rewardsRecipient) revert ErrorsLib.AlreadySet();

        rewardsRecipient = newRewardsRecipient;

        emit EventsLib.SetRewardsRecipient(newRewardsRecipient);
    }

    /// @notice Submits a `newTimelock`.
    /// @dev In case the new timelock is higher than the current one, the timelock is set immediately.
    /// @dev Warning: Submitting a timelock will overwrite the current pending timelock.
    function submitTimelock(uint256 newTimelock) external onlyOwner {
        if (newTimelock == timelock) revert ErrorsLib.AlreadySet();
        _checkTimelockBounds(newTimelock);

        if (newTimelock > timelock) {
            _setTimelock(newTimelock);
        } else {
            // Safe "unchecked" cast because newTimelock <= MAX_TIMELOCK.
            pendingTimelock = PendingUint192(uint192(newTimelock), uint64(block.timestamp));

            emit EventsLib.SubmitTimelock(newTimelock);
        }
    }

    /// @notice Sets the `fee` to `newFee`.
    function setFee(uint256 newFee) external onlyOwner {
        if (newFee == fee) revert ErrorsLib.AlreadySet();
        if (newFee > ConstantsLib.MAX_FEE) revert ErrorsLib.MaxFeeExceeded();
        if (newFee != 0 && feeRecipient == address(0)) revert ErrorsLib.ZeroFeeRecipient();

        // Accrue interest using the previous fee set before changing it.
        _updateLastTotalAssets(_accrueFee());

        // Safe "unchecked" cast because newFee <= MAX_FEE.
        fee = uint96(newFee);

        emit EventsLib.SetFee(fee);
    }

    /// @notice Sets `feeRecipient` to `newFeeRecipient`.
    function setFeeRecipient(address newFeeRecipient) external onlyOwner {
        if (newFeeRecipient == feeRecipient) revert ErrorsLib.AlreadySet();
        if (newFeeRecipient == address(0) && fee != 0) revert ErrorsLib.ZeroFeeRecipient();

        // Accrue interest to the previous fee recipient set before changing it.
        _updateLastTotalAssets(_accrueFee());

        feeRecipient = newFeeRecipient;

        emit EventsLib.SetFeeRecipient(newFeeRecipient);
    }

    /// @notice Submits a `newGuardian`.
    /// @notice Warning: a malicious guardian could disrupt the vault's operation, and would have the power to revoke
    /// any pending guardian.
    /// @dev In case there is no guardian, the gardian is set immediately.
    /// @dev Warning: Submitting a gardian will overwrite the current pending gardian.
    function submitGuardian(address newGuardian) external onlyOwner {
        if (newGuardian == guardian) revert ErrorsLib.AlreadySet();

        if (guardian == address(0)) {
            _setGuardian(newGuardian);
        } else {
            pendingGuardian = PendingAddress(newGuardian, uint64(block.timestamp));

            emit EventsLib.SubmitGuardian(newGuardian);
        }
    }

    /* ONLY CURATOR FUNCTIONS */

    /// @notice Submits a `newSupplyCap` for the market defined by `marketParams`.
    /// @dev In case the new cap is lower than the current one, the cap is set immediately.
    /// @dev Warning: Submitting a cap will overwrite the current pending cap.
    function submitCap(MarketParams memory marketParams, uint256 newSupplyCap) external onlyCuratorRole {
        Id id = marketParams.id();
        if (marketParams.loanToken != asset()) revert ErrorsLib.InconsistentAsset(id);
        if (MORPHO.lastUpdate(id) == 0) revert ErrorsLib.MarketNotCreated();

        uint256 supplyCap = config[id].cap;
        if (newSupplyCap == supplyCap) revert ErrorsLib.AlreadySet();

        if (newSupplyCap < supplyCap) {
            _setCap(id, newSupplyCap.toUint192());
        } else {
            pendingCap[id] = PendingUint192(newSupplyCap.toUint192(), uint64(block.timestamp));

            emit EventsLib.SubmitCap(_msgSender(), id, newSupplyCap);
        }
    }

    /* ONLY ALLOCATOR FUNCTIONS */

    /// @notice Sets `supplyQueue` to `newSupplyQueue`.
    /// @param newSupplyQueue is an array of enabled markets, and can contain duplicate markets, but it would only
    /// increase the cost of depositing to the vault.
    function setSupplyQueue(Id[] calldata newSupplyQueue) external onlyAllocatorRole {
        uint256 length = newSupplyQueue.length;

        if (length > ConstantsLib.MAX_QUEUE_SIZE) revert ErrorsLib.MaxQueueSizeExceeded();

        for (uint256 i; i < length; ++i) {
            if (config[newSupplyQueue[i]].cap == 0) revert ErrorsLib.UnauthorizedMarket(newSupplyQueue[i]);
        }

        supplyQueue = newSupplyQueue;

        emit EventsLib.SetSupplyQueue(_msgSender(), newSupplyQueue);
    }

    /// @notice Sets the withdraw queue as a permutation of the previous one, although markets with both zero cap and
    /// zero vault's supply can be removed from the permutation.
    /// @notice This is the only entry point to disable a market.
    /// @notice Removing a market requires the vault to have 0 supply on it; but anyone can supply on behalf of the
    /// vault so the call to `sortWithdrawQueue` can be griefed by a frontrun. To circumvent this, the allocator can
    /// simply bundle a reallocation that withdraws max from this market with a call to `sortWithdrawQueue`.
    /// @param indexes The indexes of each market in the previous withdraw queue, in the new withdraw queue's order.
    function updateWithdrawQueue(uint256[] calldata indexes) external onlyAllocatorRole {
        uint256 newLength = indexes.length;
        uint256 currLength = withdrawQueue.length;

        bool[] memory seen = new bool[](currLength);
        Id[] memory newWithdrawQueue = new Id[](newLength);

        for (uint256 i; i < newLength; ++i) {
            uint256 prevIndex = indexes[i];

            // If prevIndex >= currLength, it will revert with native "Index out of bounds".
            Id id = withdrawQueue[prevIndex];
            if (seen[prevIndex]) revert ErrorsLib.DuplicateMarket(id);
            seen[prevIndex] = true;

            newWithdrawQueue[i] = id;

            // Safe "unchecked" cast because i < currLength.
            config[id].withdrawRank = uint64(i + 1);
        }

        for (uint256 i; i < currLength; ++i) {
            if (!seen[i]) {
                Id id = withdrawQueue[i];

                if (MORPHO.supplyShares(id, address(this)) != 0 || config[id].cap != 0) {
                    revert ErrorsLib.InvalidMarketRemoval(id);
                }

                delete config[id].withdrawRank;
            }
        }

        withdrawQueue = newWithdrawQueue;

        emit EventsLib.SetWithdrawQueue(_msgSender(), newWithdrawQueue);
    }

    /// @notice Reallocates the vault's liquidity by withdrawing some (based on `withdrawn`) then supplying (based on
    /// `supplied`).
    /// @dev The allocator can withdraw from any market, even if it's not in the withdraw queue, as long as the loan
    /// token of the market is the same as the vault's asset.
    function reallocate(MarketAllocation[] calldata withdrawn, MarketAllocation[] calldata supplied)
        external
        onlyAllocatorRole
    {
        uint256 totalWithdrawn;
        for (uint256 i; i < withdrawn.length; ++i) {
            MarketAllocation memory allocation = withdrawn[i];
            Id id = allocation.marketParams.id();

            if (allocation.marketParams.loanToken != asset()) revert ErrorsLib.InconsistentAsset(id);

            // Guarantees that unknown frontrunning donations can be withdrawn, in order to disable a market.
            if (allocation.shares == type(uint256).max) allocation.shares = MORPHO.supplyShares(id, address(this));

            (uint256 withdrawnAssets, uint256 withdrawnShares) = MORPHO.withdraw(
                allocation.marketParams, allocation.assets, allocation.shares, address(this), address(this)
            );

            totalWithdrawn += withdrawnAssets;

            emit EventsLib.ReallocateWithdraw(_msgSender(), id, withdrawnAssets, withdrawnShares);
        }

        uint256 totalSupplied;
        for (uint256 i; i < supplied.length; ++i) {
            MarketAllocation memory allocation = supplied[i];
            Id id = allocation.marketParams.id();
            uint256 supplyCap = config[id].cap;

            if (supplyCap == 0) revert ErrorsLib.UnauthorizedMarket(id);

            (uint256 suppliedAssets, uint256 suppliedShares) =
                MORPHO.supply(allocation.marketParams, allocation.assets, allocation.shares, address(this), hex"");

            if (_supplyBalance(allocation.marketParams) > supplyCap) {
                revert ErrorsLib.SupplyCapExceeded(id);
            }

            totalSupplied += suppliedAssets;

            emit EventsLib.ReallocateSupply(_msgSender(), id, suppliedAssets, suppliedShares);
        }

        uint256 newIdle;
        if (totalWithdrawn > totalSupplied) {
            newIdle = idle + totalWithdrawn - totalSupplied;
        } else {
            uint256 idleSupplied = totalSupplied - totalWithdrawn;
            if (idle < idleSupplied) revert ErrorsLib.InsufficientIdle();

            newIdle = idle - idleSupplied;
        }

        idle = newIdle;

        emit EventsLib.ReallocateIdle(_msgSender(), newIdle);
    }

    /* ONLY GUARDIAN FUNCTIONS */

    /// @notice Revokes the `pendingTimelock`.
    function revokeTimelock() external onlyGuardian {
        emit EventsLib.RevokeTimelock(_msgSender(), pendingTimelock);

        delete pendingTimelock;
    }

    /// @notice Revokes the `pendingGuardian`.
    function revokeGuardian() external onlyGuardian {
        emit EventsLib.RevokeGuardian(_msgSender(), pendingGuardian);

        delete pendingGuardian;
    }

    /// @notice Revokes the pending cap of the market defined by `id`.
    function revokeCap(Id id) external onlyGuardian {
        emit EventsLib.RevokeCap(_msgSender(), id, pendingCap[id]);

        delete pendingCap[id];
    }

    /* EXTERNAL */

    /// @notice Returns the size of the supply queue.
    function supplyQueueSize() external view returns (uint256) {
        return supplyQueue.length;
    }

    /// @notice Returns the size of the withdraw queue.
    function withdrawQueueSize() external view returns (uint256) {
        return withdrawQueue.length;
    }

    /// @notice Accepts the `pendingTimelock`.
    function acceptTimelock() external afterTimelock(pendingTimelock.submittedAt) {
        _setTimelock(pendingTimelock.value);
    }

<<<<<<< HEAD
=======
    /// @notice Accepts the `pendingFee`.
    function acceptFee() external afterTimelock(pendingFee.submittedAt) {
        _setFee(pendingFee.value);
    }

>>>>>>> 840b8ee8
    /// @notice Accepts the `pendingGuardian`.
    function acceptGuardian() external afterTimelock(pendingGuardian.submittedAt) {
        _setGuardian(pendingGuardian.value);
    }

    /// @notice Accepts the pending cap of the market defined by `id`.
    function acceptCap(Id id) external afterTimelock(pendingCap[id].submittedAt) {
        _setCap(id, pendingCap[id].value);
    }

    /// @notice Transfers `token` rewards collected by the vault to the `rewardsRecipient`.
    /// @dev Can be used to extract any token that would be stuck on the contract as well.
    function transferRewards(address token) external {
        if (rewardsRecipient == address(0)) revert ErrorsLib.ZeroAddress();

        uint256 amount = IERC20(token).balanceOf(address(this));
        if (token == asset()) amount -= idle;

        IERC20(token).safeTransfer(rewardsRecipient, amount);

        emit EventsLib.TransferRewards(_msgSender(), token, amount);
    }

    /* ERC4626 (PUBLIC) */

    /// @inheritdoc IERC20Metadata
    function decimals() public view override(IERC20Metadata, ERC20, ERC4626) returns (uint8) {
        return ERC4626.decimals();
    }

    /// @inheritdoc IERC4626
    /// @dev Warning: May be lower than the actual amount of assets that can be withdrawn by `owner` due to conversion
    /// roundings between shares and assets.
    function maxWithdraw(address owner) public view override(IERC4626, ERC4626) returns (uint256 assets) {
        (assets,,) = _maxWithdraw(owner);
    }

    /// @inheritdoc IERC4626
    /// @dev Warning: May be lower than the actual amount of shares that can be redeemed by `owner` due to conversion
    /// roundings between shares and assets.
    function maxRedeem(address owner) public view override(IERC4626, ERC4626) returns (uint256) {
        (uint256 assets, uint256 newTotalSupply, uint256 newTotalAssets) = _maxWithdraw(owner);

        return _convertToSharesWithTotals(assets, newTotalSupply, newTotalAssets, Math.Rounding.Floor);
    }

    /// @inheritdoc IERC4626
    function deposit(uint256 assets, address receiver) public override(IERC4626, ERC4626) returns (uint256 shares) {
        uint256 newTotalAssets = _accrueFee();

        shares = _convertToSharesWithTotals(assets, totalSupply(), newTotalAssets, Math.Rounding.Floor);
        _deposit(_msgSender(), receiver, assets, shares);
    }

    /// @inheritdoc IERC4626
    function mint(uint256 shares, address receiver) public override(IERC4626, ERC4626) returns (uint256 assets) {
        uint256 newTotalAssets = _accrueFee();

        assets = _convertToAssetsWithTotals(shares, totalSupply(), newTotalAssets, Math.Rounding.Ceil);
        _deposit(_msgSender(), receiver, assets, shares);
    }

    /// @inheritdoc IERC4626
    function withdraw(uint256 assets, address receiver, address owner)
        public
        override(IERC4626, ERC4626)
        returns (uint256 shares)
    {
        uint256 newTotalAssets = _accrueFee();

        // Do not call expensive `maxWithdraw` and optimistically withdraw assets.

        shares = _convertToSharesWithTotals(assets, totalSupply(), newTotalAssets, Math.Rounding.Ceil);
        _withdraw(_msgSender(), receiver, owner, assets, shares);
    }

    /// @inheritdoc IERC4626
    function redeem(uint256 shares, address receiver, address owner)
        public
        override(IERC4626, ERC4626)
        returns (uint256 assets)
    {
        uint256 newTotalAssets = _accrueFee();

        // Do not call expensive `maxRedeem` and optimistically redeem shares.

        assets = _convertToAssetsWithTotals(shares, totalSupply(), newTotalAssets, Math.Rounding.Floor);
        _withdraw(_msgSender(), receiver, owner, assets, shares);
    }

    /// @inheritdoc IERC4626
    function totalAssets() public view override(IERC4626, ERC4626) returns (uint256 assets) {
        for (uint256 i; i < withdrawQueue.length; ++i) {
            assets += _supplyBalance(_marketParams(withdrawQueue[i]));
        }

        assets += idle;
    }

    /* ERC4626 (INTERNAL) */

    /// @inheritdoc ERC4626
    function _decimalsOffset() internal pure override returns (uint8) {
        return ConstantsLib.DECIMALS_OFFSET;
    }

    /// @dev Returns the maximum amount of asset (`assets`) that the `owner` can withdraw from the vault, as well as the
    /// new vault's total supply (`newTotalSupply`) and total assets (`newTotalAssets`).
    function _maxWithdraw(address owner)
        internal
        view
        returns (uint256 assets, uint256 newTotalSupply, uint256 newTotalAssets)
    {
        uint256 feeShares;
        (feeShares, newTotalAssets) = _accruedFeeShares();
        newTotalSupply = totalSupply() + feeShares;

        assets = _convertToAssetsWithTotals(balanceOf(owner), newTotalSupply, newTotalAssets, Math.Rounding.Floor);
        assets -= _simulateWithdrawMorpho(assets);
    }

    /// @inheritdoc ERC4626
    /// @dev The accrual of performance fees is taken into account in the conversion.
    function _convertToShares(uint256 assets, Math.Rounding rounding) internal view override returns (uint256) {
        (uint256 feeShares, uint256 newTotalAssets) = _accruedFeeShares();

        return _convertToSharesWithTotals(assets, totalSupply() + feeShares, newTotalAssets, rounding);
    }

    /// @inheritdoc ERC4626
    /// @dev The accrual of performance fees is taken into account in the conversion.
    function _convertToAssets(uint256 shares, Math.Rounding rounding) internal view override returns (uint256) {
        (uint256 feeShares, uint256 newTotalAssets) = _accruedFeeShares();

        return _convertToAssetsWithTotals(shares, totalSupply() + feeShares, newTotalAssets, rounding);
    }

    /// @dev Returns the amount of shares that the vault would exchange for the amount of `assets` provided.
    /// @dev It assumes that the arguments `newTotalSupply` and `newTotalAssets` are up to date.
    function _convertToSharesWithTotals(
        uint256 assets,
        uint256 newTotalSupply,
        uint256 newTotalAssets,
        Math.Rounding rounding
    ) internal pure returns (uint256) {
        return assets.mulDiv(newTotalSupply + 10 ** _decimalsOffset(), newTotalAssets + 1, rounding);
    }

    /// @dev Returns the amount of assets that the vault would exchange for the amount of `shares` provided.
    /// @dev It assumes that the arguments `newTotalSupply` and `newTotalAssets` are up to date.
    function _convertToAssetsWithTotals(
        uint256 shares,
        uint256 newTotalSupply,
        uint256 newTotalAssets,
        Math.Rounding rounding
    ) internal pure returns (uint256) {
        return shares.mulDiv(newTotalAssets + 1, newTotalSupply + 10 ** _decimalsOffset(), rounding);
    }

    /// @inheritdoc ERC4626
    /// @dev Used in mint or deposit to deposit the underlying asset to Morpho markets.
    function _deposit(address caller, address receiver, uint256 assets, uint256 shares) internal override {
        super._deposit(caller, receiver, assets, shares);

        _supplyMorpho(assets);

        // `newTotalAssets + assets` cannot be used as input because of rounding errors so we must use `totalAssets`.
        _updateLastTotalAssets(totalAssets());
    }

    /// @inheritdoc ERC4626
    /// @dev Used in redeem or withdraw to withdraw the underlying asset from Morpho markets.
    /// @dev Depending on 4 cases, reverts when withdrawing "too much" with:
    /// 1. ERC20InsufficientAllowance when withdrawing more than `caller`'s allowance.
    /// 2. ERC20InsufficientBalance when withdrawing more than `owner`'s balance but less than vault's total assets.
    /// 3. WithdrawMorphoFailed when withdrawing more than vault's total assets.
    /// 4. WithdrawMorphoFailed when withdrawing more than `owner`'s balance but less than the available liquidity.
    function _withdraw(address caller, address receiver, address owner, uint256 assets, uint256 shares)
        internal
        override
    {
        if (_withdrawMorpho(assets) != 0) revert ErrorsLib.WithdrawMorphoFailed();

        super._withdraw(caller, receiver, owner, assets, shares);

        // `newTotalAssets - assets` cannot be used as input because of rounding errors so we must use `totalAssets`.
        _updateLastTotalAssets(totalAssets());
    }

    /* INTERNAL */

    /// @dev Returns the market params of the market defined by `id`.
    function _marketParams(Id id) internal view returns (MarketParams memory) {
        return IMorphoMarketParams(address(MORPHO)).idToMarketParams(id);
    }

    /// @dev Returns the vault's balance the market defined by `marketParams`.
    function _supplyBalance(MarketParams memory marketParams) internal view returns (uint256) {
        return MORPHO.expectedSupplyBalance(marketParams, address(this));
    }

    /// @dev Reverts if `newTimelock` is not within the bounds.
    function _checkTimelockBounds(uint256 newTimelock) internal pure {
        if (newTimelock > ConstantsLib.MAX_TIMELOCK) revert ErrorsLib.AboveMaxTimelock();
        if (newTimelock < ConstantsLib.MIN_TIMELOCK) revert ErrorsLib.BelowMinTimelock();
    }

    /// @dev Sets `timelock` to `newTimelock`.
    function _setTimelock(uint256 newTimelock) internal {
        timelock = newTimelock;

        emit EventsLib.SetTimelock(_msgSender(), newTimelock);

        delete pendingTimelock;
    }

    /// @dev Sets `guardian` to `newGuardian`.
    function _setGuardian(address newGuardian) internal {
        guardian = newGuardian;

        emit EventsLib.SetGuardian(_msgSender(), newGuardian);

        delete pendingGuardian;
    }

    /// @dev Sets the cap of the market defined by `id` to `supplyCap`.
    function _setCap(Id id, uint192 supplyCap) internal {
        MarketConfig storage marketConfig = config[id];

        if (supplyCap > 0 && marketConfig.withdrawRank == 0) {
            supplyQueue.push(id);
            withdrawQueue.push(id);

            if (supplyQueue.length > ConstantsLib.MAX_QUEUE_SIZE || withdrawQueue.length > ConstantsLib.MAX_QUEUE_SIZE)
            {
                revert ErrorsLib.MaxQueueSizeExceeded();
            }

            // Safe "unchecked" cast because withdrawQueue.length <= MAX_QUEUE_SIZE.
            marketConfig.withdrawRank = uint64(withdrawQueue.length);
        }

        marketConfig.cap = supplyCap;

        emit EventsLib.SetCap(_msgSender(), id, supplyCap);

        delete pendingCap[id];
    }

<<<<<<< HEAD
=======
    /// @dev Sets `fee` to `newFee`.
    function _setFee(uint256 newFee) internal {
        if (newFee != 0 && feeRecipient == address(0)) revert ErrorsLib.ZeroFeeRecipient();

        // Accrue interest using the previous fee set before changing it.
        _updateLastTotalAssets(_accrueFee());

        // Safe "unchecked" cast because newFee <= MAX_FEE.
        fee = uint96(newFee);

        emit EventsLib.SetFee(_msgSender(), newFee);

        delete pendingFee;
    }

>>>>>>> 840b8ee8
    /* LIQUIDITY ALLOCATION */

    /// @dev Supplies `assets` to Morpho and increase the idle liquidity if necessary.
    function _supplyMorpho(uint256 assets) internal {
        for (uint256 i; i < supplyQueue.length; ++i) {
            Id id = supplyQueue[i];
            MarketParams memory marketParams = _marketParams(id);

            uint256 toSupply = UtilsLib.min(_suppliable(marketParams, id), assets);

            if (toSupply > 0) {
                // Using try/catch to skip markets that revert.
                try MORPHO.supply(marketParams, toSupply, 0, address(this), hex"") {
                    assets -= toSupply;
                } catch {}
            }

            if (assets == 0) return;
        }

        idle += assets;
    }

    /// @dev Withdraws `assets` from the idle liquidity and Morpho if necessary.
    /// @return remaining The assets left to be withdrawn.
    function _withdrawMorpho(uint256 assets) internal returns (uint256 remaining) {
        (remaining, idle) = _withdrawIdle(assets);

        if (remaining == 0) return 0;

        for (uint256 i; i < withdrawQueue.length; ++i) {
            Id id = withdrawQueue[i];
            MarketParams memory marketParams = _marketParams(id);

            uint256 toWithdraw = UtilsLib.min(_withdrawable(marketParams, id), remaining);

            if (toWithdraw > 0) {
                // Using try/catch to skip markets that revert.
                try MORPHO.withdraw(marketParams, toWithdraw, 0, address(this), address(this)) {
                    remaining -= toWithdraw;
                } catch {}
            }

            if (remaining == 0) return 0;
        }
    }

    /// @dev Simulates a withdraw of `assets` from the idle liquidity and Morpho if necessary.
    /// @return remaining The assets left to be withdrawn.
    function _simulateWithdrawMorpho(uint256 assets) internal view returns (uint256 remaining) {
        (remaining,) = _withdrawIdle(assets);

        if (remaining == 0) return 0;

        for (uint256 i; i < withdrawQueue.length; ++i) {
            Id id = withdrawQueue[i];
            MarketParams memory marketParams = _marketParams(id);

            // The vault withdrawing from Morpho cannot fail because:
            // 1. oracle.price() is never called (the vault doesn't borrow)
            // 2. `_withdrawable` caps to the liquidity available on Morpho
            // 3. virtually accruing interest didn't fail in `_withdrawable`
            remaining -= UtilsLib.min(_withdrawable(marketParams, id), remaining);

            if (remaining == 0) return 0;
        }
    }

    /// @dev Withdraws `assets` from the idle liquidity.
    /// @return The remaining assets to withdraw.
    /// @return The new `idle` liquidity value.
    function _withdrawIdle(uint256 assets) internal view returns (uint256, uint256) {
        return (assets.zeroFloorSub(idle), idle.zeroFloorSub(assets));
    }

    /// @dev Returns the suppliable amount of assets on the market defined by `marketParams`.
    /// @dev Assumes that the inputs `marketParams` and `id` match.
    function _suppliable(MarketParams memory marketParams, Id id) internal view returns (uint256) {
        uint256 supplyCap = config[id].cap;
        if (supplyCap == 0) return 0;

        return supplyCap.zeroFloorSub(_supplyBalance(marketParams));
    }

    /// @dev Returns the withdrawable amount of assets from the market defined by `marketParams`.
    /// @dev Assumes that the inputs `marketParams` and `id` match.
    function _withdrawable(MarketParams memory marketParams, Id id) internal view returns (uint256) {
        uint256 supplyShares = MORPHO.supplyShares(id, address(this));
        (uint256 totalSupplyAssets, uint256 totalSupplyShares, uint256 totalBorrowAssets,) =
            MORPHO.expectedMarketBalances(marketParams);

        // Inside a flashloan callback, liquidity on Morpho Blue may be limited to the singleton's balance.
        uint256 availableLiquidity = UtilsLib.min(
            totalSupplyAssets - totalBorrowAssets, ERC20(marketParams.loanToken).balanceOf(address(MORPHO))
        );

        return UtilsLib.min(supplyShares.toAssetsDown(totalSupplyAssets, totalSupplyShares), availableLiquidity);
    }

    /* FEE MANAGEMENT */

    /// @dev Updates `lastTotalAssets` to `newTotalAssets`.
    function _updateLastTotalAssets(uint256 newTotalAssets) internal {
        lastTotalAssets = newTotalAssets;

        emit EventsLib.UpdateLastTotalAssets(newTotalAssets);
    }

    /// @dev Accrues the fee and mints the fee shares to the fee recipient.
    /// @return newTotalAssets The new vault's total assets.
    function _accrueFee() internal returns (uint256 newTotalAssets) {
        uint256 feeShares;
        (feeShares, newTotalAssets) = _accruedFeeShares();

        if (feeShares != 0) {
            _mint(feeRecipient, feeShares);

            emit EventsLib.AccrueFee(feeShares);
        }
    }

    /// @dev Computes and returns the fee shares (`feeShares`) to mint and the new vault's total assets
    /// (`newTotalAssets`).
    function _accruedFeeShares() internal view returns (uint256 feeShares, uint256 newTotalAssets) {
        newTotalAssets = totalAssets();

        uint256 totalInterest = newTotalAssets.zeroFloorSub(lastTotalAssets);
        if (totalInterest != 0 && fee != 0) {
            uint256 feeAssets = totalInterest.mulDiv(fee, WAD);
            // The fee assets is subtracted from the total assets in this calculation to compensate for the fact
            // that total assets is already increased by the total interest (including the fee assets).
            feeShares =
                _convertToSharesWithTotals(feeAssets, totalSupply(), newTotalAssets - feeAssets, Math.Rounding.Floor);
        }
    }
}<|MERGE_RESOLUTION|>--- conflicted
+++ resolved
@@ -217,7 +217,7 @@
         // Safe "unchecked" cast because newFee <= MAX_FEE.
         fee = uint96(newFee);
 
-        emit EventsLib.SetFee(fee);
+        emit EventsLib.SetFee(_msgSender(), fee);
     }
 
     /// @notice Sets `feeRecipient` to `newFeeRecipient`.
@@ -438,14 +438,6 @@
         _setTimelock(pendingTimelock.value);
     }
 
-<<<<<<< HEAD
-=======
-    /// @notice Accepts the `pendingFee`.
-    function acceptFee() external afterTimelock(pendingFee.submittedAt) {
-        _setFee(pendingFee.value);
-    }
-
->>>>>>> 840b8ee8
     /// @notice Accepts the `pendingGuardian`.
     function acceptGuardian() external afterTimelock(pendingGuardian.submittedAt) {
         _setGuardian(pendingGuardian.value);
@@ -695,24 +687,6 @@
         delete pendingCap[id];
     }
 
-<<<<<<< HEAD
-=======
-    /// @dev Sets `fee` to `newFee`.
-    function _setFee(uint256 newFee) internal {
-        if (newFee != 0 && feeRecipient == address(0)) revert ErrorsLib.ZeroFeeRecipient();
-
-        // Accrue interest using the previous fee set before changing it.
-        _updateLastTotalAssets(_accrueFee());
-
-        // Safe "unchecked" cast because newFee <= MAX_FEE.
-        fee = uint96(newFee);
-
-        emit EventsLib.SetFee(_msgSender(), newFee);
-
-        delete pendingFee;
-    }
-
->>>>>>> 840b8ee8
     /* LIQUIDITY ALLOCATION */
 
     /// @dev Supplies `assets` to Morpho and increase the idle liquidity if necessary.
