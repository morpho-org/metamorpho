--- conflicted
+++ resolved
@@ -491,27 +491,21 @@
     }
 
     /// @inheritdoc IERC4626
-<<<<<<< HEAD
     /// @dev Warning: May revert when virtually accruing interest on a market of the withdraw queue, due to the market's
     /// IRM. In such case, funds supplied to the market are lost as long as accruing interest reverts. The allocator
     /// role can remove the market from `withdrawQueue` to realize the loss and unlock the vault.
-=======
     /// @dev Warning: May be lower than the actual amount of assets that can be withdrawn by `owner` due to conversion
     /// roundings between shares and assets.
->>>>>>> 1e9186a1
     function maxWithdraw(address owner) public view override(IERC4626, ERC4626) returns (uint256 assets) {
         (assets,,) = _maxWithdraw(owner);
     }
 
     /// @inheritdoc IERC4626
-<<<<<<< HEAD
     /// @dev Warning: May revert when virtually accruing interest on a market of the withdraw queue, due to the market's
     /// IRM. In such case, funds supplied to the market are lost as long as accruing interest reverts. The allocator
     /// role can remove the market from `withdrawQueue` to realize the loss and unlock the vault.
-=======
     /// @dev Warning: May be lower than the actual amount of shares that can be redeemed by `owner` due to conversion
     /// roundings between shares and assets.
->>>>>>> 1e9186a1
     function maxRedeem(address owner) public view override(IERC4626, ERC4626) returns (uint256) {
         (uint256 assets, uint256 newTotalSupply, uint256 newTotalAssets) = _maxWithdraw(owner);
 
