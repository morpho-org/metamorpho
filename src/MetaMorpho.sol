--- conflicted
+++ resolved
@@ -359,12 +359,6 @@
             (uint256 suppliedAssets,) =
                 MORPHO.supply(allocation.marketParams, allocation.assets, allocation.shares, address(this), hex"");
 
-<<<<<<< HEAD
-            totalSupplied += suppliedAssets;
-
-=======
-            Id id = allocation.marketParams.id();
->>>>>>> a63b94a9
             if (_supplyBalance(allocation.marketParams) > config[id].cap) {
                 revert ErrorsLib.SupplyCapExceeded(id);
             }
