--- conflicted
+++ resolved
@@ -20,7 +20,6 @@
 import {IERC20Metadata} from "@openzeppelin/contracts/token/ERC20/extensions/IERC20Metadata.sol";
 import {MorphoBalancesLib} from "@morpho-blue/libraries/periphery/MorphoBalancesLib.sol";
 
-<<<<<<< HEAD
 import {MulticallUpgradeable} from "@openzeppelin/contracts-upgradeable/utils/MulticallUpgradeable.sol";
 import {Ownable2StepUpgradeable} from "@openzeppelin/contracts-upgradeable/access/Ownable2StepUpgradeable.sol";
 import {ERC20PermitUpgradeable} from
@@ -33,6 +32,10 @@
 } from "@openzeppelin/contracts-upgradeable/token/ERC20/extensions/ERC4626Upgradeable.sol";
 import {Initializable} from "@openzeppelin/contracts-upgradeable/proxy/utils/Initializable.sol";
 
+/// @title MetaMorpho
+/// @author Morpho Labs
+/// @custom:contact security@morpho.org
+/// @notice ERC4626 compliant vault allowing users to deposit assets to Morpho.
 contract MetaMorpho is
     Initializable,
     MulticallUpgradeable,
@@ -41,18 +44,6 @@
     ERC4626Upgradeable,
     IMetaMorpho
 {
-=======
-import {Multicall} from "@openzeppelin/utils/Multicall.sol";
-import {Ownable2Step, Ownable} from "@openzeppelin/access/Ownable2Step.sol";
-import {ERC20Permit} from "@openzeppelin/token/ERC20/extensions/ERC20Permit.sol";
-import {IERC20, IERC4626, ERC20, ERC4626, Math, SafeERC20} from "@openzeppelin/token/ERC20/extensions/ERC4626.sol";
-
-/// @title MetaMorpho
-/// @author Morpho Labs
-/// @custom:contact security@morpho.org
-/// @notice ERC4626 compliant vault allowing users to deposit assets to Morpho.
-contract MetaMorpho is ERC4626, ERC20Permit, Ownable2Step, Multicall, IMetaMorpho {
->>>>>>> e66ecb8b
     using Math for uint256;
     using UtilsLib for uint256;
     using SafeCast for uint256;
@@ -122,7 +113,6 @@
 
     /* CONSTRUCTOR */
 
-<<<<<<< HEAD
     constructor(address morpho) {
         _disableInitializers();
 
@@ -131,17 +121,13 @@
 
     /* INITIALIZER */
 
-    function initialize(
-=======
     /// @dev Initializes the contract.
     /// @param owner The owner of the contract.
-    /// @param morpho The address of the Morpho contract.
     /// @param initialTimelock The initial timelock.
     /// @param _asset The address of the underlying asset.
     /// @param _name The name of the vault.
     /// @param _symbol The symbol of the vault.
-    constructor(
->>>>>>> e66ecb8b
+    function initialize(
         address owner,
         uint256 initialTimelock,
         address _asset,
@@ -479,45 +465,29 @@
 
     /* ERC4626 (PUBLIC) */
 
-<<<<<<< HEAD
+    /// @inheritdoc ERC4626Upgradeable
     function decimals() public view override(IERC20Metadata, ERC20Upgradeable, ERC4626Upgradeable) returns (uint8) {
         return ERC4626Upgradeable.decimals();
     }
 
+    /// @inheritdoc IERC4626
     function maxWithdraw(address owner) public view override(IERC4626, ERC4626Upgradeable) returns (uint256 assets) {
         (assets,,) = _maxWithdraw(owner);
     }
 
+    /// @inheritdoc IERC4626
     function maxRedeem(address owner) public view override(IERC4626, ERC4626Upgradeable) returns (uint256) {
-=======
-    /// @inheritdoc IERC20Metadata
-    function decimals() public view override(IERC20Metadata, ERC20, ERC4626) returns (uint8) {
-        return ERC4626.decimals();
+        (uint256 assets, uint256 newTotalSupply, uint256 newTotalAssets) = _maxWithdraw(owner);
+
+        return _convertToSharesWithFeeAccrued(assets, newTotalSupply, newTotalAssets, Math.Rounding.Floor);
     }
 
     /// @inheritdoc IERC4626
-    function maxWithdraw(address owner) public view override(IERC4626, ERC4626) returns (uint256 assets) {
-        (assets,,) = _maxWithdraw(owner);
-    }
-
-    /// @inheritdoc IERC4626
-    function maxRedeem(address owner) public view override(IERC4626, ERC4626) returns (uint256) {
->>>>>>> e66ecb8b
-        (uint256 assets, uint256 newTotalSupply, uint256 newTotalAssets) = _maxWithdraw(owner);
-
-        return _convertToSharesWithFeeAccrued(assets, newTotalSupply, newTotalAssets, Math.Rounding.Floor);
-    }
-
-<<<<<<< HEAD
     function deposit(uint256 assets, address receiver)
         public
         override(IERC4626, ERC4626Upgradeable)
         returns (uint256 shares)
     {
-=======
-    /// @inheritdoc IERC4626
-    function deposit(uint256 assets, address receiver) public override(IERC4626, ERC4626) returns (uint256 shares) {
->>>>>>> e66ecb8b
         uint256 newTotalAssets = _accrueFee();
 
         shares = _convertToSharesWithFeeAccrued(assets, totalSupply(), newTotalAssets, Math.Rounding.Floor);
@@ -526,16 +496,12 @@
         _updateLastTotalAssets(newTotalAssets + assets);
     }
 
-<<<<<<< HEAD
+    /// @inheritdoc IERC4626
     function mint(uint256 shares, address receiver)
         public
         override(IERC4626, ERC4626Upgradeable)
         returns (uint256 assets)
     {
-=======
-    /// @inheritdoc IERC4626
-    function mint(uint256 shares, address receiver) public override(IERC4626, ERC4626) returns (uint256 assets) {
->>>>>>> e66ecb8b
         uint256 newTotalAssets = _accrueFee();
 
         assets = _convertToAssetsWithFeeAccrued(shares, totalSupply(), newTotalAssets, Math.Rounding.Ceil);
@@ -576,12 +542,8 @@
         _updateLastTotalAssets(newTotalAssets - assets);
     }
 
-<<<<<<< HEAD
+    /// @inheritdoc IERC4626
     function totalAssets() public view override(IERC4626, ERC4626Upgradeable) returns (uint256 assets) {
-=======
-    /// @inheritdoc IERC4626
-    function totalAssets() public view override(IERC4626, ERC4626) returns (uint256 assets) {
->>>>>>> e66ecb8b
         uint256 nbMarkets = withdrawQueue.length;
 
         for (uint256 i; i < nbMarkets; ++i) {
@@ -593,7 +555,7 @@
 
     /* ERC4626 (INTERNAL) */
 
-    /// @inheritdoc ERC4626
+    /// @inheritdoc ERC4626Upgradeable
     function _decimalsOffset() internal pure override returns (uint8) {
         return DECIMALS_OFFSET;
     }
@@ -613,7 +575,7 @@
         assets -= _staticWithdrawMorpho(assets);
     }
 
-    /// @inheritdoc ERC4626
+    /// @inheritdoc ERC4626Upgradeable
     /// @dev The accrual of performance fees is taken into account in the conversion.
     function _convertToShares(uint256 assets, Math.Rounding rounding) internal view override returns (uint256) {
         (uint256 feeShares, uint256 newTotalAssets) = _accruedFeeShares();
@@ -621,7 +583,7 @@
         return _convertToSharesWithFeeAccrued(assets, totalSupply() + feeShares, newTotalAssets, rounding);
     }
 
-    /// @inheritdoc ERC4626
+    /// @inheritdoc ERC4626Upgradeable
     /// @dev The accrual of fees is taken into account in the conversion.
     function _convertToAssets(uint256 shares, Math.Rounding rounding) internal view override returns (uint256) {
         (uint256 feeShares, uint256 newTotalAssets) = _accruedFeeShares();
@@ -654,7 +616,7 @@
         return shares.mulDiv(newTotalAssets + 1, newTotalSupply + 10 ** _decimalsOffset(), rounding);
     }
 
-    /// @inheritdoc ERC4626
+    /// @inheritdoc ERC4626Upgradeable
     /// @dev Used in mint or deposit to deposit the underlying asset to Morpho markets.
     function _deposit(address caller, address owner, uint256 assets, uint256 shares) internal override {
         super._deposit(caller, owner, assets, shares);
@@ -662,7 +624,7 @@
         _supplyMorpho(assets);
     }
 
-    /// @inheritdoc ERC4626
+    /// @inheritdoc ERC4626Upgradeable
     /// @dev Used in redeem or withdraw to withdraw the underlying asset from Morpho markets.
     /// @dev Reverts when withdrawing "too much", depending on 3 cases:
     /// 1. "ERC20: burn amount exceeds balance" when withdrawing more `owner`'s than balance but less than vault's total
