// SPDX-License-Identifier: GPL-2.0-or-later
pragma solidity 0.8.21;

import {
    MarketConfig,
    PendingUint192,
    PendingAddress,
    MarketAllocation,
    IMetaMorphoBase,
    IMetaMorphoStaticTyping
} from "./interfaces/IMetaMorpho.sol";
import {Id, MarketParams, Market, IMorpho} from "../lib/morpho-blue/src/interfaces/IMorpho.sol";

import {PendingUint192, PendingAddress, PendingLib} from "./libraries/PendingLib.sol";
import {ConstantsLib} from "./libraries/ConstantsLib.sol";
import {ErrorsLib} from "./libraries/ErrorsLib.sol";
import {EventsLib} from "./libraries/EventsLib.sol";
import {WAD} from "../lib/morpho-blue/src/libraries/MathLib.sol";
import {UtilsLib} from "../lib/morpho-blue/src/libraries/UtilsLib.sol";
import {SafeCast} from "../lib/openzeppelin-contracts/contracts/utils/math/SafeCast.sol";
import {SharesMathLib} from "../lib/morpho-blue/src/libraries/SharesMathLib.sol";
import {MorphoLib} from "../lib/morpho-blue/src/libraries/periphery/MorphoLib.sol";
import {MarketParamsLib} from "../lib/morpho-blue/src/libraries/MarketParamsLib.sol";
import {IERC20Metadata} from "../lib/openzeppelin-contracts/contracts/token/ERC20/extensions/IERC20Metadata.sol";
import {MorphoBalancesLib} from "../lib/morpho-blue/src/libraries/periphery/MorphoBalancesLib.sol";

import {Multicall} from "../lib/openzeppelin-contracts/contracts/utils/Multicall.sol";
import {Ownable2Step, Ownable} from "../lib/openzeppelin-contracts/contracts/access/Ownable2Step.sol";
import {ERC20Permit} from "../lib/openzeppelin-contracts/contracts/token/ERC20/extensions/ERC20Permit.sol";
import {
    IERC20,
    IERC4626,
    ERC20,
    ERC4626,
    Math,
    SafeERC20
} from "../lib/openzeppelin-contracts/contracts/token/ERC20/extensions/ERC4626.sol";

/// @title MetaMorpho
/// @author Morpho Labs
/// @custom:contact security@morpho.org
/// @notice ERC4626 compliant vault allowing users to deposit assets to Morpho.
contract MetaMorpho is ERC4626, ERC20Permit, Ownable2Step, Multicall, IMetaMorphoStaticTyping {
    using Math for uint256;
    using UtilsLib for uint256;
    using SafeCast for uint256;
    using SafeERC20 for IERC20;
    using MorphoLib for IMorpho;
    using SharesMathLib for uint256;
    using MorphoBalancesLib for IMorpho;
    using MarketParamsLib for MarketParams;
    using PendingLib for MarketConfig;
    using PendingLib for PendingUint192;
    using PendingLib for PendingAddress;

    /* IMMUTABLES */

    /// @inheritdoc IMetaMorphoBase
    IMorpho public immutable MORPHO;

    /* STORAGE */

    /// @inheritdoc IMetaMorphoBase
    address public curator;

    /// @inheritdoc IMetaMorphoBase
    mapping(address => bool) public isAllocator;

    /// @inheritdoc IMetaMorphoBase
    address public guardian;

    /// @inheritdoc IMetaMorphoStaticTyping
    mapping(Id => MarketConfig) public config;

    /// @inheritdoc IMetaMorphoBase
    uint256 public timelock;

    /// @inheritdoc IMetaMorphoStaticTyping
    PendingAddress public pendingGuardian;

    /// @inheritdoc IMetaMorphoStaticTyping
    mapping(Id => PendingUint192) public pendingCap;

    /// @inheritdoc IMetaMorphoStaticTyping
    PendingUint192 public pendingTimelock;

    /// @inheritdoc IMetaMorphoBase
    uint96 public fee;

    /// @inheritdoc IMetaMorphoBase
    address public feeRecipient;

    /// @inheritdoc IMetaMorphoBase
    address public skimRecipient;

    /// @inheritdoc IMetaMorphoBase
    Id[] public supplyQueue;

    /// @inheritdoc IMetaMorphoBase
    Id[] public withdrawQueue;

    /// @inheritdoc IMetaMorphoBase
    uint256 public lastTotalAssets;

    /* CONSTRUCTOR */

    /// @dev Initializes the contract.
    /// @param owner The owner of the contract.
    /// @param morpho The address of the Morpho contract.
    /// @param initialTimelock The initial timelock.
    /// @param _asset The address of the underlying asset.
    /// @param _name The name of the vault.
    /// @param _symbol The symbol of the vault.
    constructor(
        address owner,
        address morpho,
        uint256 initialTimelock,
        address _asset,
        string memory _name,
        string memory _symbol
    ) ERC4626(IERC20(_asset)) ERC20Permit(_name) ERC20(_name, _symbol) Ownable(owner) {
        if (morpho == address(0)) revert ErrorsLib.ZeroAddress();

        MORPHO = IMorpho(morpho);

        _checkTimelockBounds(initialTimelock);
        _setTimelock(initialTimelock);

        IERC20(_asset).forceApprove(morpho, type(uint256).max);
    }

    /* MODIFIERS */

    /// @dev Reverts if the caller doesn't have the curator role.
    modifier onlyCuratorRole() {
        address sender = _msgSender();
        if (sender != curator && sender != owner()) revert ErrorsLib.NotCuratorRole();

        _;
    }

    /// @dev Reverts if the caller doesn't have the allocator role.
    modifier onlyAllocatorRole() {
        address sender = _msgSender();
        if (!isAllocator[sender] && sender != curator && sender != owner()) {
            revert ErrorsLib.NotAllocatorRole();
        }

        _;
    }

    /// @dev Reverts if the caller doesn't have the guardian role.
    modifier onlyGuardianRole() {
        if (_msgSender() != owner() && _msgSender() != guardian) revert ErrorsLib.NotGuardianRole();

        _;
    }

    /// @dev Reverts if the caller doesn't have the curator nor the guardian role.
    modifier onlyCuratorOrGuardianRole() {
        if (_msgSender() != guardian && _msgSender() != curator && _msgSender() != owner()) {
            revert ErrorsLib.NotCuratorNorGuardianRole();
        }

        _;
    }

    /// @dev Makes sure conditions are met to accept a pending value.
    /// @dev Reverts if:
    /// - there's no pending value;
    /// - the timelock has not elapsed since the pending value has been submitted.
    modifier afterTimelock(uint256 validAt) {
        if (validAt == 0) revert ErrorsLib.NoPendingValue();
        if (block.timestamp < validAt) revert ErrorsLib.TimelockNotElapsed();

        _;
    }

    /* ONLY OWNER FUNCTIONS */

    /// @inheritdoc IMetaMorphoBase
    function setCurator(address newCurator) external onlyOwner {
        if (newCurator == curator) revert ErrorsLib.AlreadySet();

        curator = newCurator;

        emit EventsLib.SetCurator(newCurator);
    }

    /// @inheritdoc IMetaMorphoBase
    function setIsAllocator(address newAllocator, bool newIsAllocator) external onlyOwner {
        if (isAllocator[newAllocator] == newIsAllocator) revert ErrorsLib.AlreadySet();

        isAllocator[newAllocator] = newIsAllocator;

        emit EventsLib.SetIsAllocator(newAllocator, newIsAllocator);
    }

    /// @inheritdoc IMetaMorphoBase
    function setSkimRecipient(address newSkimRecipient) external onlyOwner {
        if (newSkimRecipient == skimRecipient) revert ErrorsLib.AlreadySet();

        skimRecipient = newSkimRecipient;

        emit EventsLib.SetSkimRecipient(newSkimRecipient);
    }

    /// @inheritdoc IMetaMorphoBase
    function submitTimelock(uint256 newTimelock) external onlyOwner {
        if (newTimelock == timelock) revert ErrorsLib.AlreadySet();
        _checkTimelockBounds(newTimelock);

        if (newTimelock > timelock) {
            _setTimelock(newTimelock);
        } else {
            // newTimelock >= MIN_TIMELOCK > 0 so there's no need to check `pendingTimelock.validAt != 0`.
            if (newTimelock == pendingTimelock.value) revert ErrorsLib.AlreadyPending();

            // Safe "unchecked" cast because newTimelock <= MAX_TIMELOCK.
            pendingTimelock.update(uint184(newTimelock), timelock);

            emit EventsLib.SubmitTimelock(newTimelock);
        }
    }

    /// @inheritdoc IMetaMorphoBase
    function setFee(uint256 newFee) external onlyOwner {
        if (newFee == fee) revert ErrorsLib.AlreadySet();
        if (newFee > ConstantsLib.MAX_FEE) revert ErrorsLib.MaxFeeExceeded();
        if (newFee != 0 && feeRecipient == address(0)) revert ErrorsLib.ZeroFeeRecipient();

        // Accrue interest using the previous fee set before changing it.
        _updateLastTotalAssets(_accrueFee());

        // Safe "unchecked" cast because newFee <= MAX_FEE.
        fee = uint96(newFee);

        emit EventsLib.SetFee(_msgSender(), fee);
    }

    /// @inheritdoc IMetaMorphoBase
    function setFeeRecipient(address newFeeRecipient) external onlyOwner {
        if (newFeeRecipient == feeRecipient) revert ErrorsLib.AlreadySet();
        if (newFeeRecipient == address(0) && fee != 0) revert ErrorsLib.ZeroFeeRecipient();

        // Accrue interest to the previous fee recipient set before changing it.
        _updateLastTotalAssets(_accrueFee());

        feeRecipient = newFeeRecipient;

        emit EventsLib.SetFeeRecipient(newFeeRecipient);
    }

    /// @inheritdoc IMetaMorphoBase
    function submitGuardian(address newGuardian) external onlyOwner {
        if (newGuardian == guardian) revert ErrorsLib.AlreadySet();

        if (guardian == address(0)) {
            _setGuardian(newGuardian);
        } else {
            if (pendingGuardian.validAt != 0 && newGuardian == pendingGuardian.value) {
                revert ErrorsLib.AlreadyPending();
            }

            pendingGuardian.update(newGuardian, timelock);

            emit EventsLib.SubmitGuardian(newGuardian);
        }
    }

    /* ONLY CURATOR FUNCTIONS */

    /// @inheritdoc IMetaMorphoBase
    function submitCap(MarketParams memory marketParams, uint256 newSupplyCap) external onlyCuratorRole {
        Id id = marketParams.id();
        if (marketParams.loanToken != asset()) revert ErrorsLib.InconsistentAsset(id);
        if (MORPHO.lastUpdate(id) == 0) revert ErrorsLib.MarketNotCreated();

        uint256 supplyCap = config[id].cap;
        if (newSupplyCap == supplyCap) revert ErrorsLib.AlreadySet();

        if (newSupplyCap < supplyCap) {
            _setCap(marketParams, id, newSupplyCap.toUint184());
        } else {
            // newSupplyCap > supplyCap >= 0 so there's no need to check `pendingCap[id].validAt != 0`.
            if (newSupplyCap == pendingCap[id].value) revert ErrorsLib.AlreadyPending();

            pendingCap[id].update(newSupplyCap.toUint184(), timelock);

            emit EventsLib.SubmitCap(_msgSender(), id, newSupplyCap);
        }
    }

    /// @inheritdoc IMetaMorphoBase
    function submitMarketRemoval(MarketParams memory marketParams) external onlyCuratorRole {
        Id id = marketParams.id();
        if (config[id].removableAt != 0) revert ErrorsLib.AlreadySet();
        if (!config[id].enabled) revert ErrorsLib.MarketNotEnabled();

        _setCap(marketParams, id, 0);

        // Safe "unchecked" cast because timelock <= MAX_TIMELOCK.
        config[id].removableAt = uint64(block.timestamp + timelock);

        emit EventsLib.SubmitMarketRemoval(_msgSender(), id);
    }

    /* ONLY ALLOCATOR FUNCTIONS */

    /// @inheritdoc IMetaMorphoBase
    function setSupplyQueue(Id[] calldata newSupplyQueue) external onlyAllocatorRole {
        uint256 length = newSupplyQueue.length;

        if (length > ConstantsLib.MAX_QUEUE_LENGTH) revert ErrorsLib.MaxQueueLengthExceeded();

        for (uint256 i; i < length; ++i) {
            if (config[newSupplyQueue[i]].cap == 0) revert ErrorsLib.UnauthorizedMarket(newSupplyQueue[i]);
        }

        supplyQueue = newSupplyQueue;

        emit EventsLib.SetSupplyQueue(_msgSender(), newSupplyQueue);
    }

    /// @inheritdoc IMetaMorphoBase
    function updateWithdrawQueue(uint256[] calldata indexes) external onlyAllocatorRole {
        uint256 newLength = indexes.length;
        uint256 currLength = withdrawQueue.length;

        bool[] memory seen = new bool[](currLength);
        Id[] memory newWithdrawQueue = new Id[](newLength);

        for (uint256 i; i < newLength; ++i) {
            uint256 prevIndex = indexes[i];

            // If prevIndex >= currLength, it will revert with native "Index out of bounds".
            Id id = withdrawQueue[prevIndex];
            if (seen[prevIndex]) revert ErrorsLib.DuplicateMarket(id);
            seen[prevIndex] = true;

            newWithdrawQueue[i] = id;
        }

        for (uint256 i; i < currLength; ++i) {
            if (!seen[i]) {
                Id id = withdrawQueue[i];

                if (config[id].cap != 0) revert ErrorsLib.InvalidMarketRemovalNonZeroCap(id);

                if (MORPHO.supplyShares(id, address(this)) != 0) {
                    if (config[id].removableAt == 0) revert ErrorsLib.InvalidMarketRemovalNonZeroSupply(id);

                    if (block.timestamp < config[id].removableAt) {
                        revert ErrorsLib.InvalidMarketRemovalTimelockNotElapsed(id);
                    }
                }

                delete config[id];
            }
        }

        withdrawQueue = newWithdrawQueue;

        emit EventsLib.SetWithdrawQueue(_msgSender(), newWithdrawQueue);
    }

    /// @inheritdoc IMetaMorphoBase
    function reallocate(MarketAllocation[] calldata allocations) external onlyAllocatorRole {
        uint256 totalSupplied;
        uint256 totalWithdrawn;
        for (uint256 i; i < allocations.length; ++i) {
            MarketAllocation memory allocation = allocations[i];
            Id id = allocation.marketParams.id();

            (uint256 supplyAssets, uint256 supplyShares,) = _accruedSupplyBalance(allocation.marketParams, id);
            uint256 withdrawn = supplyAssets.zeroFloorSub(allocation.assets);

            if (withdrawn > 0) {
                if (allocation.marketParams.loanToken != asset()) revert ErrorsLib.InconsistentAsset(id);

                // Guarantees that unknown frontrunning donations can be withdrawn, in order to disable a market.
                uint256 shares;
                if (allocation.assets == 0) {
                    shares = supplyShares;
                    withdrawn = 0;
                }

                (uint256 withdrawnAssets, uint256 withdrawnShares) =
                    MORPHO.withdraw(allocation.marketParams, withdrawn, shares, address(this), address(this));

                emit EventsLib.ReallocateWithdraw(_msgSender(), id, withdrawnAssets, withdrawnShares);

                totalWithdrawn += withdrawnAssets;
            } else {
                uint256 suppliedAssets = allocation.assets == type(uint256).max
                    ? totalWithdrawn.zeroFloorSub(totalSupplied)
                    : allocation.assets.zeroFloorSub(supplyAssets);

                if (suppliedAssets == 0) continue;

                uint256 supplyCap = config[id].cap;
                if (supplyCap == 0) revert ErrorsLib.UnauthorizedMarket(id);

                if (supplyAssets + suppliedAssets > supplyCap) revert ErrorsLib.SupplyCapExceeded(id);

                // The market's loan asset is guaranteed to be the vault's asset because it has a non-zero supply cap.
                (, uint256 suppliedShares) =
                    MORPHO.supply(allocation.marketParams, suppliedAssets, 0, address(this), hex"");

                emit EventsLib.ReallocateSupply(_msgSender(), id, suppliedAssets, suppliedShares);

                totalSupplied += suppliedAssets;
            }
        }

        if (totalWithdrawn != totalSupplied) revert ErrorsLib.InconsistentReallocation();
    }

    /* REVOKE FUNCTIONS */

    /// @inheritdoc IMetaMorphoBase
    function revokePendingTimelock() external onlyGuardianRole {
        if (pendingTimelock.validAt == 0) revert ErrorsLib.NoPendingValue();

        delete pendingTimelock;

        emit EventsLib.RevokePendingTimelock(_msgSender());
    }

    /// @inheritdoc IMetaMorphoBase
    function revokePendingGuardian() external onlyGuardianRole {
        if (pendingGuardian.validAt == 0) revert ErrorsLib.NoPendingValue();

        delete pendingGuardian;

        emit EventsLib.RevokePendingGuardian(_msgSender());
    }

    /// @inheritdoc IMetaMorphoBase
    function revokePendingCap(Id id) external onlyCuratorOrGuardianRole {
        if (pendingCap[id].validAt == 0) revert ErrorsLib.NoPendingValue();

        delete pendingCap[id];

        emit EventsLib.RevokePendingCap(_msgSender(), id);
    }

    /// @inheritdoc IMetaMorphoBase
    function revokePendingMarketRemoval(Id id) external onlyCuratorOrGuardianRole {
        delete config[id].removableAt;

        emit EventsLib.RevokePendingMarketRemoval(_msgSender(), id);
    }

    /* EXTERNAL */

    /// @inheritdoc IMetaMorphoBase
    function supplyQueueLength() external view returns (uint256) {
        return supplyQueue.length;
    }

    /// @inheritdoc IMetaMorphoBase
    function withdrawQueueLength() external view returns (uint256) {
        return withdrawQueue.length;
    }

    /// @inheritdoc IMetaMorphoBase
    function acceptTimelock() external afterTimelock(pendingTimelock.validAt) {
        _setTimelock(pendingTimelock.value);
    }

    /// @inheritdoc IMetaMorphoBase
    function acceptGuardian() external afterTimelock(pendingGuardian.validAt) {
        _setGuardian(pendingGuardian.value);
    }

    /// @inheritdoc IMetaMorphoBase
    function acceptCap(MarketParams memory marketParams)
        external
        afterTimelock(pendingCap[marketParams.id()].validAt)
    {
        Id id = marketParams.id();

        // Safe "unchecked" cast because pendingCap <= type(uint184).max.
        _setCap(marketParams, id, uint184(pendingCap[id].value));
    }

    /// @inheritdoc IMetaMorphoBase
    function skim(address token) external {
        if (skimRecipient == address(0)) revert ErrorsLib.ZeroAddress();

        uint256 amount = IERC20(token).balanceOf(address(this));

        IERC20(token).safeTransfer(skimRecipient, amount);

        emit EventsLib.Skim(_msgSender(), token, amount);
    }

    /* ERC4626 (PUBLIC) */

    /// @inheritdoc IERC20Metadata
    function decimals() public view override(ERC20, ERC4626) returns (uint8) {
        return ERC4626.decimals();
    }

    /// @inheritdoc IERC4626
    function maxDeposit(address) public view override returns (uint256) {
        return _maxDeposit();
    }

    /// @inheritdoc IERC4626
    function maxMint(address) public view override returns (uint256) {
        uint256 suppliable = _maxDeposit();

        return _convertToShares(suppliable, Math.Rounding.Floor);
    }

    /// @inheritdoc IERC4626
    /// @dev Warning: May be lower than the actual amount of assets that can be withdrawn by `owner` due to conversion
    /// roundings between shares and assets.
    function maxWithdraw(address owner) public view override returns (uint256 assets) {
        (assets,,) = _maxWithdraw(owner);
    }

    /// @inheritdoc IERC4626
    /// @dev Warning: May be lower than the actual amount of shares that can be redeemed by `owner` due to conversion
    /// roundings between shares and assets.
    function maxRedeem(address owner) public view override returns (uint256) {
        (uint256 assets, uint256 newTotalSupply, uint256 newTotalAssets) = _maxWithdraw(owner);

        return _convertToSharesWithTotals(assets, newTotalSupply, newTotalAssets, Math.Rounding.Floor);
    }

    /// @inheritdoc IERC4626
    function deposit(uint256 assets, address receiver) public override returns (uint256 shares) {
        uint256 newTotalAssets = _accrueFee();

        // Update `lastTotalAssets` to avoid an inconsistent state in a re-entrant context.
        // It is updated again in `_deposit`.
        lastTotalAssets = newTotalAssets;

        shares = _convertToSharesWithTotals(assets, totalSupply(), newTotalAssets, Math.Rounding.Floor);

        _deposit(_msgSender(), receiver, assets, shares);
    }

    /// @inheritdoc IERC4626
    function mint(uint256 shares, address receiver) public override returns (uint256 assets) {
        uint256 newTotalAssets = _accrueFee();

        // Update `lastTotalAssets` to avoid an inconsistent state in a re-entrant context.
        // It is updated again in `_deposit`.
        lastTotalAssets = newTotalAssets;

        assets = _convertToAssetsWithTotals(shares, totalSupply(), newTotalAssets, Math.Rounding.Ceil);

        _deposit(_msgSender(), receiver, assets, shares);
    }

    /// @inheritdoc IERC4626
    function withdraw(uint256 assets, address receiver, address owner) public override returns (uint256 shares) {
        uint256 newTotalAssets = _accrueFee();

        // Do not call expensive `maxWithdraw` and optimistically withdraw assets.

        shares = _convertToSharesWithTotals(assets, totalSupply(), newTotalAssets, Math.Rounding.Ceil);

        // `newTotalAssets - assets` may be a little off from `totalAssets()`.
        _updateLastTotalAssets(newTotalAssets.zeroFloorSub(assets));

        _withdraw(_msgSender(), receiver, owner, assets, shares);
    }

    /// @inheritdoc IERC4626
    function redeem(uint256 shares, address receiver, address owner) public override returns (uint256 assets) {
        uint256 newTotalAssets = _accrueFee();

        // Do not call expensive `maxRedeem` and optimistically redeem shares.

        assets = _convertToAssetsWithTotals(shares, totalSupply(), newTotalAssets, Math.Rounding.Floor);

        // `newTotalAssets - assets` may be a little off from `totalAssets()`.
        _updateLastTotalAssets(newTotalAssets.zeroFloorSub(assets));

        _withdraw(_msgSender(), receiver, owner, assets, shares);
    }

    /// @inheritdoc IERC4626
    function totalAssets() public view override returns (uint256 assets) {
        for (uint256 i; i < withdrawQueue.length; ++i) {
            assets += MORPHO.expectedSupplyAssets(_marketParams(withdrawQueue[i]), address(this));
        }
    }

    /* ERC4626 (INTERNAL) */

    /// @inheritdoc ERC4626
    function _decimalsOffset() internal pure override returns (uint8) {
        return ConstantsLib.DECIMALS_OFFSET;
    }

    /// @dev Returns the maximum amount of asset (`assets`) that the `owner` can withdraw from the vault, as well as the
    /// new vault's total supply (`newTotalSupply`) and total assets (`newTotalAssets`).
    function _maxWithdraw(address owner)
        internal
        view
        returns (uint256 assets, uint256 newTotalSupply, uint256 newTotalAssets)
    {
        uint256 feeShares;
        (feeShares, newTotalAssets) = _accruedFeeShares();
        newTotalSupply = totalSupply() + feeShares;

        assets = _convertToAssetsWithTotals(balanceOf(owner), newTotalSupply, newTotalAssets, Math.Rounding.Floor);
        assets -= _simulateWithdrawMorpho(assets);
    }

    /// @dev Returns the maximum amount of assets that the vault can supply on Morpho.
    function _maxDeposit() internal view returns (uint256 totalSuppliable) {
        for (uint256 i; i < supplyQueue.length; ++i) {
            Id id = supplyQueue[i];

            uint256 supplyCap = config[id].cap;
            if (supplyCap == 0) continue;

            uint256 supplyAssets = MORPHO.expectedSupplyAssets(_marketParams(id), address(this));

            totalSuppliable += supplyCap.zeroFloorSub(supplyAssets);
        }
    }

    /// @inheritdoc ERC4626
    /// @dev The accrual of performance fees is taken into account in the conversion.
    function _convertToShares(uint256 assets, Math.Rounding rounding) internal view override returns (uint256) {
        (uint256 feeShares, uint256 newTotalAssets) = _accruedFeeShares();

        return _convertToSharesWithTotals(assets, totalSupply() + feeShares, newTotalAssets, rounding);
    }

    /// @inheritdoc ERC4626
    /// @dev The accrual of performance fees is taken into account in the conversion.
    function _convertToAssets(uint256 shares, Math.Rounding rounding) internal view override returns (uint256) {
        (uint256 feeShares, uint256 newTotalAssets) = _accruedFeeShares();

        return _convertToAssetsWithTotals(shares, totalSupply() + feeShares, newTotalAssets, rounding);
    }

    /// @dev Returns the amount of shares that the vault would exchange for the amount of `assets` provided.
    /// @dev It assumes that the arguments `newTotalSupply` and `newTotalAssets` are up to date.
    function _convertToSharesWithTotals(
        uint256 assets,
        uint256 newTotalSupply,
        uint256 newTotalAssets,
        Math.Rounding rounding
    ) internal pure returns (uint256) {
        return assets.mulDiv(newTotalSupply + 10 ** _decimalsOffset(), newTotalAssets + 1, rounding);
    }

    /// @dev Returns the amount of assets that the vault would exchange for the amount of `shares` provided.
    /// @dev It assumes that the arguments `newTotalSupply` and `newTotalAssets` are up to date.
    function _convertToAssetsWithTotals(
        uint256 shares,
        uint256 newTotalSupply,
        uint256 newTotalAssets,
        Math.Rounding rounding
    ) internal pure returns (uint256) {
        return shares.mulDiv(newTotalAssets + 1, newTotalSupply + 10 ** _decimalsOffset(), rounding);
    }

    /// @inheritdoc ERC4626
    /// @dev Used in mint or deposit to deposit the underlying asset to Morpho markets.
    function _deposit(address caller, address receiver, uint256 assets, uint256 shares) internal override {
        super._deposit(caller, receiver, assets, shares);

        _supplyMorpho(assets);

        // `lastTotalAssets + assets` may be a little off from `totalAssets()`.
        _updateLastTotalAssets(lastTotalAssets + assets);
    }

    /// @inheritdoc ERC4626
    /// @dev Used in redeem or withdraw to withdraw the underlying asset from Morpho markets.
    /// @dev Depending on 4 cases, reverts when withdrawing "too much" with:
    /// 1. ERC20InsufficientAllowance when withdrawing more than `caller`'s allowance.
    /// 2. ERC20InsufficientBalance when withdrawing more than `owner`'s balance but less than vault's total assets.
    /// 3. NotEnoughLiquidity when withdrawing more than vault's total assets.
    /// 4. NotEnoughLiquidity when withdrawing more than `owner`'s balance but less than the available liquidity.
    function _withdraw(address caller, address receiver, address owner, uint256 assets, uint256 shares)
        internal
        override
    {
        _withdrawMorpho(assets);

        super._withdraw(caller, receiver, owner, assets, shares);
    }

    /* INTERNAL */

    /// @dev Returns the market params of the market defined by `id`.
    function _marketParams(Id id) internal view returns (MarketParams memory) {
        return MORPHO.idToMarketParams(id);
    }

    /// @dev Accrues interest on Morpho Blue and returns the vault's assets & corresponding shares supplied on the
    /// market defined by `marketParams`, as well as the market's state.
    /// @dev Assumes that the inputs `marketParams` and `id` match.
    function _accruedSupplyBalance(MarketParams memory marketParams, Id id)
        internal
        returns (uint256 assets, uint256 shares, Market memory market)
    {
        MORPHO.accrueInterest(marketParams);

        market = MORPHO.market(id);
        shares = MORPHO.supplyShares(id, address(this));
        assets = shares.toAssetsDown(market.totalSupplyAssets, market.totalSupplyShares);
    }

    /// @dev Reverts if `newTimelock` is not within the bounds.
    function _checkTimelockBounds(uint256 newTimelock) internal pure {
        if (newTimelock > ConstantsLib.MAX_TIMELOCK) revert ErrorsLib.AboveMaxTimelock();
        if (newTimelock < ConstantsLib.MIN_TIMELOCK) revert ErrorsLib.BelowMinTimelock();
    }

    /// @dev Sets `timelock` to `newTimelock`.
    function _setTimelock(uint256 newTimelock) internal {
        timelock = newTimelock;

        emit EventsLib.SetTimelock(_msgSender(), newTimelock);

        delete pendingTimelock;
    }

    /// @dev Sets `guardian` to `newGuardian`.
    function _setGuardian(address newGuardian) internal {
        guardian = newGuardian;

        emit EventsLib.SetGuardian(_msgSender(), newGuardian);

        delete pendingGuardian;
    }

    /// @dev Sets the cap of the market defined by `id` to `supplyCap`.
    /// @dev Assumes that the inputs `marketParams` and `id` match.
    function _setCap(MarketParams memory marketParams, Id id, uint184 supplyCap) internal {
        MarketConfig storage marketConfig = config[id];

        if (supplyCap > 0) {
            if (!marketConfig.enabled) {
                withdrawQueue.push(id);

                if (withdrawQueue.length > ConstantsLib.MAX_QUEUE_LENGTH) revert ErrorsLib.MaxQueueLengthExceeded();

                marketConfig.enabled = true;

<<<<<<< HEAD
                _updateLastTotalAssets(lastTotalAssets + MORPHO.expectedSupplyAssets(marketParams, address(this)));
=======
                emit EventsLib.SetWithdrawQueue(msg.sender, withdrawQueue);
>>>>>>> 9b15da5d
            }

            marketConfig.removableAt = 0;
        }

        marketConfig.cap = supplyCap;

        emit EventsLib.SetCap(_msgSender(), id, supplyCap);

        delete pendingCap[id];
    }

    /* LIQUIDITY ALLOCATION */

    /// @dev Supplies `assets` to Morpho.
    function _supplyMorpho(uint256 assets) internal {
        for (uint256 i; i < supplyQueue.length; ++i) {
            Id id = supplyQueue[i];

            uint256 supplyCap = config[id].cap;
            if (supplyCap == 0) continue;

            MarketParams memory marketParams = _marketParams(id);
            (uint256 supplyAssets,,) = _accruedSupplyBalance(marketParams, id);

            uint256 toSupply = UtilsLib.min(supplyCap.zeroFloorSub(supplyAssets), assets);

            if (toSupply > 0) {
                // Using try/catch to skip markets that revert.
                try MORPHO.supply(marketParams, toSupply, 0, address(this), hex"") {
                    assets -= toSupply;
                } catch {}
            }

            if (assets == 0) return;
        }

        if (assets != 0) revert ErrorsLib.AllCapsReached();
    }

    /// @dev Withdraws `assets` from Morpho.
    function _withdrawMorpho(uint256 assets) internal {
        for (uint256 i; i < withdrawQueue.length; ++i) {
            Id id = withdrawQueue[i];
            MarketParams memory marketParams = _marketParams(id);
            (uint256 supplyAssets,, Market memory market) = _accruedSupplyBalance(marketParams, id);

            uint256 toWithdraw = UtilsLib.min(
                _withdrawable(marketParams, market.totalSupplyAssets, market.totalBorrowAssets, supplyAssets), assets
            );

            if (toWithdraw > 0) {
                // Using try/catch to skip markets that revert.
                try MORPHO.withdraw(marketParams, toWithdraw, 0, address(this), address(this)) {
                    assets -= toWithdraw;
                } catch {}
            }

            if (assets == 0) return;
        }

        if (assets != 0) revert ErrorsLib.NotEnoughLiquidity();
    }

    /// @dev Simulates a withdraw of `assets` from Morpho.
    /// @return The remaining assets to be withdrawn.
    function _simulateWithdrawMorpho(uint256 assets) internal view returns (uint256) {
        for (uint256 i; i < withdrawQueue.length; ++i) {
            Id id = withdrawQueue[i];
            MarketParams memory marketParams = _marketParams(id);

            uint256 supplyShares = MORPHO.supplyShares(id, address(this));
            (uint256 totalSupplyAssets, uint256 totalSupplyShares, uint256 totalBorrowAssets,) =
                MORPHO.expectedMarketBalances(marketParams);

            // The vault withdrawing from Morpho cannot fail because:
            // 1. oracle.price() is never called (the vault doesn't borrow)
            // 2. the amount is capped to the liquidity available on Morpho
            // 3. virtually accruing interest didn't fail
            assets = assets.zeroFloorSub(
                _withdrawable(
                    marketParams,
                    totalSupplyAssets,
                    totalBorrowAssets,
                    supplyShares.toAssetsDown(totalSupplyAssets, totalSupplyShares)
                )
            );

            if (assets == 0) break;
        }

        return assets;
    }

    /// @dev Returns the withdrawable amount of assets from the market defined by `marketParams`, given the market's
    /// total supply and borrow assets and the vault's assets supplied.
    function _withdrawable(
        MarketParams memory marketParams,
        uint256 totalSupplyAssets,
        uint256 totalBorrowAssets,
        uint256 supplyAssets
    ) internal view returns (uint256) {
        // Inside a flashloan callback, liquidity on Morpho Blue may be limited to the singleton's balance.
        uint256 availableLiquidity = UtilsLib.min(
            totalSupplyAssets - totalBorrowAssets, ERC20(marketParams.loanToken).balanceOf(address(MORPHO))
        );

        return UtilsLib.min(supplyAssets, availableLiquidity);
    }

    /* FEE MANAGEMENT */

    /// @dev Updates `lastTotalAssets` to `updatedTotalAssets`.
    function _updateLastTotalAssets(uint256 updatedTotalAssets) internal {
        lastTotalAssets = updatedTotalAssets;

        emit EventsLib.UpdateLastTotalAssets(updatedTotalAssets);
    }

    /// @dev Accrues the fee and mints the fee shares to the fee recipient.
    /// @return newTotalAssets The vaults total assets after accruing the interest.
    function _accrueFee() internal returns (uint256 newTotalAssets) {
        uint256 feeShares;
        (feeShares, newTotalAssets) = _accruedFeeShares();

        if (feeShares != 0) _mint(feeRecipient, feeShares);

        emit EventsLib.AccrueInterest(newTotalAssets, feeShares);
    }

    /// @dev Computes and returns the fee shares (`feeShares`) to mint and the new vault's total assets
    /// (`newTotalAssets`).
    function _accruedFeeShares() internal view returns (uint256 feeShares, uint256 newTotalAssets) {
        newTotalAssets = totalAssets();

        uint256 totalInterest = newTotalAssets.zeroFloorSub(lastTotalAssets);
        if (totalInterest != 0 && fee != 0) {
            // It is acknowledged that `feeAssets` may be rounded down to 0 if `totalInterest * fee < WAD`.
            uint256 feeAssets = totalInterest.mulDiv(fee, WAD);
            // The fee assets is subtracted from the total assets in this calculation to compensate for the fact
            // that total assets is already increased by the total interest (including the fee assets).
            feeShares =
                _convertToSharesWithTotals(feeAssets, totalSupply(), newTotalAssets - feeAssets, Math.Rounding.Floor);
        }
    }
}<|MERGE_RESOLUTION|>--- conflicted
+++ resolved
@@ -751,11 +751,9 @@
 
                 marketConfig.enabled = true;
 
-<<<<<<< HEAD
                 _updateLastTotalAssets(lastTotalAssets + MORPHO.expectedSupplyAssets(marketParams, address(this)));
-=======
+
                 emit EventsLib.SetWithdrawQueue(msg.sender, withdrawQueue);
->>>>>>> 9b15da5d
             }
 
             marketConfig.removableAt = 0;
