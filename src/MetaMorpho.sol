--- conflicted
+++ resolved
@@ -291,22 +291,13 @@
     }
 
     /// @inheritdoc IMetaMorphoBase
-<<<<<<< HEAD
     function submitMarketRemoval(MarketParams memory marketParams) external onlyCuratorRole {
         Id id = marketParams.id();
-        if (config[id].removableAt != 0) revert ErrorsLib.AlreadySet();
-        if (!config[id].enabled) revert ErrorsLib.MarketNotEnabled(id);
-
-        _setCap(marketParams, id, 0);
-
-=======
-    function submitMarketRemoval(Id id) external onlyCuratorRole {
         if (config[id].removableAt != 0) revert ErrorsLib.AlreadyPending();
         if (pendingCap[id].validAt != 0) revert ErrorsLib.PendingCap();
         if (config[id].cap != 0) revert ErrorsLib.NonZeroCap();
         if (!config[id].enabled) revert ErrorsLib.MarketNotEnabled(id);
 
->>>>>>> 15f96c1a
         // Safe "unchecked" cast because timelock <= MAX_TIMELOCK.
         config[id].removableAt = uint64(block.timestamp + timelock);
 
