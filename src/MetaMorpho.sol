--- conflicted
+++ resolved
@@ -685,12 +685,7 @@
                 revert ErrorsLib.MaxQueueLengthExceeded();
             }
 
-<<<<<<< HEAD
             marketConfig.inWithdrawQueue = true;
-=======
-            // Safe "unchecked" cast because withdrawQueue.length <= MAX_QUEUE_LENGTH.
-            marketConfig.withdrawRank = uint64(withdrawQueue.length);
->>>>>>> 1e9186a1
         }
 
         marketConfig.cap = supplyCap;
