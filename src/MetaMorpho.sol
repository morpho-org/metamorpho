// SPDX-License-Identifier: GPL-2.0-or-later
pragma solidity 0.8.21;

import {IMorphoMarketParams} from "./interfaces/IMorphoMarketParams.sol";
import {
    IMetaMorpho, MarketConfig, PendingUint192, PendingAddress, MarketAllocation
} from "./interfaces/IMetaMorpho.sol";
import {Id, MarketParams, Market, IMorpho} from "@morpho-blue/interfaces/IMorpho.sol";

import {ConstantsLib} from "./libraries/ConstantsLib.sol";
import {ErrorsLib} from "./libraries/ErrorsLib.sol";
import {EventsLib} from "./libraries/EventsLib.sol";
import {WAD} from "@morpho-blue/libraries/MathLib.sol";
import {UtilsLib} from "@morpho-blue/libraries/UtilsLib.sol";
import {SafeCast} from "@openzeppelin/utils/math/SafeCast.sol";
import {SharesMathLib} from "@morpho-blue/libraries/SharesMathLib.sol";
import {MorphoLib} from "@morpho-blue/libraries/periphery/MorphoLib.sol";
import {MarketParamsLib} from "@morpho-blue/libraries/MarketParamsLib.sol";
import {IERC20Metadata} from "@openzeppelin/token/ERC20/extensions/IERC20Metadata.sol";
import {MorphoBalancesLib} from "@morpho-blue/libraries/periphery/MorphoBalancesLib.sol";

import {Multicall} from "@openzeppelin/utils/Multicall.sol";
import {Ownable2Step, Ownable} from "@openzeppelin/access/Ownable2Step.sol";
import {ERC20Permit} from "@openzeppelin/token/ERC20/extensions/ERC20Permit.sol";
import {IERC20, IERC4626, ERC20, ERC4626, Math, SafeERC20} from "@openzeppelin/token/ERC20/extensions/ERC4626.sol";

/// @title MetaMorpho
/// @author Morpho Labs
/// @custom:contact security@morpho.org
/// @notice ERC4626 compliant vault allowing users to deposit assets to Morpho.
contract MetaMorpho is ERC4626, ERC20Permit, Ownable2Step, Multicall, IMetaMorpho {
    using Math for uint256;
    using UtilsLib for uint256;
    using SafeCast for uint256;
    using SafeERC20 for IERC20;
    using MorphoLib for IMorpho;
    using SharesMathLib for uint256;
    using MorphoBalancesLib for IMorpho;
    using MarketParamsLib for MarketParams;

    /* IMMUTABLES */

    /// @notice The address of the Morpho contract.
    IMorpho public immutable MORPHO;

    /* STORAGE */

    /// @notice The address of the curator.
    address public curator;

    /// @notice Stores whether an address is an allocator or not.
    mapping(address => bool) public isAllocator;

    /// @notice The current guardian. Can be set even without the timelock set.
    address public guardian;

    /// @notice Stores the current configuration of each market.
    mapping(Id => MarketConfig) public config;

    /// @notice The current timelock.
    uint256 public timelock;

    /// @notice The current fee.
    uint96 public fee;

    /// @notice The fee recipient.
    address public feeRecipient;

    /// @notice The rewards recipient.
    address public rewardsRecipient;

    /// @notice The pending guardian.
    PendingAddress public pendingGuardian;

    /// @notice Stores the pending cap for each market.
    mapping(Id => PendingUint192) public pendingCap;

    /// @notice The pending timelock.
    PendingUint192 public pendingTimelock;

    /// @notice The pending fee.
    PendingUint192 public pendingFee;

    /// @dev Stores the order of markets on which liquidity is supplied upon deposit.
    /// @dev Can contain any market. A market is skipped as soon as its supply cap is reached.
    Id[] public supplyQueue;

    /// @dev Stores the order of markets from which liquidity is withdrawn upon withdrawal.
    /// @dev Always contain all non-zero cap markets as well as all markets on which the vault supplies liquidity,
    /// without duplicate.
    Id[] public withdrawQueue;

    /// @notice Stores the idle liquidity.
    /// @dev The idle liquidity does not generate any interest.
    uint256 public idle;

    /// @notice Stores the total assets managed by this vault when the fee was last accrued.
    uint256 public lastTotalAssets;

    /* CONSTRUCTOR */

    /// @dev Initializes the contract.
    /// @param owner The owner of the contract.
    /// @param morpho The address of the Morpho contract.
    /// @param initialTimelock The initial timelock.
    /// @param _asset The address of the underlying asset.
    /// @param _name The name of the vault.
    /// @param _symbol The symbol of the vault.
    constructor(
        address owner,
        address morpho,
        uint256 initialTimelock,
        address _asset,
        string memory _name,
        string memory _symbol
    ) ERC4626(IERC20(_asset)) ERC20Permit(_name) ERC20(_name, _symbol) Ownable(owner) {
        if (morpho == address(0)) revert ErrorsLib.ZeroAddress();

        MORPHO = IMorpho(morpho);

        _checkTimelockBounds(initialTimelock);
        _setTimelock(initialTimelock);

        IERC20(_asset).forceApprove(morpho, type(uint256).max);
    }

    /* MODIFIERS */

    /// @dev Reverts if the caller doesn't have the curator role.
    modifier onlyCuratorRole() {
        address sender = _msgSender();
        if (sender != curator && sender != owner()) revert ErrorsLib.NotCuratorRole();

        _;
    }

    /// @dev Reverts if the caller doesn't have the allocator role.
    modifier onlyAllocatorRole() {
        address sender = _msgSender();
        if (!isAllocator[sender] && sender != curator && sender != owner()) {
            revert ErrorsLib.NotAllocatorRole();
        }

        _;
    }

    /// @dev Reverts if the caller is not the `guardian`.
    modifier onlyGuardian() {
        if (_msgSender() != guardian) revert ErrorsLib.NotGuardian();

        _;
    }

    /// @dev Makes sure conditions are met to accept a pending value.
    /// @dev Reverts if:
    /// - there's no pending value;
    /// - the timelock has not elapsed since the pending value has been submitted.
    modifier afterTimelock(uint256 submittedAt) {
        if (submittedAt == 0) revert ErrorsLib.NoPendingValue();
        if (block.timestamp < submittedAt + timelock) revert ErrorsLib.TimelockNotElapsed();

        _;
    }

    /* ONLY OWNER FUNCTIONS */

    /// @notice Sets `curator` to `newCurator`.
    function setCurator(address newCurator) external onlyOwner {
        if (newCurator == curator) revert ErrorsLib.AlreadySet();

        curator = newCurator;

        emit EventsLib.SetCurator(newCurator);
    }

    /// @notice Sets `newAllocator` as an allocator or not (`newIsAllocator`).
    function setIsAllocator(address newAllocator, bool newIsAllocator) external onlyOwner {
        if (isAllocator[newAllocator] == newIsAllocator) revert ErrorsLib.AlreadySet();

        isAllocator[newAllocator] = newIsAllocator;

        emit EventsLib.SetIsAllocator(newAllocator, newIsAllocator);
    }

    /// @notice Sets `rewardsRecipient` to `newRewardsRecipient`.
    function setRewardsRecipient(address newRewardsRecipient) external onlyOwner {
        if (newRewardsRecipient == rewardsRecipient) revert ErrorsLib.AlreadySet();

        rewardsRecipient = newRewardsRecipient;

        emit EventsLib.SetRewardsRecipient(newRewardsRecipient);
    }

    /// @notice Submits a `newTimelock`.
    /// @dev In case the new timelock is higher than the current one, the timelock is set immediately.
    /// @dev Warning: Submitting a timelock will overwrite the current pending timelock.
    function submitTimelock(uint256 newTimelock) external onlyOwner {
        if (newTimelock == timelock) revert ErrorsLib.AlreadySet();
        _checkTimelockBounds(newTimelock);

        if (newTimelock > timelock) {
            _setTimelock(newTimelock);
        } else {
            // Safe "unchecked" cast because newTimelock <= MAX_TIMELOCK.
            pendingTimelock = PendingUint192(uint192(newTimelock), uint64(block.timestamp));

            emit EventsLib.SubmitTimelock(newTimelock);
        }
    }

    /// @notice Submits a `newFee`.
    /// @dev In case the new fee is lower than the current one, the fee is set immediately.
    /// @dev Warning: Submitting a fee will overwrite the current pending fee.
    function submitFee(uint256 newFee) external onlyOwner {
        if (newFee == fee) revert ErrorsLib.AlreadySet();
        if (newFee > ConstantsLib.MAX_FEE) revert ErrorsLib.MaxFeeExceeded();

        if (newFee < fee) {
            _setFee(newFee);
        } else {
            // Safe "unchecked" cast because newFee <= MAX_FEE.
            pendingFee = PendingUint192(uint192(newFee), uint64(block.timestamp));

            emit EventsLib.SubmitFee(newFee);
        }
    }

    /// @notice Sets `feeRecipient` to `newFeeRecipient`.
    function setFeeRecipient(address newFeeRecipient) external onlyOwner {
        if (newFeeRecipient == feeRecipient) revert ErrorsLib.AlreadySet();
        if (newFeeRecipient == address(0) && fee != 0) revert ErrorsLib.ZeroFeeRecipient();

        // Accrue interest to the previous fee recipient set before changing it.
        _updateLastTotalAssets(_accrueFee());

        feeRecipient = newFeeRecipient;

        emit EventsLib.SetFeeRecipient(newFeeRecipient);
    }

    /// @notice Submits a `newGuardian`.
    /// @notice Warning: a malicious guardian could disrupt the vault's operation, and would have the power to revoke
    /// any pending guardian.
    /// @dev In case there is no guardian, the gardian is set immediately.
    /// @dev Warning: Submitting a gardian will overwrite the current pending gardian.
    function submitGuardian(address newGuardian) external onlyOwner {
        if (newGuardian == guardian) revert ErrorsLib.AlreadySet();

        if (guardian == address(0)) {
            _setGuardian(newGuardian);
        } else {
            pendingGuardian = PendingAddress(newGuardian, uint64(block.timestamp));

            emit EventsLib.SubmitGuardian(newGuardian);
        }
    }

    /* ONLY CURATOR FUNCTIONS */

    /// @notice Submits a `newSupplyCap` for the market defined by `marketParams`.
    /// @dev In case the new cap is lower than the current one, the cap is set immediately.
    /// @dev Warning: Submitting a cap will overwrite the current pending cap.
    function submitCap(MarketParams memory marketParams, uint256 newSupplyCap) external onlyCuratorRole {
        Id id = marketParams.id();
        if (marketParams.loanToken != asset()) revert ErrorsLib.InconsistentAsset(id);
        if (MORPHO.lastUpdate(id) == 0) revert ErrorsLib.MarketNotCreated();

        uint256 supplyCap = config[id].cap;
        if (newSupplyCap == supplyCap) revert ErrorsLib.AlreadySet();

        if (newSupplyCap < supplyCap) {
            _setCap(id, newSupplyCap.toUint192());
        } else {
            pendingCap[id] = PendingUint192(newSupplyCap.toUint192(), uint64(block.timestamp));

            emit EventsLib.SubmitCap(_msgSender(), id, newSupplyCap);
        }
    }

    /* ONLY ALLOCATOR FUNCTIONS */

    /// @notice Sets `supplyQueue` to `newSupplyQueue`.
    /// @param newSupplyQueue is an array of enabled markets, and can contain duplicate markets, but it would only
    /// increase the cost of depositing to the vault.
    function setSupplyQueue(Id[] calldata newSupplyQueue) external onlyAllocatorRole {
        uint256 length = newSupplyQueue.length;

        if (length > ConstantsLib.MAX_QUEUE_LENGTH) revert ErrorsLib.MaxQueueLengthExceeded();

        for (uint256 i; i < length; ++i) {
            if (config[newSupplyQueue[i]].cap == 0) revert ErrorsLib.UnauthorizedMarket(newSupplyQueue[i]);
        }

        supplyQueue = newSupplyQueue;

        emit EventsLib.SetSupplyQueue(_msgSender(), newSupplyQueue);
    }

    /// @notice Sets the withdraw queue as a permutation of the previous one, although markets with both zero cap and
    /// zero vault's supply can be removed from the permutation.
    /// @notice This is the only entry point to disable a market.
    /// @notice Removing a market requires the vault to have 0 supply on it; but anyone can supply on behalf of the
    /// vault so the call to `sortWithdrawQueue` can be griefed by a frontrun. To circumvent this, the allocator can
    /// simply bundle a reallocation that withdraws max from this market with a call to `sortWithdrawQueue`.
    /// @param indexes The indexes of each market in the previous withdraw queue, in the new withdraw queue's order.
    function updateWithdrawQueue(uint256[] calldata indexes) external onlyAllocatorRole {
        uint256 newLength = indexes.length;
        uint256 currLength = withdrawQueue.length;

        bool[] memory seen = new bool[](currLength);
        Id[] memory newWithdrawQueue = new Id[](newLength);

        for (uint256 i; i < newLength; ++i) {
            uint256 prevIndex = indexes[i];

            // If prevIndex >= currLength, it will revert with native "Index out of bounds".
            Id id = withdrawQueue[prevIndex];
            if (seen[prevIndex]) revert ErrorsLib.DuplicateMarket(id);
            seen[prevIndex] = true;

            newWithdrawQueue[i] = id;

            // Safe "unchecked" cast because i < currLength.
            config[id].withdrawRank = uint64(i + 1);
        }

        for (uint256 i; i < currLength; ++i) {
            if (!seen[i]) {
                Id id = withdrawQueue[i];

                if (MORPHO.supplyShares(id, address(this)) != 0 || config[id].cap != 0) {
                    revert ErrorsLib.InvalidMarketRemoval(id);
                }

                delete config[id].withdrawRank;
            }
        }

        withdrawQueue = newWithdrawQueue;

        emit EventsLib.SetWithdrawQueue(_msgSender(), newWithdrawQueue);
    }

    /// @notice Reallocates the vault's liquidity by withdrawing some (based on `withdrawn`) then supplying (based on
    /// `supplied`).
    /// @dev The allocator can withdraw from any market, even if it's not in the withdraw queue, as long as the loan
    /// token of the market is the same as the vault's asset.
    function reallocate(MarketAllocation[] calldata withdrawn, MarketAllocation[] calldata supplied)
        external
        onlyAllocatorRole
    {
        uint256 totalWithdrawn;
        for (uint256 i; i < withdrawn.length; ++i) {
            MarketAllocation memory allocation = withdrawn[i];
            Id id = allocation.marketParams.id();

<<<<<<< HEAD
            if (allocation.marketParams.loanToken != asset()) {
                revert ErrorsLib.InconsistentAsset(id);
            }

            // Guarantees that unknown frontrunning donations can be withdrawn, in order to disable a market.
            uint256 shares;
            if (allocation.assets == type(uint256).max) {
                shares = MORPHO.supplyShares(id, address(this));

                allocation.assets = 0;
            }

            (uint256 withdrawnAssets,) =
                MORPHO.withdraw(allocation.marketParams, allocation.assets, shares, address(this), address(this));
=======
            if (allocation.marketParams.loanToken != asset()) revert ErrorsLib.InconsistentAsset(id);

            // Guarantees that unknown frontrunning donations can be withdrawn, in order to disable a market.
            if (allocation.shares == type(uint256).max) allocation.shares = MORPHO.supplyShares(id, address(this));

            (uint256 withdrawnAssets, uint256 withdrawnShares) = MORPHO.withdraw(
                allocation.marketParams, allocation.assets, allocation.shares, address(this), address(this)
            );
>>>>>>> 039bd2f5

            totalWithdrawn += withdrawnAssets;

            emit EventsLib.ReallocateWithdraw(_msgSender(), id, withdrawnAssets, withdrawnShares);
        }

        uint256 totalSupplied;
        for (uint256 i; i < supplied.length; ++i) {
            MarketAllocation memory allocation = supplied[i];
            Id id = allocation.marketParams.id();
            uint256 supplyCap = config[id].cap;

            if (supplyCap == 0) revert ErrorsLib.UnauthorizedMarket(id);

<<<<<<< HEAD
            (uint256 suppliedAssets,) =
                MORPHO.supply(allocation.marketParams, allocation.assets, 0, address(this), hex"");
=======
            (uint256 suppliedAssets, uint256 suppliedShares) =
                MORPHO.supply(allocation.marketParams, allocation.assets, allocation.shares, address(this), hex"");
>>>>>>> 039bd2f5

            if (_supplyBalance(allocation.marketParams) > supplyCap) {
                revert ErrorsLib.SupplyCapExceeded(id);
            }

            totalSupplied += suppliedAssets;

            emit EventsLib.ReallocateSupply(_msgSender(), id, suppliedAssets, suppliedShares);
        }

        uint256 newIdle;
        if (totalWithdrawn > totalSupplied) {
            newIdle = idle + totalWithdrawn - totalSupplied;
        } else {
            uint256 idleSupplied = totalSupplied - totalWithdrawn;
            if (idle < idleSupplied) revert ErrorsLib.InsufficientIdle();

            newIdle = idle - idleSupplied;
        }

        idle = newIdle;

        emit EventsLib.ReallocateIdle(_msgSender(), newIdle);
    }

    /* ONLY GUARDIAN FUNCTIONS */

    /// @notice Revokes the `pendingTimelock`.
    function revokePendingTimelock() external onlyGuardian {
        delete pendingTimelock;

        emit EventsLib.RevokePendingTimelock(_msgSender());
    }

    /// @notice Revokes the `pendingGuardian`.
    function revokePendingGuardian() external onlyGuardian {
        delete pendingGuardian;

        emit EventsLib.RevokePendingGuardian(_msgSender());
    }

    /// @notice Revokes the pending cap of the market defined by `id`.
    function revokePendingCap(Id id) external onlyGuardian {
        delete pendingCap[id];

        emit EventsLib.RevokePendingCap(_msgSender(), id);
    }

    /* EXTERNAL */

    /// @notice Returns the length of the supply queue.
    function supplyQueueLength() external view returns (uint256) {
        return supplyQueue.length;
    }

    /// @notice Returns the length of the withdraw queue.
    function withdrawQueueLength() external view returns (uint256) {
        return withdrawQueue.length;
    }

    /// @notice Accepts the `pendingTimelock`.
    function acceptTimelock() external afterTimelock(pendingTimelock.submittedAt) {
        _setTimelock(pendingTimelock.value);
    }

    /// @notice Accepts the `pendingFee`.
    function acceptFee() external afterTimelock(pendingFee.submittedAt) {
        _setFee(pendingFee.value);
    }

    /// @notice Accepts the `pendingGuardian`.
    function acceptGuardian() external afterTimelock(pendingGuardian.submittedAt) {
        _setGuardian(pendingGuardian.value);
    }

    /// @notice Accepts the pending cap of the market defined by `id`.
    function acceptCap(Id id) external afterTimelock(pendingCap[id].submittedAt) {
        _setCap(id, pendingCap[id].value);
    }

    /// @notice Transfers `token` rewards collected by the vault to the `rewardsRecipient`.
    /// @dev Can be used to extract any token that would be stuck on the contract as well.
    function transferRewards(address token) external {
        if (rewardsRecipient == address(0)) revert ErrorsLib.ZeroAddress();

        uint256 amount = IERC20(token).balanceOf(address(this));
        if (token == asset()) amount -= idle;

        IERC20(token).safeTransfer(rewardsRecipient, amount);

        emit EventsLib.TransferRewards(_msgSender(), token, amount);
    }

    /* ERC4626 (PUBLIC) */

    /// @inheritdoc IERC20Metadata
    function decimals() public view override(IERC20Metadata, ERC20, ERC4626) returns (uint8) {
        return ERC4626.decimals();
    }

    /// @inheritdoc IERC4626
    /// @dev Warning: May be lower than the actual amount of assets that can be withdrawn by `owner` due to conversion
    /// roundings between shares and assets.
    function maxWithdraw(address owner) public view override(IERC4626, ERC4626) returns (uint256 assets) {
        (assets,,) = _maxWithdraw(owner);
    }

    /// @inheritdoc IERC4626
    /// @dev Warning: May be lower than the actual amount of shares that can be redeemed by `owner` due to conversion
    /// roundings between shares and assets.
    function maxRedeem(address owner) public view override(IERC4626, ERC4626) returns (uint256) {
        (uint256 assets, uint256 newTotalSupply, uint256 newTotalAssets) = _maxWithdraw(owner);

        return _convertToSharesWithTotals(assets, newTotalSupply, newTotalAssets, Math.Rounding.Floor);
    }

    /// @inheritdoc IERC4626
    function deposit(uint256 assets, address receiver) public override(IERC4626, ERC4626) returns (uint256 shares) {
        uint256 newTotalAssets = _accrueFee();

        shares = _convertToSharesWithTotals(assets, totalSupply(), newTotalAssets, Math.Rounding.Floor);
        _deposit(_msgSender(), receiver, assets, shares);
    }

    /// @inheritdoc IERC4626
    function mint(uint256 shares, address receiver) public override(IERC4626, ERC4626) returns (uint256 assets) {
        uint256 newTotalAssets = _accrueFee();

        assets = _convertToAssetsWithTotals(shares, totalSupply(), newTotalAssets, Math.Rounding.Ceil);
        _deposit(_msgSender(), receiver, assets, shares);
    }

    /// @inheritdoc IERC4626
    function withdraw(uint256 assets, address receiver, address owner)
        public
        override(IERC4626, ERC4626)
        returns (uint256 shares)
    {
        uint256 newTotalAssets = _accrueFee();

        // Do not call expensive `maxWithdraw` and optimistically withdraw assets.

        shares = _convertToSharesWithTotals(assets, totalSupply(), newTotalAssets, Math.Rounding.Ceil);
        _withdraw(_msgSender(), receiver, owner, assets, shares);
    }

    /// @inheritdoc IERC4626
    function redeem(uint256 shares, address receiver, address owner)
        public
        override(IERC4626, ERC4626)
        returns (uint256 assets)
    {
        uint256 newTotalAssets = _accrueFee();

        // Do not call expensive `maxRedeem` and optimistically redeem shares.

        assets = _convertToAssetsWithTotals(shares, totalSupply(), newTotalAssets, Math.Rounding.Floor);
        _withdraw(_msgSender(), receiver, owner, assets, shares);
    }

    /// @inheritdoc IERC4626
    function totalAssets() public view override(IERC4626, ERC4626) returns (uint256 assets) {
        for (uint256 i; i < withdrawQueue.length; ++i) {
            assets += _supplyBalance(_marketParams(withdrawQueue[i]));
        }

        assets += idle;
    }

    /* ERC4626 (INTERNAL) */

    /// @inheritdoc ERC4626
    function _decimalsOffset() internal pure override returns (uint8) {
        return ConstantsLib.DECIMALS_OFFSET;
    }

    /// @dev Returns the maximum amount of asset (`assets`) that the `owner` can withdraw from the vault, as well as the
    /// new vault's total supply (`newTotalSupply`) and total assets (`newTotalAssets`).
    function _maxWithdraw(address owner)
        internal
        view
        returns (uint256 assets, uint256 newTotalSupply, uint256 newTotalAssets)
    {
        uint256 feeShares;
        (feeShares, newTotalAssets) = _accruedFeeShares();
        newTotalSupply = totalSupply() + feeShares;

        assets = _convertToAssetsWithTotals(balanceOf(owner), newTotalSupply, newTotalAssets, Math.Rounding.Floor);
        assets -= _simulateWithdrawMorpho(assets);
    }

    /// @inheritdoc ERC4626
    /// @dev The accrual of performance fees is taken into account in the conversion.
    function _convertToShares(uint256 assets, Math.Rounding rounding) internal view override returns (uint256) {
        (uint256 feeShares, uint256 newTotalAssets) = _accruedFeeShares();

        return _convertToSharesWithTotals(assets, totalSupply() + feeShares, newTotalAssets, rounding);
    }

    /// @inheritdoc ERC4626
    /// @dev The accrual of performance fees is taken into account in the conversion.
    function _convertToAssets(uint256 shares, Math.Rounding rounding) internal view override returns (uint256) {
        (uint256 feeShares, uint256 newTotalAssets) = _accruedFeeShares();

        return _convertToAssetsWithTotals(shares, totalSupply() + feeShares, newTotalAssets, rounding);
    }

    /// @dev Returns the amount of shares that the vault would exchange for the amount of `assets` provided.
    /// @dev It assumes that the arguments `newTotalSupply` and `newTotalAssets` are up to date.
    function _convertToSharesWithTotals(
        uint256 assets,
        uint256 newTotalSupply,
        uint256 newTotalAssets,
        Math.Rounding rounding
    ) internal pure returns (uint256) {
        return assets.mulDiv(newTotalSupply + 10 ** _decimalsOffset(), newTotalAssets + 1, rounding);
    }

    /// @dev Returns the amount of assets that the vault would exchange for the amount of `shares` provided.
    /// @dev It assumes that the arguments `newTotalSupply` and `newTotalAssets` are up to date.
    function _convertToAssetsWithTotals(
        uint256 shares,
        uint256 newTotalSupply,
        uint256 newTotalAssets,
        Math.Rounding rounding
    ) internal pure returns (uint256) {
        return shares.mulDiv(newTotalAssets + 1, newTotalSupply + 10 ** _decimalsOffset(), rounding);
    }

    /// @inheritdoc ERC4626
    /// @dev Used in mint or deposit to deposit the underlying asset to Morpho markets.
    function _deposit(address caller, address receiver, uint256 assets, uint256 shares) internal override {
        super._deposit(caller, receiver, assets, shares);

        _supplyMorpho(assets);

        // `newTotalAssets + assets` cannot be used as input because of rounding errors so we must use `totalAssets`.
        _updateLastTotalAssets(totalAssets());
    }

    /// @inheritdoc ERC4626
    /// @dev Used in redeem or withdraw to withdraw the underlying asset from Morpho markets.
    /// @dev Depending on 4 cases, reverts when withdrawing "too much" with:
    /// 1. ERC20InsufficientAllowance when withdrawing more than `caller`'s allowance.
    /// 2. ERC20InsufficientBalance when withdrawing more than `owner`'s balance but less than vault's total assets.
    /// 3. WithdrawMorphoFailed when withdrawing more than vault's total assets.
    /// 4. WithdrawMorphoFailed when withdrawing more than `owner`'s balance but less than the available liquidity.
    function _withdraw(address caller, address receiver, address owner, uint256 assets, uint256 shares)
        internal
        override
    {
        if (_withdrawMorpho(assets) != 0) revert ErrorsLib.WithdrawMorphoFailed();

        super._withdraw(caller, receiver, owner, assets, shares);

        // `newTotalAssets - assets` cannot be used as input because of rounding errors so we must use `totalAssets`.
        _updateLastTotalAssets(totalAssets());
    }

    /* INTERNAL */

    /// @dev Returns the market params of the market defined by `id`.
    function _marketParams(Id id) internal view returns (MarketParams memory) {
        return IMorphoMarketParams(address(MORPHO)).idToMarketParams(id);
    }

    /// @dev Returns the vault's balance the market defined by `marketParams`.
    function _supplyBalance(MarketParams memory marketParams) internal view returns (uint256) {
        return MORPHO.expectedSupplyBalance(marketParams, address(this));
    }

    /// @dev Reverts if `newTimelock` is not within the bounds.
    function _checkTimelockBounds(uint256 newTimelock) internal pure {
        if (newTimelock > ConstantsLib.MAX_TIMELOCK) revert ErrorsLib.AboveMaxTimelock();
        if (newTimelock < ConstantsLib.MIN_TIMELOCK) revert ErrorsLib.BelowMinTimelock();
    }

    /// @dev Sets `timelock` to `newTimelock`.
    function _setTimelock(uint256 newTimelock) internal {
        timelock = newTimelock;

        emit EventsLib.SetTimelock(_msgSender(), newTimelock);

        delete pendingTimelock;
    }

    /// @dev Sets `guardian` to `newGuardian`.
    function _setGuardian(address newGuardian) internal {
        guardian = newGuardian;

        emit EventsLib.SetGuardian(_msgSender(), newGuardian);

        delete pendingGuardian;
    }

    /// @dev Sets the cap of the market defined by `id` to `supplyCap`.
    function _setCap(Id id, uint192 supplyCap) internal {
        MarketConfig storage marketConfig = config[id];

        if (supplyCap > 0 && marketConfig.withdrawRank == 0) {
            supplyQueue.push(id);
            withdrawQueue.push(id);

            if (
                supplyQueue.length > ConstantsLib.MAX_QUEUE_LENGTH
                    || withdrawQueue.length > ConstantsLib.MAX_QUEUE_LENGTH
            ) {
                revert ErrorsLib.MaxQueueLengthExceeded();
            }

            // Safe "unchecked" cast because withdrawQueue.length <= MAX_QUEUE_LENGTH.
            marketConfig.withdrawRank = uint64(withdrawQueue.length);
        }

        marketConfig.cap = supplyCap;

        emit EventsLib.SetCap(_msgSender(), id, supplyCap);

        delete pendingCap[id];
    }

    /// @dev Sets `fee` to `newFee`.
    function _setFee(uint256 newFee) internal {
        if (newFee != 0 && feeRecipient == address(0)) revert ErrorsLib.ZeroFeeRecipient();

        // Accrue interest using the previous fee set before changing it.
        _updateLastTotalAssets(_accrueFee());

        // Safe "unchecked" cast because newFee <= MAX_FEE.
        fee = uint96(newFee);

        emit EventsLib.SetFee(_msgSender(), newFee);

        delete pendingFee;
    }

    /* LIQUIDITY ALLOCATION */

    /// @dev Supplies `assets` to Morpho and increase the idle liquidity if necessary.
    function _supplyMorpho(uint256 assets) internal {
        for (uint256 i; i < supplyQueue.length; ++i) {
            Id id = supplyQueue[i];
            MarketParams memory marketParams = _marketParams(id);

            uint256 toSupply = UtilsLib.min(_suppliable(marketParams, id), assets);

            if (toSupply > 0) {
                // Using try/catch to skip markets that revert.
                try MORPHO.supply(marketParams, toSupply, 0, address(this), hex"") {
                    assets -= toSupply;
                } catch {}
            }

            if (assets == 0) return;
        }

        idle += assets;
    }

    /// @dev Withdraws `assets` from the idle liquidity and Morpho if necessary.
    /// @return remaining The assets left to be withdrawn.
    function _withdrawMorpho(uint256 assets) internal returns (uint256 remaining) {
        (remaining, idle) = _withdrawIdle(assets);

        if (remaining == 0) return 0;

        for (uint256 i; i < withdrawQueue.length; ++i) {
            Id id = withdrawQueue[i];
            MarketParams memory marketParams = _marketParams(id);

            uint256 toWithdraw = UtilsLib.min(_withdrawable(marketParams, id), remaining);

            if (toWithdraw > 0) {
                // Using try/catch to skip markets that revert.
                try MORPHO.withdraw(marketParams, toWithdraw, 0, address(this), address(this)) {
                    remaining -= toWithdraw;
                } catch {}
            }

            if (remaining == 0) return 0;
        }
    }

    /// @dev Simulates a withdraw of `assets` from the idle liquidity and Morpho if necessary.
    /// @return remaining The assets left to be withdrawn.
    function _simulateWithdrawMorpho(uint256 assets) internal view returns (uint256 remaining) {
        (remaining,) = _withdrawIdle(assets);

        if (remaining == 0) return 0;

        for (uint256 i; i < withdrawQueue.length; ++i) {
            Id id = withdrawQueue[i];
            MarketParams memory marketParams = _marketParams(id);

            // The vault withdrawing from Morpho cannot fail because:
            // 1. oracle.price() is never called (the vault doesn't borrow)
            // 2. `_withdrawable` caps to the liquidity available on Morpho
            // 3. virtually accruing interest didn't fail in `_withdrawable`
            remaining -= UtilsLib.min(_withdrawable(marketParams, id), remaining);

            if (remaining == 0) return 0;
        }
    }

    /// @dev Withdraws `assets` from the idle liquidity.
    /// @return The remaining assets to withdraw.
    /// @return The new `idle` liquidity value.
    function _withdrawIdle(uint256 assets) internal view returns (uint256, uint256) {
        return (assets.zeroFloorSub(idle), idle.zeroFloorSub(assets));
    }

    /// @dev Returns the suppliable amount of assets on the market defined by `marketParams`.
    /// @dev Assumes that the inputs `marketParams` and `id` match.
    function _suppliable(MarketParams memory marketParams, Id id) internal view returns (uint256) {
        uint256 supplyCap = config[id].cap;
        if (supplyCap == 0) return 0;

        return supplyCap.zeroFloorSub(_supplyBalance(marketParams));
    }

    /// @dev Returns the withdrawable amount of assets from the market defined by `marketParams`.
    /// @dev Assumes that the inputs `marketParams` and `id` match.
    function _withdrawable(MarketParams memory marketParams, Id id) internal view returns (uint256) {
        uint256 supplyShares = MORPHO.supplyShares(id, address(this));
        (uint256 totalSupplyAssets, uint256 totalSupplyShares, uint256 totalBorrowAssets,) =
            MORPHO.expectedMarketBalances(marketParams);

        // Inside a flashloan callback, liquidity on Morpho Blue may be limited to the singleton's balance.
        uint256 availableLiquidity = UtilsLib.min(
            totalSupplyAssets - totalBorrowAssets, ERC20(marketParams.loanToken).balanceOf(address(MORPHO))
        );

        return UtilsLib.min(supplyShares.toAssetsDown(totalSupplyAssets, totalSupplyShares), availableLiquidity);
    }

    /* FEE MANAGEMENT */

    /// @dev Updates `lastTotalAssets` to `newTotalAssets`.
    function _updateLastTotalAssets(uint256 newTotalAssets) internal {
        lastTotalAssets = newTotalAssets;

        emit EventsLib.UpdateLastTotalAssets(newTotalAssets);
    }

    /// @dev Accrues the fee and mints the fee shares to the fee recipient.
    /// @return newTotalAssets The new vault's total assets.
    function _accrueFee() internal returns (uint256 newTotalAssets) {
        uint256 feeShares;
        (feeShares, newTotalAssets) = _accruedFeeShares();

        if (feeShares != 0) {
            _mint(feeRecipient, feeShares);

            emit EventsLib.AccrueFee(feeShares);
        }
    }

    /// @dev Computes and returns the fee shares (`feeShares`) to mint and the new vault's total assets
    /// (`newTotalAssets`).
    function _accruedFeeShares() internal view returns (uint256 feeShares, uint256 newTotalAssets) {
        newTotalAssets = totalAssets();

        uint256 totalInterest = newTotalAssets.zeroFloorSub(lastTotalAssets);
        if (totalInterest != 0 && fee != 0) {
            uint256 feeAssets = totalInterest.mulDiv(fee, WAD);
            // The fee assets is subtracted from the total assets in this calculation to compensate for the fact
            // that total assets is already increased by the total interest (including the fee assets).
            feeShares =
                _convertToSharesWithTotals(feeAssets, totalSupply(), newTotalAssets - feeAssets, Math.Rounding.Floor);
        }
    }
}<|MERGE_RESOLUTION|>--- conflicted
+++ resolved
@@ -354,10 +354,7 @@
             MarketAllocation memory allocation = withdrawn[i];
             Id id = allocation.marketParams.id();
 
-<<<<<<< HEAD
-            if (allocation.marketParams.loanToken != asset()) {
-                revert ErrorsLib.InconsistentAsset(id);
-            }
+            if (allocation.marketParams.loanToken != asset()) revert ErrorsLib.InconsistentAsset(id);
 
             // Guarantees that unknown frontrunning donations can be withdrawn, in order to disable a market.
             uint256 shares;
@@ -367,18 +364,8 @@
                 allocation.assets = 0;
             }
 
-            (uint256 withdrawnAssets,) =
+            (uint256 withdrawnAssets, uint256 withdrawnShares) =
                 MORPHO.withdraw(allocation.marketParams, allocation.assets, shares, address(this), address(this));
-=======
-            if (allocation.marketParams.loanToken != asset()) revert ErrorsLib.InconsistentAsset(id);
-
-            // Guarantees that unknown frontrunning donations can be withdrawn, in order to disable a market.
-            if (allocation.shares == type(uint256).max) allocation.shares = MORPHO.supplyShares(id, address(this));
-
-            (uint256 withdrawnAssets, uint256 withdrawnShares) = MORPHO.withdraw(
-                allocation.marketParams, allocation.assets, allocation.shares, address(this), address(this)
-            );
->>>>>>> 039bd2f5
 
             totalWithdrawn += withdrawnAssets;
 
@@ -393,13 +380,8 @@
 
             if (supplyCap == 0) revert ErrorsLib.UnauthorizedMarket(id);
 
-<<<<<<< HEAD
-            (uint256 suppliedAssets,) =
+            (uint256 suppliedAssets, uint256 suppliedShares) =
                 MORPHO.supply(allocation.marketParams, allocation.assets, 0, address(this), hex"");
-=======
-            (uint256 suppliedAssets, uint256 suppliedShares) =
-                MORPHO.supply(allocation.marketParams, allocation.assets, allocation.shares, address(this), hex"");
->>>>>>> 039bd2f5
 
             if (_supplyBalance(allocation.marketParams) > supplyCap) {
                 revert ErrorsLib.SupplyCapExceeded(id);
