// SPDX-License-Identifier: GPL-2.0-or-later
pragma solidity 0.8.21;

import {IMorphoMarketParams} from "./interfaces/IMorphoMarketParams.sol";
import {
    IMetaMorpho, MarketConfig, PendingUint192, PendingAddress, MarketAllocation
} from "./interfaces/IMetaMorpho.sol";
import {Id, MarketParams, Market, IMorpho} from "@morpho-blue/interfaces/IMorpho.sol";

import "./libraries/ConstantsLib.sol";
import {ErrorsLib} from "./libraries/ErrorsLib.sol";
import {EventsLib} from "./libraries/EventsLib.sol";
import {WAD} from "@morpho-blue/libraries/MathLib.sol";
import {UtilsLib} from "@morpho-blue/libraries/UtilsLib.sol";
import {SafeCast} from "@openzeppelin/utils/math/SafeCast.sol";
import {SharesMathLib} from "@morpho-blue/libraries/SharesMathLib.sol";
import {MorphoLib} from "@morpho-blue/libraries/periphery/MorphoLib.sol";
import {MarketParamsLib} from "@morpho-blue/libraries/MarketParamsLib.sol";
import {IERC20Metadata} from "@openzeppelin/token/ERC20/extensions/IERC20Metadata.sol";
import {MorphoBalancesLib} from "@morpho-blue/libraries/periphery/MorphoBalancesLib.sol";

<<<<<<< HEAD
import {MulticallUpgradeable} from "@openzeppelin-upgradeable/utils/MulticallUpgradeable.sol";
import {Ownable2StepUpgradeable} from "@openzeppelin-upgradeable/access/Ownable2StepUpgradeable.sol";
import {ERC20PermitUpgradeable} from "@openzeppelin-upgradeable/token/ERC20/extensions/ERC20PermitUpgradeable.sol";
import {
    IERC20Upgradeable,
    IERC4626Upgradeable,
    ERC20Upgradeable,
    ERC4626Upgradeable,
    MathUpgradeable,
    SafeERC20Upgradeable
} from "@openzeppelin-upgradeable/token/ERC20/extensions/ERC4626Upgradeable.sol";
import {Initializable} from "@openzeppelin-upgradeable/proxy/utils/Initializable.sol";

contract MetaMorpho is
    Initializable,
    MulticallUpgradeable,
    Ownable2StepUpgradeable,
    ERC20PermitUpgradeable,
    ERC4626Upgradeable,
    IMetaMorpho
{
    using MathUpgradeable for uint256;
=======
import {Multicall} from "@openzeppelin/utils/Multicall.sol";
import {Ownable2Step, Ownable} from "@openzeppelin/access/Ownable2Step.sol";
import {ERC20Permit} from "@openzeppelin/token/ERC20/extensions/ERC20Permit.sol";
import {IERC20, IERC4626, ERC20, ERC4626, Math, SafeERC20} from "@openzeppelin/token/ERC20/extensions/ERC4626.sol";

contract MetaMorpho is ERC4626, ERC20Permit, Ownable2Step, Multicall, IMetaMorpho {
    using Math for uint256;
>>>>>>> b8e3ad25
    using UtilsLib for uint256;
    using SafeCast for uint256;
    using MorphoLib for IMorpho;
    using SharesMathLib for uint256;
    using MorphoBalancesLib for IMorpho;
    using MarketParamsLib for MarketParams;

    /* IMMUTABLES */

    IMorpho public immutable MORPHO;

    /* STORAGE */

    address public riskManager;
    mapping(address => bool) internal _isAllocator;

    mapping(Id => MarketConfig) public config;
    mapping(Id => PendingUint192) public pendingCap;

    /// @dev Stores the order of markets on which liquidity is supplied upon deposit.
    /// @dev Can contain any market. A market is skipped as soon as its supply cap is reached.
    Id[] public supplyQueue;

    /// @dev Stores the order of markets from which liquidity is withdrawn upon withdrawal.
    /// @dev Always contain all non-zero cap markets as well as all markets on which the vault supplies liquidity,
    /// without duplicate.
    Id[] public withdrawQueue;

    PendingUint192 public pendingFee;
    PendingUint192 public pendingTimelock;
    PendingAddress public pendingGuardian;

    uint96 public fee;
    address public feeRecipient;

    uint256 public timelock;
    address public guardian;

    address public rewardsDistributor;

    /// @dev Stores the total assets owned by this vault when the fee was last accrued.
    uint256 public lastTotalAssets;
    uint256 public idle;

    /* CONSTRUCTOR */

    constructor() {
        _disableInitializers();
    }

    /* INITIALIZER */

    function initialize(
        address owner,
        address morpho,
        uint256 initialTimelock,
        address _asset,
        string memory _name,
        string memory _symbol
<<<<<<< HEAD
    ) external initializer {
        if (initialTimelock > MAX_TIMELOCK) revert ErrorsLib.MaxTimelockExceeded();

        __Ownable2Step_init();
        __ERC20_init(_name, _symbol);
        __ERC20Permit_init(_name);
        __ERC4626_init_unchained(IERC20Upgradeable(_asset));

        _transferOwnership(owner);

=======
    ) ERC4626(IERC20(_asset)) ERC20Permit(_name) ERC20(_name, _symbol) Ownable(owner) {
        if (initialTimelock > MAX_TIMELOCK) revert ErrorsLib.MaxTimelockExceeded();

>>>>>>> b8e3ad25
        MORPHO = IMorpho(morpho);

        _setTimelock(initialTimelock);

<<<<<<< HEAD
        SafeERC20Upgradeable.safeApprove(IERC20Upgradeable(_asset), morpho, type(uint256).max);
=======
        SafeERC20.safeIncreaseAllowance(IERC20(_asset), morpho, type(uint256).max);
>>>>>>> b8e3ad25
    }

    /* MODIFIERS */

    modifier onlyRiskManager() {
        if (_msgSender() != riskManager && _msgSender() != owner()) revert ErrorsLib.NotRiskManager();

        _;
    }

    modifier onlyGuardian() {
        if (_msgSender() != guardian) revert ErrorsLib.NotGuardian();

        _;
    }

    modifier onlyAllocator() {
        if (!isAllocator(_msgSender())) revert ErrorsLib.NotAllocator();

        _;
    }

    modifier timelockElapsed(uint256 submittedAt) {
        if (submittedAt == 0) revert ErrorsLib.NoPendingValue();
        if (block.timestamp < submittedAt + timelock) revert ErrorsLib.TimelockNotElapsed();
        if (block.timestamp > submittedAt + timelock + TIMELOCK_EXPIRATION) {
            revert ErrorsLib.TimelockExpirationExceeded();
        }

        _;
    }

    /* ONLY OWNER FUNCTIONS */

    function setRiskManager(address newRiskManager) external onlyOwner {
        if (newRiskManager == riskManager) revert ErrorsLib.AlreadySet();

        riskManager = newRiskManager;

        emit EventsLib.SetRiskManager(newRiskManager);
    }

    function setIsAllocator(address newAllocator, bool newIsAllocator) external onlyOwner {
        if (_isAllocator[newAllocator] == newIsAllocator) revert ErrorsLib.AlreadySet();

        _isAllocator[newAllocator] = newIsAllocator;

        emit EventsLib.SetIsAllocator(newAllocator, newIsAllocator);
    }

    function setRewardsDistributor(address newRewardsDistributor) external onlyOwner {
        if (newRewardsDistributor == rewardsDistributor) revert ErrorsLib.AlreadySet();

        rewardsDistributor = newRewardsDistributor;

        emit EventsLib.SetRewardsDistributor(newRewardsDistributor);
    }

    function submitTimelock(uint256 newTimelock) external onlyOwner {
        if (newTimelock > MAX_TIMELOCK) revert ErrorsLib.MaxTimelockExceeded();
        if (newTimelock == timelock) revert ErrorsLib.AlreadySet();

        if (newTimelock > timelock || timelock == 0) {
            _setTimelock(newTimelock);
        } else {
            // Safe "unchecked" cast because newTimelock <= MAX_TIMELOCK.
            pendingTimelock = PendingUint192(uint192(newTimelock), uint64(block.timestamp));

            emit EventsLib.SubmitTimelock(newTimelock);
        }
    }

    function acceptTimelock() external timelockElapsed(pendingTimelock.submittedAt) {
        _setTimelock(pendingTimelock.value);
    }

    function submitFee(uint256 newFee) external onlyOwner {
        if (newFee > MAX_FEE) revert ErrorsLib.MaxFeeExceeded();
        if (newFee == fee) revert ErrorsLib.AlreadySet();

        if (newFee < fee || timelock == 0) {
            _setFee(newFee);
        } else {
            // Safe "unchecked" cast because newFee <= MAX_FEE.
            pendingFee = PendingUint192(uint192(newFee), uint64(block.timestamp));

            emit EventsLib.SubmitFee(newFee);
        }
    }

    function acceptFee() external timelockElapsed(pendingFee.submittedAt) {
        _setFee(pendingFee.value);
    }

    function setFeeRecipient(address newFeeRecipient) external onlyOwner {
        if (newFeeRecipient == feeRecipient) revert ErrorsLib.AlreadySet();
        if (newFeeRecipient == address(0) && fee != 0) revert ErrorsLib.ZeroFeeRecipient();

        // Accrue interest to the previous fee recipient set before changing it.
        _updateLastTotalAssets(_accrueFee());

        feeRecipient = newFeeRecipient;

        emit EventsLib.SetFeeRecipient(newFeeRecipient);
    }

    function submitGuardian(address newGuardian) external onlyOwner {
        if (timelock == 0) revert ErrorsLib.NoTimelock();
        if (newGuardian == guardian) revert ErrorsLib.AlreadySet();

        if (guardian == address(0)) {
            _setGuardian(newGuardian);
        } else {
            pendingGuardian = PendingAddress(newGuardian, uint64(block.timestamp));

            emit EventsLib.SubmitGuardian(newGuardian);
        }
    }

    function acceptGuardian() external timelockElapsed(pendingGuardian.submittedAt) {
        _setGuardian(pendingGuardian.value);
    }

    /* ONLY RISK MANAGER FUNCTIONS */

    function submitCap(MarketParams memory marketParams, uint256 newMarketCap) external onlyRiskManager {
        Id id = marketParams.id();
        if (marketParams.loanToken != asset()) revert ErrorsLib.InconsistentAsset(id);
        if (MORPHO.lastUpdate(id) == 0) revert ErrorsLib.MarketNotCreated();

        uint256 marketCap = config[id].cap;
        if (newMarketCap == marketCap) revert ErrorsLib.AlreadySet();

        if (newMarketCap < marketCap || timelock == 0) {
            _setCap(id, newMarketCap.toUint192());
        } else {
            pendingCap[id] = PendingUint192(newMarketCap.toUint192(), uint64(block.timestamp));

            emit EventsLib.SubmitCap(id, newMarketCap);
        }
    }

    function acceptCap(Id id) external timelockElapsed(pendingCap[id].submittedAt) {
        _setCap(id, pendingCap[id].value);
    }

    /* ONLY ALLOCATOR FUNCTIONS */

    /// @dev The supply queue can be set containing duplicate markets, but it would only increase the cost of depositing
    /// to the vault.
    function setSupplyQueue(Id[] calldata newSupplyQueue) external onlyAllocator {
        uint256 length = newSupplyQueue.length;

        for (uint256 i; i < length; ++i) {
            if (config[newSupplyQueue[i]].cap == 0) revert ErrorsLib.UnauthorizedMarket(newSupplyQueue[i]);
        }

        supplyQueue = newSupplyQueue;

        emit EventsLib.SetSupplyQueue(msg.sender, newSupplyQueue);
    }

    /// @dev Sets the withdraw queue as a permutation of the previous one, although markets with zero cap and zero
    /// vault's supply can be removed.
    function sortWithdrawQueue(uint256[] calldata indexes) external onlyAllocator {
        uint256 newLength = indexes.length;
        uint256 currLength = withdrawQueue.length;

        bool[] memory seen = new bool[](currLength);
        Id[] memory newWithdrawQueue = new Id[](newLength);

        for (uint256 i; i < newLength; ++i) {
            uint256 prevIndex = indexes[i];
            Id id = withdrawQueue[prevIndex];

            // If prevIndex >= currLength, reverts with native "Index out of bounds".
            if (seen[prevIndex]) revert ErrorsLib.DuplicateMarket(id);

            seen[prevIndex] = true;

            newWithdrawQueue[i] = id;

            // Safe "unchecked" cast because i < currLength.
            config[id].withdrawRank = uint64(i + 1);
        }

        for (uint256 i; i < currLength; ++i) {
            if (!seen[i]) {
                Id id = withdrawQueue[i];

                if (MORPHO.supplyShares(id, address(this)) != 0 || config[id].cap != 0) {
                    revert ErrorsLib.MissingMarket(id);
                }

                delete config[id].withdrawRank;
            }
        }

        withdrawQueue = newWithdrawQueue;

        emit EventsLib.SetWithdrawQueue(msg.sender, newWithdrawQueue);
    }

    function reallocate(MarketAllocation[] calldata withdrawn, MarketAllocation[] calldata supplied)
        external
        onlyAllocator
    {
        uint256 totalWithdrawn;
        uint256 nbWithdrawn = withdrawn.length;

        for (uint256 i; i < nbWithdrawn; ++i) {
            MarketAllocation memory allocation = withdrawn[i];

            if (allocation.marketParams.loanToken != asset()) {
                revert ErrorsLib.InconsistentAsset(allocation.marketParams.id());
            }

            (uint256 withdrawnAssets,) = MORPHO.withdraw(
                allocation.marketParams, allocation.assets, allocation.shares, address(this), address(this)
            );

            totalWithdrawn += withdrawnAssets;
        }

        uint256 totalSupplied;
        uint256 nbSupplied = supplied.length;

        for (uint256 i; i < nbSupplied; ++i) {
            MarketAllocation memory allocation = supplied[i];

            (uint256 suppliedAssets,) =
                MORPHO.supply(allocation.marketParams, allocation.assets, allocation.shares, address(this), hex"");

            totalSupplied += suppliedAssets;

            Id id = allocation.marketParams.id();
            if (_supplyBalance(allocation.marketParams) > config[id].cap) {
                revert ErrorsLib.SupplyCapExceeded(id);
            }
        }

        if (totalWithdrawn > totalSupplied) {
            idle += totalWithdrawn - totalSupplied;
        } else {
            uint256 idleSupplied = totalSupplied - totalWithdrawn;
            if (idle < idleSupplied) revert ErrorsLib.InsufficientIdle();

            idle -= idleSupplied;
        }
    }

    /* EXTERNAL */

    function transferRewards(address token) external {
        if (rewardsDistributor == address(0)) revert ErrorsLib.ZeroAddress();

        uint256 amount = IERC20Upgradeable(token).balanceOf(address(this));
        if (token == asset()) amount -= idle;

        SafeERC20Upgradeable.safeTransfer(IERC20Upgradeable(token), rewardsDistributor, amount);

        emit EventsLib.TransferRewards(msg.sender, rewardsDistributor, token, amount);
    }

    /* ONLY GUARDIAN FUNCTIONS */

    function revokeTimelock() external onlyGuardian {
        emit EventsLib.RevokeTimelock(msg.sender, pendingTimelock);

        delete pendingTimelock;
    }

    function revokeCap(Id id) external onlyGuardian {
        emit EventsLib.RevokeCap(msg.sender, id, pendingCap[id]);

        delete pendingCap[id];
    }

    function revokeGuardian() external onlyGuardian {
        emit EventsLib.RevokeGuardian(msg.sender, pendingGuardian);

        delete pendingGuardian;
    }

    /* PUBLIC */

    function isAllocator(address target) public view returns (bool) {
        return _isAllocator[target] || target == riskManager || target == owner();
    }

    /* ERC4626 (PUBLIC) */

    function decimals() public view override(ERC20Upgradeable, ERC4626Upgradeable) returns (uint8) {
        return ERC4626Upgradeable.decimals();
    }

    function maxWithdraw(address owner)
        public
        view
        override(IERC4626Upgradeable, ERC4626Upgradeable)
        returns (uint256 assets)
    {
        (assets,,) = _maxWithdraw(owner);
    }

    function maxRedeem(address owner) public view override(IERC4626Upgradeable, ERC4626Upgradeable) returns (uint256) {
        (uint256 assets, uint256 newTotalSupply, uint256 newTotalAssets) = _maxWithdraw(owner);

<<<<<<< HEAD
        return _convertToSharesWithFeeAccrued(assets, newTotalSupply, newTotalAssets, MathUpgradeable.Rounding.Down);
=======
        return _convertToSharesWithFeeAccrued(assets, newTotalSupply, newTotalAssets, Math.Rounding.Floor);
>>>>>>> b8e3ad25
    }

    function deposit(uint256 assets, address receiver)
        public
        override(IERC4626Upgradeable, ERC4626Upgradeable)
        returns (uint256 shares)
    {
        uint256 newTotalAssets = _accrueFee();

<<<<<<< HEAD
        shares = _convertToSharesWithFeeAccrued(assets, totalSupply(), newTotalAssets, MathUpgradeable.Rounding.Down);
=======
        shares = _convertToSharesWithFeeAccrued(assets, totalSupply(), newTotalAssets, Math.Rounding.Floor);
>>>>>>> b8e3ad25
        _deposit(_msgSender(), receiver, assets, shares);

        _updateLastTotalAssets(newTotalAssets + assets);
    }

    function mint(uint256 shares, address receiver)
        public
        override(IERC4626Upgradeable, ERC4626Upgradeable)
        returns (uint256 assets)
    {
        uint256 newTotalAssets = _accrueFee();

<<<<<<< HEAD
        assets = _convertToAssetsWithFeeAccrued(shares, totalSupply(), newTotalAssets, MathUpgradeable.Rounding.Up);
=======
        assets = _convertToAssetsWithFeeAccrued(shares, totalSupply(), newTotalAssets, Math.Rounding.Ceil);
>>>>>>> b8e3ad25
        _deposit(_msgSender(), receiver, assets, shares);

        _updateLastTotalAssets(newTotalAssets + assets);
    }

    function withdraw(uint256 assets, address receiver, address owner)
        public
        override(IERC4626Upgradeable, ERC4626Upgradeable)
        returns (uint256 shares)
    {
        uint256 newTotalAssets = _accrueFee();

        // Do not call expensive `maxWithdraw` and optimistically withdraw assets.

<<<<<<< HEAD
        shares = _convertToSharesWithFeeAccrued(assets, totalSupply(), newTotalAssets, MathUpgradeable.Rounding.Up);
=======
        shares = _convertToSharesWithFeeAccrued(assets, totalSupply(), newTotalAssets, Math.Rounding.Ceil);
>>>>>>> b8e3ad25
        _withdraw(_msgSender(), receiver, owner, assets, shares);

        _updateLastTotalAssets(newTotalAssets - assets);
    }

    function redeem(uint256 shares, address receiver, address owner)
        public
        override(IERC4626Upgradeable, ERC4626Upgradeable)
        returns (uint256 assets)
    {
        uint256 newTotalAssets = _accrueFee();

        // Do not call expensive `maxRedeem` and optimistically redeem shares.

<<<<<<< HEAD
        assets = _convertToAssetsWithFeeAccrued(shares, totalSupply(), newTotalAssets, MathUpgradeable.Rounding.Down);
=======
        assets = _convertToAssetsWithFeeAccrued(shares, totalSupply(), newTotalAssets, Math.Rounding.Floor);
>>>>>>> b8e3ad25
        _withdraw(_msgSender(), receiver, owner, assets, shares);

        _updateLastTotalAssets(newTotalAssets - assets);
    }

    function totalAssets() public view override(IERC4626Upgradeable, ERC4626Upgradeable) returns (uint256 assets) {
        uint256 nbMarkets = withdrawQueue.length;

        for (uint256 i; i < nbMarkets; ++i) {
            assets += _supplyBalance(_marketParams(withdrawQueue[i]));
        }

        assets += idle;
    }

    /* ERC4626 (INTERNAL) */

    function _decimalsOffset() internal pure override returns (uint8) {
        return DECIMALS_OFFSET;
    }

    function _maxWithdraw(address owner)
        internal
        view
        returns (uint256 assets, uint256 newTotalSupply, uint256 newTotalAssets)
    {
        uint256 feeShares;
        (feeShares, newTotalAssets) = _accruedFeeShares();
        newTotalSupply = totalSupply() + feeShares;

<<<<<<< HEAD
        assets = _convertToAssetsWithFeeAccrued(
            balanceOf(owner), newTotalSupply, newTotalAssets, MathUpgradeable.Rounding.Down
        );
=======
        assets = _convertToAssetsWithFeeAccrued(balanceOf(owner), newTotalSupply, newTotalAssets, Math.Rounding.Floor);
>>>>>>> b8e3ad25
        assets -= _staticWithdrawMorpho(assets);
    }

    function _convertToShares(uint256 assets, MathUpgradeable.Rounding rounding)
        internal
        view
        override
        returns (uint256)
    {
        (uint256 feeShares, uint256 newTotalAssets) = _accruedFeeShares();

        return _convertToSharesWithFeeAccrued(assets, totalSupply() + feeShares, newTotalAssets, rounding);
    }

    function _convertToAssets(uint256 shares, MathUpgradeable.Rounding rounding)
        internal
        view
        override
        returns (uint256)
    {
        (uint256 feeShares, uint256 newTotalAssets) = _accruedFeeShares();

        return _convertToAssetsWithFeeAccrued(shares, totalSupply() + feeShares, newTotalAssets, rounding);
    }

    function _convertToSharesWithFeeAccrued(
        uint256 assets,
        uint256 newTotalSupply,
        uint256 newTotalAssets,
        MathUpgradeable.Rounding rounding
    ) internal pure returns (uint256) {
        return assets.mulDiv(newTotalSupply + 10 ** _decimalsOffset(), newTotalAssets + 1, rounding);
    }

    function _convertToAssetsWithFeeAccrued(
        uint256 shares,
        uint256 newTotalSupply,
        uint256 newTotalAssets,
        MathUpgradeable.Rounding rounding
    ) internal pure returns (uint256) {
        return shares.mulDiv(newTotalAssets + 1, newTotalSupply + 10 ** _decimalsOffset(), rounding);
    }

    /// @dev Used in mint or deposit to deposit the underlying asset to Blue markets.
    function _deposit(address caller, address owner, uint256 assets, uint256 shares) internal override {
        super._deposit(caller, owner, assets, shares);

        _supplyMorpho(assets);
    }

    /// @dev Used in redeem or withdraw to withdraw the underlying asset from Blue markets.
    /// @dev Reverts when withdrawing "too much", depending on 3 cases:
    /// 1. "ERC20: burn amount exceeds balance" when withdrawing more `owner`'s than balance but less than vault's total
    /// assets.
    /// 2. "withdraw failed on Morpho" when withdrawing more than vault's total assets.
    /// 3. "withdraw failed on Morpho" when withdrawing more than `owner`'s balance but less than the current available
    /// liquidity.
    function _withdraw(address caller, address receiver, address owner, uint256 assets, uint256 shares)
        internal
        override
    {
        if (_withdrawMorpho(assets) != 0) revert ErrorsLib.WithdrawMorphoFailed();

        super._withdraw(caller, receiver, owner, assets, shares);
    }

    /* INTERNAL */

    function _marketParams(Id id) internal view returns (MarketParams memory) {
        return IMorphoMarketParams(address(MORPHO)).idToMarketParams(id);
    }

    function _supplyBalance(MarketParams memory marketParams) internal view returns (uint256) {
        return MORPHO.expectedSupplyBalance(marketParams, address(this));
    }

    function _setTimelock(uint256 newTimelock) internal {
        timelock = newTimelock;

        emit EventsLib.SetTimelock(newTimelock);

        delete pendingTimelock;
    }

    function _setGuardian(address newGuardian) internal {
        guardian = newGuardian;

        emit EventsLib.SetGuardian(newGuardian);

        delete pendingGuardian;
    }

    function _setCap(Id id, uint192 marketCap) internal {
        MarketConfig storage marketConfig = config[id];

        if (marketCap > 0 && marketConfig.withdrawRank == 0) {
            supplyQueue.push(id);
            withdrawQueue.push(id);

            if (withdrawQueue.length > MAX_QUEUE_SIZE) revert ErrorsLib.MaxQueueSizeExceeded();

            // Safe "unchecked" cast because withdrawQueue.length <= MAX_QUEUE_SIZE.
            marketConfig.withdrawRank = uint64(withdrawQueue.length);
        }

        marketConfig.cap = marketCap;

        emit EventsLib.SetCap(id, marketCap);

        delete pendingCap[id];
    }

    function _setFee(uint256 newFee) internal {
        if (newFee != 0 && feeRecipient == address(0)) revert ErrorsLib.ZeroFeeRecipient();

        // Accrue interest using the previous fee set before changing it.
        _updateLastTotalAssets(_accrueFee());

        // Safe "unchecked" cast because newFee <= MAX_FEE.
        fee = uint96(newFee);

        emit EventsLib.SetFee(newFee);

        delete pendingFee;
    }

    /* LIQUIDITY ALLOCATION */

    function _supplyMorpho(uint256 assets) internal {
        uint256 nbMarkets = supplyQueue.length;

        for (uint256 i; i < nbMarkets; ++i) {
            Id id = supplyQueue[i];
            MarketParams memory marketParams = _marketParams(id);

            uint256 toSupply = UtilsLib.min(_suppliable(marketParams, id), assets);

            if (toSupply > 0) {
                // Using try/catch to skip markets that revert.
                try MORPHO.supply(marketParams, toSupply, 0, address(this), hex"") {
                    assets -= toSupply;
                } catch {}
            }

            if (assets == 0) return;
        }

        idle += assets;
    }

    /// @dev Withdraws `assets` from the idle liquidity and Morpho.
    function _withdrawMorpho(uint256 assets) internal returns (uint256 remaining) {
        (remaining, idle) = _withdrawIdle(assets);

        if (remaining == 0) return 0;

        uint256 nbMarkets = withdrawQueue.length;

        for (uint256 i; i < nbMarkets; ++i) {
            Id id = withdrawQueue[i];
            MarketParams memory marketParams = _marketParams(id);

            uint256 toWithdraw = UtilsLib.min(_withdrawable(marketParams, id), remaining);

            if (toWithdraw > 0) {
                // Using try/catch to skip markets that revert.
                try MORPHO.withdraw(marketParams, toWithdraw, 0, address(this), address(this)) {
                    remaining -= toWithdraw;
                } catch {}
            }

            if (remaining == 0) return 0;
        }
    }

    /// @dev Fakes a withdraw of `assets` from the idle liquidity and Morpho.
    /// @return remaining The assets left to be withdrawn.
    function _staticWithdrawMorpho(uint256 assets) internal view returns (uint256 remaining) {
        (remaining,) = _withdrawIdle(assets);

        if (remaining == 0) return 0;

        uint256 nbMarkets = withdrawQueue.length;

        for (uint256 i; i < nbMarkets; ++i) {
            Id id = withdrawQueue[i];
            MarketParams memory marketParams = _marketParams(id);

            // The vault withdrawing from Morpho cannot fail because:
            // 1. oracle.price() is never called (the vault doesn't borrow)
            // 2. `_withdrawable` caps to the liquidity available on Morpho
            // 3. virtually accruing interest didn't fail in `_withdrawable`
            remaining -= _withdrawable(marketParams, id);

            if (remaining == 0) return 0;
        }
    }

    function _withdrawIdle(uint256 assets) internal view returns (uint256, uint256) {
        return (assets.zeroFloorSub(idle), idle.zeroFloorSub(assets));
    }

    /// @dev Assumes that the inputs `marketParams` and `id` match.
    function _suppliable(MarketParams memory marketParams, Id id) internal view returns (uint256) {
        uint256 marketCap = config[id].cap;
        if (marketCap == 0) return 0;

        return marketCap.zeroFloorSub(_supplyBalance(marketParams));
    }

    /// @dev Assumes that the inputs `marketParams` and `id` match.
    function _withdrawable(MarketParams memory marketParams, Id id) internal view returns (uint256) {
        uint256 supplyShares = MORPHO.supplyShares(id, address(this));
        (uint256 totalSupplyAssets, uint256 totalSupplyShares, uint256 totalBorrowAssets,) =
            MORPHO.expectedMarketBalances(marketParams);

        uint256 availableLiquidity = UtilsLib.min(
            totalSupplyAssets - totalBorrowAssets, IERC20Upgradeable(marketParams.loanToken).balanceOf(address(MORPHO))
        );

        return UtilsLib.min(supplyShares.toAssetsDown(totalSupplyAssets, totalSupplyShares), availableLiquidity);
    }

    /* FEE MANAGEMENT */

    function _updateLastTotalAssets(uint256 newTotalAssets) internal {
        lastTotalAssets = newTotalAssets;

        emit EventsLib.UpdateLastTotalAssets(newTotalAssets);
    }

    function _accrueFee() internal returns (uint256 newTotalAssets) {
        uint256 feeShares;
        (feeShares, newTotalAssets) = _accruedFeeShares();

        if (feeShares != 0 && feeRecipient != address(0)) _mint(feeRecipient, feeShares);
    }

    function _accruedFeeShares() internal view returns (uint256 feeShares, uint256 newTotalAssets) {
        newTotalAssets = totalAssets();

        uint256 totalInterest = newTotalAssets.zeroFloorSub(lastTotalAssets);
        if (totalInterest != 0 && fee != 0) {
            uint256 feeAssets = totalInterest.mulDiv(fee, WAD);
            // The fee assets is subtracted from the total assets in this calculation to compensate for the fact
            // that total assets is already increased by the total interest (including the fee assets).
            feeShares = feeAssets.mulDiv(
<<<<<<< HEAD
                totalSupply() + 10 ** _decimalsOffset(), newTotalAssets - feeAssets + 1, MathUpgradeable.Rounding.Down
=======
                totalSupply() + 10 ** _decimalsOffset(), newTotalAssets - feeAssets + 1, Math.Rounding.Floor
>>>>>>> b8e3ad25
            );
        }
    }
}<|MERGE_RESOLUTION|>--- conflicted
+++ resolved
@@ -6,32 +6,31 @@
     IMetaMorpho, MarketConfig, PendingUint192, PendingAddress, MarketAllocation
 } from "./interfaces/IMetaMorpho.sol";
 import {Id, MarketParams, Market, IMorpho} from "@morpho-blue/interfaces/IMorpho.sol";
+import {IERC20Metadata, IERC20, IERC4626} from "@openzeppelin/contracts/interfaces/IERC4626.sol";
 
 import "./libraries/ConstantsLib.sol";
 import {ErrorsLib} from "./libraries/ErrorsLib.sol";
 import {EventsLib} from "./libraries/EventsLib.sol";
 import {WAD} from "@morpho-blue/libraries/MathLib.sol";
 import {UtilsLib} from "@morpho-blue/libraries/UtilsLib.sol";
-import {SafeCast} from "@openzeppelin/utils/math/SafeCast.sol";
+import {SafeCast} from "@openzeppelin/contracts/utils/math/SafeCast.sol";
 import {SharesMathLib} from "@morpho-blue/libraries/SharesMathLib.sol";
 import {MorphoLib} from "@morpho-blue/libraries/periphery/MorphoLib.sol";
 import {MarketParamsLib} from "@morpho-blue/libraries/MarketParamsLib.sol";
-import {IERC20Metadata} from "@openzeppelin/token/ERC20/extensions/IERC20Metadata.sol";
+import {IERC20Metadata} from "@openzeppelin/contracts/token/ERC20/extensions/IERC20Metadata.sol";
 import {MorphoBalancesLib} from "@morpho-blue/libraries/periphery/MorphoBalancesLib.sol";
 
-<<<<<<< HEAD
-import {MulticallUpgradeable} from "@openzeppelin-upgradeable/utils/MulticallUpgradeable.sol";
-import {Ownable2StepUpgradeable} from "@openzeppelin-upgradeable/access/Ownable2StepUpgradeable.sol";
-import {ERC20PermitUpgradeable} from "@openzeppelin-upgradeable/token/ERC20/extensions/ERC20PermitUpgradeable.sol";
+import {MulticallUpgradeable} from "@openzeppelin/contracts-upgradeable/utils/MulticallUpgradeable.sol";
+import {Ownable2StepUpgradeable} from "@openzeppelin/contracts-upgradeable/access/Ownable2StepUpgradeable.sol";
+import {ERC20PermitUpgradeable} from
+    "@openzeppelin/contracts-upgradeable/token/ERC20/extensions/ERC20PermitUpgradeable.sol";
 import {
-    IERC20Upgradeable,
-    IERC4626Upgradeable,
     ERC20Upgradeable,
     ERC4626Upgradeable,
-    MathUpgradeable,
-    SafeERC20Upgradeable
-} from "@openzeppelin-upgradeable/token/ERC20/extensions/ERC4626Upgradeable.sol";
-import {Initializable} from "@openzeppelin-upgradeable/proxy/utils/Initializable.sol";
+    Math,
+    SafeERC20
+} from "@openzeppelin/contracts-upgradeable/token/ERC20/extensions/ERC4626Upgradeable.sol";
+import {Initializable} from "@openzeppelin/contracts-upgradeable/proxy/utils/Initializable.sol";
 
 contract MetaMorpho is
     Initializable,
@@ -41,16 +40,7 @@
     ERC4626Upgradeable,
     IMetaMorpho
 {
-    using MathUpgradeable for uint256;
-=======
-import {Multicall} from "@openzeppelin/utils/Multicall.sol";
-import {Ownable2Step, Ownable} from "@openzeppelin/access/Ownable2Step.sol";
-import {ERC20Permit} from "@openzeppelin/token/ERC20/extensions/ERC20Permit.sol";
-import {IERC20, IERC4626, ERC20, ERC4626, Math, SafeERC20} from "@openzeppelin/token/ERC20/extensions/ERC4626.sol";
-
-contract MetaMorpho is ERC4626, ERC20Permit, Ownable2Step, Multicall, IMetaMorpho {
     using Math for uint256;
->>>>>>> b8e3ad25
     using UtilsLib for uint256;
     using SafeCast for uint256;
     using MorphoLib for IMorpho;
@@ -97,44 +87,31 @@
 
     /* CONSTRUCTOR */
 
-    constructor() {
+    constructor(address morpho) {
         _disableInitializers();
+
+        MORPHO = IMorpho(morpho);
     }
 
     /* INITIALIZER */
 
     function initialize(
         address owner,
-        address morpho,
         uint256 initialTimelock,
         address _asset,
         string memory _name,
         string memory _symbol
-<<<<<<< HEAD
     ) external initializer {
         if (initialTimelock > MAX_TIMELOCK) revert ErrorsLib.MaxTimelockExceeded();
 
-        __Ownable2Step_init();
+        __Ownable_init(owner);
         __ERC20_init(_name, _symbol);
         __ERC20Permit_init(_name);
-        __ERC4626_init_unchained(IERC20Upgradeable(_asset));
-
-        _transferOwnership(owner);
-
-=======
-    ) ERC4626(IERC20(_asset)) ERC20Permit(_name) ERC20(_name, _symbol) Ownable(owner) {
-        if (initialTimelock > MAX_TIMELOCK) revert ErrorsLib.MaxTimelockExceeded();
-
->>>>>>> b8e3ad25
-        MORPHO = IMorpho(morpho);
+        __ERC4626_init_unchained(IERC20(_asset));
 
         _setTimelock(initialTimelock);
 
-<<<<<<< HEAD
-        SafeERC20Upgradeable.safeApprove(IERC20Upgradeable(_asset), morpho, type(uint256).max);
-=======
-        SafeERC20.safeIncreaseAllowance(IERC20(_asset), morpho, type(uint256).max);
->>>>>>> b8e3ad25
+        SafeERC20.safeIncreaseAllowance(IERC20(_asset), address(MORPHO), type(uint256).max);
     }
 
     /* MODIFIERS */
@@ -391,10 +368,10 @@
     function transferRewards(address token) external {
         if (rewardsDistributor == address(0)) revert ErrorsLib.ZeroAddress();
 
-        uint256 amount = IERC20Upgradeable(token).balanceOf(address(this));
+        uint256 amount = IERC20(token).balanceOf(address(this));
         if (token == asset()) amount -= idle;
 
-        SafeERC20Upgradeable.safeTransfer(IERC20Upgradeable(token), rewardsDistributor, amount);
+        SafeERC20.safeTransfer(IERC20(token), rewardsDistributor, amount);
 
         emit EventsLib.TransferRewards(msg.sender, rewardsDistributor, token, amount);
     }
@@ -427,41 +404,28 @@
 
     /* ERC4626 (PUBLIC) */
 
-    function decimals() public view override(ERC20Upgradeable, ERC4626Upgradeable) returns (uint8) {
+    function decimals() public view override(IERC20Metadata, ERC20Upgradeable, ERC4626Upgradeable) returns (uint8) {
         return ERC4626Upgradeable.decimals();
     }
 
-    function maxWithdraw(address owner)
-        public
-        view
-        override(IERC4626Upgradeable, ERC4626Upgradeable)
-        returns (uint256 assets)
-    {
+    function maxWithdraw(address owner) public view override(IERC4626, ERC4626Upgradeable) returns (uint256 assets) {
         (assets,,) = _maxWithdraw(owner);
     }
 
-    function maxRedeem(address owner) public view override(IERC4626Upgradeable, ERC4626Upgradeable) returns (uint256) {
+    function maxRedeem(address owner) public view override(IERC4626, ERC4626Upgradeable) returns (uint256) {
         (uint256 assets, uint256 newTotalSupply, uint256 newTotalAssets) = _maxWithdraw(owner);
 
-<<<<<<< HEAD
-        return _convertToSharesWithFeeAccrued(assets, newTotalSupply, newTotalAssets, MathUpgradeable.Rounding.Down);
-=======
         return _convertToSharesWithFeeAccrued(assets, newTotalSupply, newTotalAssets, Math.Rounding.Floor);
->>>>>>> b8e3ad25
     }
 
     function deposit(uint256 assets, address receiver)
         public
-        override(IERC4626Upgradeable, ERC4626Upgradeable)
+        override(IERC4626, ERC4626Upgradeable)
         returns (uint256 shares)
     {
         uint256 newTotalAssets = _accrueFee();
 
-<<<<<<< HEAD
-        shares = _convertToSharesWithFeeAccrued(assets, totalSupply(), newTotalAssets, MathUpgradeable.Rounding.Down);
-=======
         shares = _convertToSharesWithFeeAccrued(assets, totalSupply(), newTotalAssets, Math.Rounding.Floor);
->>>>>>> b8e3ad25
         _deposit(_msgSender(), receiver, assets, shares);
 
         _updateLastTotalAssets(newTotalAssets + assets);
@@ -469,16 +433,12 @@
 
     function mint(uint256 shares, address receiver)
         public
-        override(IERC4626Upgradeable, ERC4626Upgradeable)
+        override(IERC4626, ERC4626Upgradeable)
         returns (uint256 assets)
     {
         uint256 newTotalAssets = _accrueFee();
 
-<<<<<<< HEAD
-        assets = _convertToAssetsWithFeeAccrued(shares, totalSupply(), newTotalAssets, MathUpgradeable.Rounding.Up);
-=======
         assets = _convertToAssetsWithFeeAccrued(shares, totalSupply(), newTotalAssets, Math.Rounding.Ceil);
->>>>>>> b8e3ad25
         _deposit(_msgSender(), receiver, assets, shares);
 
         _updateLastTotalAssets(newTotalAssets + assets);
@@ -486,18 +446,14 @@
 
     function withdraw(uint256 assets, address receiver, address owner)
         public
-        override(IERC4626Upgradeable, ERC4626Upgradeable)
+        override(IERC4626, ERC4626Upgradeable)
         returns (uint256 shares)
     {
         uint256 newTotalAssets = _accrueFee();
 
         // Do not call expensive `maxWithdraw` and optimistically withdraw assets.
 
-<<<<<<< HEAD
-        shares = _convertToSharesWithFeeAccrued(assets, totalSupply(), newTotalAssets, MathUpgradeable.Rounding.Up);
-=======
         shares = _convertToSharesWithFeeAccrued(assets, totalSupply(), newTotalAssets, Math.Rounding.Ceil);
->>>>>>> b8e3ad25
         _withdraw(_msgSender(), receiver, owner, assets, shares);
 
         _updateLastTotalAssets(newTotalAssets - assets);
@@ -505,24 +461,20 @@
 
     function redeem(uint256 shares, address receiver, address owner)
         public
-        override(IERC4626Upgradeable, ERC4626Upgradeable)
+        override(IERC4626, ERC4626Upgradeable)
         returns (uint256 assets)
     {
         uint256 newTotalAssets = _accrueFee();
 
         // Do not call expensive `maxRedeem` and optimistically redeem shares.
 
-<<<<<<< HEAD
-        assets = _convertToAssetsWithFeeAccrued(shares, totalSupply(), newTotalAssets, MathUpgradeable.Rounding.Down);
-=======
         assets = _convertToAssetsWithFeeAccrued(shares, totalSupply(), newTotalAssets, Math.Rounding.Floor);
->>>>>>> b8e3ad25
         _withdraw(_msgSender(), receiver, owner, assets, shares);
 
         _updateLastTotalAssets(newTotalAssets - assets);
     }
 
-    function totalAssets() public view override(IERC4626Upgradeable, ERC4626Upgradeable) returns (uint256 assets) {
+    function totalAssets() public view override(IERC4626, ERC4626Upgradeable) returns (uint256 assets) {
         uint256 nbMarkets = withdrawQueue.length;
 
         for (uint256 i; i < nbMarkets; ++i) {
@@ -547,33 +499,17 @@
         (feeShares, newTotalAssets) = _accruedFeeShares();
         newTotalSupply = totalSupply() + feeShares;
 
-<<<<<<< HEAD
-        assets = _convertToAssetsWithFeeAccrued(
-            balanceOf(owner), newTotalSupply, newTotalAssets, MathUpgradeable.Rounding.Down
-        );
-=======
         assets = _convertToAssetsWithFeeAccrued(balanceOf(owner), newTotalSupply, newTotalAssets, Math.Rounding.Floor);
->>>>>>> b8e3ad25
         assets -= _staticWithdrawMorpho(assets);
     }
 
-    function _convertToShares(uint256 assets, MathUpgradeable.Rounding rounding)
-        internal
-        view
-        override
-        returns (uint256)
-    {
+    function _convertToShares(uint256 assets, Math.Rounding rounding) internal view override returns (uint256) {
         (uint256 feeShares, uint256 newTotalAssets) = _accruedFeeShares();
 
         return _convertToSharesWithFeeAccrued(assets, totalSupply() + feeShares, newTotalAssets, rounding);
     }
 
-    function _convertToAssets(uint256 shares, MathUpgradeable.Rounding rounding)
-        internal
-        view
-        override
-        returns (uint256)
-    {
+    function _convertToAssets(uint256 shares, Math.Rounding rounding) internal view override returns (uint256) {
         (uint256 feeShares, uint256 newTotalAssets) = _accruedFeeShares();
 
         return _convertToAssetsWithFeeAccrued(shares, totalSupply() + feeShares, newTotalAssets, rounding);
@@ -583,7 +519,7 @@
         uint256 assets,
         uint256 newTotalSupply,
         uint256 newTotalAssets,
-        MathUpgradeable.Rounding rounding
+        Math.Rounding rounding
     ) internal pure returns (uint256) {
         return assets.mulDiv(newTotalSupply + 10 ** _decimalsOffset(), newTotalAssets + 1, rounding);
     }
@@ -592,7 +528,7 @@
         uint256 shares,
         uint256 newTotalSupply,
         uint256 newTotalAssets,
-        MathUpgradeable.Rounding rounding
+        Math.Rounding rounding
     ) internal pure returns (uint256) {
         return shares.mulDiv(newTotalAssets + 1, newTotalSupply + 10 ** _decimalsOffset(), rounding);
     }
@@ -771,7 +707,7 @@
             MORPHO.expectedMarketBalances(marketParams);
 
         uint256 availableLiquidity = UtilsLib.min(
-            totalSupplyAssets - totalBorrowAssets, IERC20Upgradeable(marketParams.loanToken).balanceOf(address(MORPHO))
+            totalSupplyAssets - totalBorrowAssets, IERC20(marketParams.loanToken).balanceOf(address(MORPHO))
         );
 
         return UtilsLib.min(supplyShares.toAssetsDown(totalSupplyAssets, totalSupplyShares), availableLiquidity);
@@ -801,11 +737,7 @@
             // The fee assets is subtracted from the total assets in this calculation to compensate for the fact
             // that total assets is already increased by the total interest (including the fee assets).
             feeShares = feeAssets.mulDiv(
-<<<<<<< HEAD
-                totalSupply() + 10 ** _decimalsOffset(), newTotalAssets - feeAssets + 1, MathUpgradeable.Rounding.Down
-=======
                 totalSupply() + 10 ** _decimalsOffset(), newTotalAssets - feeAssets + 1, Math.Rounding.Floor
->>>>>>> b8e3ad25
             );
         }
     }
