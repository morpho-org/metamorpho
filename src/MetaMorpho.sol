--- conflicted
+++ resolved
@@ -372,17 +372,13 @@
 
             if (supplyCap == 0) revert ErrorsLib.UnauthorizedMarket(id);
 
-<<<<<<< HEAD
             if (allocation.assets == type(uint256).max) {
                 allocation.assets = totalWithdrawn.zeroFloorSub(totalSupplied);
 
                 if (allocation.assets == 0) continue;
             }
 
-            (uint256 suppliedAssets,) =
-=======
             (uint256 suppliedAssets, uint256 suppliedShares) =
->>>>>>> cb77e0fa
                 MORPHO.supply(allocation.marketParams, allocation.assets, allocation.shares, address(this), hex"");
 
             if (_supplyBalance(allocation.marketParams) > supplyCap) {
@@ -394,23 +390,7 @@
             emit EventsLib.ReallocateSupply(_msgSender(), id, suppliedAssets, suppliedShares);
         }
 
-<<<<<<< HEAD
         if (totalWithdrawn != totalSupplied) revert ErrorsLib.InconsistentReallocation();
-=======
-        uint256 newIdle;
-        if (totalWithdrawn > totalSupplied) {
-            newIdle = idle + totalWithdrawn - totalSupplied;
-        } else {
-            uint256 idleSupplied = totalSupplied - totalWithdrawn;
-            if (idle < idleSupplied) revert ErrorsLib.InsufficientIdle();
-
-            newIdle = idle - idleSupplied;
-        }
-
-        idle = newIdle;
-
-        emit EventsLib.ReallocateIdle(_msgSender(), newIdle);
->>>>>>> cb77e0fa
     }
 
     /* ONLY GUARDIAN FUNCTIONS */
@@ -487,7 +467,6 @@
     }
 
     /// @inheritdoc IERC4626
-<<<<<<< HEAD
     function maxDeposit(address) public view override(IERC4626, ERC4626) returns (uint256) {
         return _maxSupply();
     }
@@ -500,10 +479,8 @@
     }
 
     /// @inheritdoc IERC4626
-=======
     /// @dev Warning: May be lower than the actual amount of assets that can be withdrawn by `owner` due to conversion
     /// roundings between shares and assets.
->>>>>>> cb77e0fa
     function maxWithdraw(address owner) public view override(IERC4626, ERC4626) returns (uint256 assets) {
         (assets,,) = _maxWithdraw(owner);
     }
@@ -784,21 +761,12 @@
             if (assets == 0) return;
         }
 
-<<<<<<< HEAD
         if (assets != 0) revert ErrorsLib.WithdrawMorphoFailed();
     }
-=======
-    /// @dev Simulates a withdraw of `assets` from the idle liquidity and Morpho if necessary.
-    /// @return remaining The assets left to be withdrawn.
-    function _simulateWithdrawMorpho(uint256 assets) internal view returns (uint256 remaining) {
-        (remaining,) = _withdrawIdle(assets);
-
-        if (remaining == 0) return 0;
->>>>>>> cb77e0fa
 
     /// @dev Fakes a withdraw of `assets` from Morpho.
     /// @return The remaining assets to be withdrawn.
-    function _staticWithdrawMorpho(uint256 assets) internal view returns (uint256) {
+    function _simulateWithdrawMorpho(uint256 assets) internal view returns (uint256) {
         for (uint256 i; i < withdrawQueue.length; ++i) {
             Id id = withdrawQueue[i];
             MarketParams memory marketParams = _marketParams(id);
