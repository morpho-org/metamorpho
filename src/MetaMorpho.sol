--- conflicted
+++ resolved
@@ -16,22 +16,8 @@
 import {MarketParamsLib} from "@morpho-blue/libraries/MarketParamsLib.sol";
 import {SafeCast} from "@openzeppelin/utils/math/SafeCast.sol";
 
-<<<<<<< HEAD
-import "@forge-std/console2.sol";
-
 import {Ownable2Step} from "@openzeppelin/access/Ownable2Step.sol";
 import {IERC20, IERC4626, ERC20, ERC4626, Math, SafeERC20} from "@openzeppelin/token/ERC20/extensions/ERC4626.sol";
-=======
-import {Ownable2Step} from "@openzeppelin/contracts/access/Ownable2Step.sol";
-import {
-    IERC20,
-    IERC4626,
-    ERC20,
-    ERC4626,
-    Math,
-    SafeERC20
-} from "@openzeppelin/contracts/token/ERC20/extensions/ERC4626.sol";
->>>>>>> 6720b656
 
 contract MetaMorpho is ERC4626, Ownable2Step, IMetaMorpho {
     using Math for uint256;
