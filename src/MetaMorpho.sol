--- conflicted
+++ resolved
@@ -533,13 +533,6 @@
         for (uint256 i; i < withdrawQueue.length; ++i) {
             assets += _supplyBalance(_marketParams(withdrawQueue[i]));
         }
-<<<<<<< HEAD
-=======
-
-        assets += _supplyBalance(
-            MarketParams({collateralToken: address(0), loanToken: asset(), irm: address(0), oracle: address(0), lltv: 0})
-        );
->>>>>>> 1ec7e729
     }
 
     /* ERC4626 (INTERNAL) */
@@ -739,12 +732,7 @@
     }
 
     /// @dev Withdraws `assets` from Morpho.
-<<<<<<< HEAD
     function _withdrawMorpho(uint256 assets) internal {
-=======
-    /// @return The remaining assets to be withdrawn.
-    function _withdrawMorpho(uint256 assets) internal returns (uint256) {
->>>>>>> 1ec7e729
         for (uint256 i; i < withdrawQueue.length; ++i) {
             Id id = withdrawQueue[i];
             MarketParams memory marketParams = _marketParams(id);
@@ -758,7 +746,6 @@
                 } catch {}
             }
 
-<<<<<<< HEAD
             if (assets == 0) return;
         }
 
@@ -766,17 +753,7 @@
     }
 
     /// @dev Fakes a withdraw of `assets` from Morpho.
-    /// @return The assets left to be withdrawn.
-=======
-            if (assets == 0) return 0;
-        }
-
-        if (assets != 0) revert ErrorsLib.WithdrawMorphoFailed();
-    }
-
-    /// @dev Fakes a withdraw of `assets` from the idle liquidity and Morpho if necessary.
     /// @return The remaining assets to be withdrawn.
->>>>>>> 1ec7e729
     function _staticWithdrawMorpho(uint256 assets) internal view returns (uint256) {
         for (uint256 i; i < withdrawQueue.length; ++i) {
             Id id = withdrawQueue[i];
@@ -786,15 +763,9 @@
             // 1. oracle.price() is never called (the vault doesn't borrow)
             // 2. `_withdrawable` caps to the liquidity available on Morpho
             // 3. virtually accruing interest didn't fail in `_withdrawable`
-<<<<<<< HEAD
-            assets -= UtilsLib.min(_withdrawable(marketParams, id), assets);
+            assets = assets.zeroFloorSub(_withdrawable(marketParams, id));
 
             if (assets == 0) break;
-=======
-            assets = assets.zeroFloorSub(_withdrawable(marketParams, id));
-
-            if (assets == 0) return 0;
->>>>>>> 1ec7e729
         }
 
         return assets;
