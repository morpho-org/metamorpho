// SPDX-License-Identifier: GPL-2.0-or-later
pragma solidity 0.8.21;

import {IMorphoMarketParams} from "./interfaces/IMorphoMarketParams.sol";
import {
    IMetaMorpho, MarketConfig, PendingUint192, PendingAddress, MarketAllocation
} from "./interfaces/IMetaMorpho.sol";
import {Id, MarketParams, Market, IMorpho} from "@morpho-blue/interfaces/IMorpho.sol";

import "./libraries/ConstantsLib.sol";
import {ErrorsLib} from "./libraries/ErrorsLib.sol";
import {EventsLib} from "./libraries/EventsLib.sol";
import {WAD} from "@morpho-blue/libraries/MathLib.sol";
import {UtilsLib} from "@morpho-blue/libraries/UtilsLib.sol";
import {SharesMathLib} from "@morpho-blue/libraries/SharesMathLib.sol";
import {MorphoLib} from "@morpho-blue/libraries/periphery/MorphoLib.sol";
import {MorphoBalancesLib} from "@morpho-blue/libraries/periphery/MorphoBalancesLib.sol";
import {MarketParamsLib} from "@morpho-blue/libraries/MarketParamsLib.sol";
import {SafeCast} from "@openzeppelin/utils/math/SafeCast.sol";

import {Multicall} from "@openzeppelin/utils/Multicall.sol";
import {Ownable2Step} from "@openzeppelin/access/Ownable2Step.sol";
import {IERC20Metadata, ERC20Permit} from "@openzeppelin/token/ERC20/extensions/ERC20Permit.sol";
import {IERC20, IERC4626, ERC20, ERC4626, Math, SafeERC20} from "@openzeppelin/token/ERC20/extensions/ERC4626.sol";

/// @title MetaMorpho
/// @author Morpho Labs
/// @custom:contact security@morpho.org
/// @notice ERC4626 compliant vault allowing users to deposit assets to Morpho.
contract MetaMorpho is ERC4626, ERC20Permit, Ownable2Step, Multicall, IMetaMorpho {
    using Math for uint256;
    using UtilsLib for uint256;
    using SafeCast for uint256;
    using MorphoLib for IMorpho;
    using SharesMathLib for uint256;
    using MorphoBalancesLib for IMorpho;
    using MarketParamsLib for MarketParams;

    /* IMMUTABLES */

    /// @notice The address of the Morpho contract.
    IMorpho public immutable MORPHO;

    /* STORAGE */

    /// @notice The address of the risk manager.
    address public riskManager;

    /// @notice Stores whether an address is an allocator or not.
    mapping(address => bool) internal _isAllocator;

    /// @notice Stores the configuration of each market.
    mapping(Id => MarketConfig) public config;

    /// @notice Stores the pending cap of each market.
    mapping(Id => PendingUint192) public pendingCap;

    /// @dev Stores the order of markets on which liquidity is supplied upon deposit.
    /// @dev Can contain any market. A market is skipped as soon as its supply cap is reached.
    Id[] public supplyQueue;

    /// @dev Stores the order of markets from which liquidity is withdrawn upon withdrawal.
    /// @dev Always contain all non-zero cap markets as well as all markets on which the vault supplies liquidity,
    /// without duplicate.
    Id[] public withdrawQueue;

    /// @notice The pending fee.
    PendingUint192 public pendingFee;

    /// @notice The pending timelock.
    PendingUint192 public pendingTimelock;

    /// @notice The pending guardian.
    PendingAddress public pendingGuardian;

    /// @notice The current fee.
    uint96 public fee;

    /// @notice The fee recipient.
    address public feeRecipient;

    /// @notice The timelock.
    uint256 public timelock;

    /// @notice The guardian.
    address public guardian;

    /// @notice The rewards distributor.
    address public rewardsDistributor;

    /// @notice Stores the total assets managed by this vault when the fee was last accrued.
    uint256 public lastTotalAssets;

    /// @notice Stores the idle liquidity.
    /// @dev The idle liquidity does not generate any interest.
    uint256 public idle;

    /* CONSTRUCTOR */

    /// @dev Initializes the contract.
    /// @param owner The owner of the contract.
    /// @param morpho The address of the Morpho contract.
    /// @param initialTimelock The initial timelock.
    /// @param _asset The address of the underlying asset.
    /// @param _name The name of the vault.
    /// @param _symbol The symbol of the vault.
    constructor(
        address owner,
        address morpho,
        uint256 initialTimelock,
        address _asset,
        string memory _name,
        string memory _symbol
    ) ERC4626(IERC20(_asset)) ERC20Permit(_name) ERC20(_name, _symbol) {
        if (initialTimelock > MAX_TIMELOCK) revert ErrorsLib.MaxTimelockExceeded();

        _transferOwnership(owner);

        MORPHO = IMorpho(morpho);

        _setTimelock(initialTimelock);

        SafeERC20.safeApprove(IERC20(_asset), morpho, type(uint256).max);
    }

    /* MODIFIERS */

    /// @dev Reverts if the caller doesn't have the risk manager's privilege.
    modifier onlyRiskManager() {
        if (_msgSender() != riskManager && _msgSender() != owner()) revert ErrorsLib.NotRiskManager();

        _;
    }

    /// @dev Reverts if the caller is not the `guardian`.
    modifier onlyGuardian() {
        if (_msgSender() != guardian) revert ErrorsLib.NotGuardian();

        _;
    }

    /// @dev Reverts if the caller doesn't have the allocator's privilege.
    modifier onlyAllocator() {
        if (!isAllocator(_msgSender())) revert ErrorsLib.NotAllocator();

        _;
    }

    /// @dev Makes sure conditions are met to accept a pending value.
    /// @dev Reverts if:
    /// - there's no pending value;
    /// - the timelock has not elapsed since the pending value has been submitted;
    /// - the timelock has expired since the pending value has been submitted.
    modifier timelockElapsed(uint256 submittedAt) {
        if (submittedAt == 0) revert ErrorsLib.NoPendingValue();
        if (block.timestamp < submittedAt + timelock) revert ErrorsLib.TimelockNotElapsed();
        if (block.timestamp > submittedAt + timelock + TIMELOCK_EXPIRATION) {
            revert ErrorsLib.TimelockExpirationExceeded();
        }

        _;
    }

    /* ONLY OWNER FUNCTIONS */

    /// @notice Sets `riskManager` to `newRiskManager`.
    function setRiskManager(address newRiskManager) external onlyOwner {
        if (newRiskManager == riskManager) revert ErrorsLib.AlreadySet();

        riskManager = newRiskManager;

        emit EventsLib.SetRiskManager(newRiskManager);
    }

    /// @notice Sets `newAllocator` as an allocator or not (`newIsAllocator`).
    function setIsAllocator(address newAllocator, bool newIsAllocator) external onlyOwner {
        if (_isAllocator[newAllocator] == newIsAllocator) revert ErrorsLib.AlreadySet();

        _isAllocator[newAllocator] = newIsAllocator;

        emit EventsLib.SetIsAllocator(newAllocator, newIsAllocator);
    }

    /// @notice Sets `rewardsDistributor` to `newRewardsDistributor`.
    function setRewardsDistributor(address newRewardsDistributor) external onlyOwner {
        if (newRewardsDistributor == rewardsDistributor) revert ErrorsLib.AlreadySet();

        rewardsDistributor = newRewardsDistributor;

        emit EventsLib.SetRewardsDistributor(newRewardsDistributor);
    }

    function submitTimelock(uint256 newTimelock) external onlyOwner {
        if (newTimelock > MAX_TIMELOCK) revert ErrorsLib.MaxTimelockExceeded();
        if (newTimelock == timelock) revert ErrorsLib.AlreadySet();

        if (newTimelock > timelock || timelock == 0) {
            _setTimelock(newTimelock);
        } else {
            // Safe "unchecked" cast because newTimelock <= MAX_TIMELOCK.
            pendingTimelock = PendingUint192(uint192(newTimelock), uint64(block.timestamp));

            emit EventsLib.SubmitTimelock(newTimelock);
        }
    }

<<<<<<< HEAD
    /// @notice Accepts the `pendingTimelock`.
    function acceptTimelock() external timelockElapsed(pendingTimelock.submittedAt) onlyOwner {
=======
    function acceptTimelock() external timelockElapsed(pendingTimelock.submittedAt) {
>>>>>>> 016bdf71
        _setTimelock(pendingTimelock.value);
    }

    /// @notice Submits a `newFee`.
    function submitFee(uint256 newFee) external onlyOwner {
        if (newFee > MAX_FEE) revert ErrorsLib.MaxFeeExceeded();
        if (newFee == fee) revert ErrorsLib.AlreadySet();

        if (newFee < fee || timelock == 0) {
            _setFee(newFee);
        } else {
            // Safe "unchecked" cast because newFee <= MAX_FEE.
            pendingFee = PendingUint192(uint192(newFee), uint64(block.timestamp));

            emit EventsLib.SubmitFee(newFee);
        }
    }

<<<<<<< HEAD
    /// @notice Accepts the `pendingFee`.
    function acceptFee() external timelockElapsed(pendingFee.submittedAt) onlyOwner {
=======
    function acceptFee() external timelockElapsed(pendingFee.submittedAt) {
>>>>>>> 016bdf71
        _setFee(pendingFee.value);
    }

    /// @notice Sets `feeRecipient` to `newFeeRecipient`.
    function setFeeRecipient(address newFeeRecipient) external onlyOwner {
        if (newFeeRecipient == feeRecipient) revert ErrorsLib.AlreadySet();
        if (newFeeRecipient == address(0) && fee != 0) revert ErrorsLib.ZeroFeeRecipient();

        // Accrue interest to the previous fee recipient set before changing it.
        _updateLastTotalAssets(_accrueFee());

        feeRecipient = newFeeRecipient;

        emit EventsLib.SetFeeRecipient(newFeeRecipient);
    }

    /// @notice Submits a `newGuardian`.
    function submitGuardian(address newGuardian) external onlyOwner {
        if (timelock == 0) revert ErrorsLib.NoTimelock();
        if (newGuardian == guardian) revert ErrorsLib.AlreadySet();

        if (guardian == address(0)) {
            _setGuardian(newGuardian);
        } else {
            pendingGuardian = PendingAddress(newGuardian, uint64(block.timestamp));

            emit EventsLib.SubmitGuardian(newGuardian);
        }
    }

<<<<<<< HEAD
    /// @notice Accepts the `pendingGuardian`.
    function acceptGuardian() external timelockElapsed(pendingGuardian.submittedAt) onlyOwner {
=======
    function acceptGuardian() external timelockElapsed(pendingGuardian.submittedAt) {
>>>>>>> 016bdf71
        _setGuardian(pendingGuardian.value);
    }

    /* ONLY RISK MANAGER FUNCTIONS */

    /// @notice Submits a `newMarketCap` for the market defined by `marketParams`.
    function submitCap(MarketParams memory marketParams, uint256 newMarketCap) external onlyRiskManager {
        Id id = marketParams.id();
        if (marketParams.loanToken != asset()) revert ErrorsLib.InconsistentAsset(id);
        if (MORPHO.lastUpdate(id) == 0) revert ErrorsLib.MarketNotCreated();

        uint256 marketCap = config[id].cap;
        if (newMarketCap == marketCap) revert ErrorsLib.AlreadySet();

        if (newMarketCap < marketCap || timelock == 0) {
            _setCap(id, newMarketCap.toUint192());
        } else {
            pendingCap[id] = PendingUint192(newMarketCap.toUint192(), uint64(block.timestamp));

            emit EventsLib.SubmitCap(id, newMarketCap);
        }
    }

<<<<<<< HEAD
    /// @notice Accepts the pending cap of the market defined by `id`.
    function acceptCap(Id id) external timelockElapsed(pendingCap[id].submittedAt) onlyRiskManager {
=======
    function acceptCap(Id id) external timelockElapsed(pendingCap[id].submittedAt) {
>>>>>>> 016bdf71
        _setCap(id, pendingCap[id].value);
    }

    /* ONLY ALLOCATOR FUNCTIONS */

    /// @notice Sets `supplyQueue` to `newSupplyQueue`.
    /// @dev The supply queue can be a set containing duplicate markets, but it would only increase the cost of
    /// depositing to the vault.
    function setSupplyQueue(Id[] calldata newSupplyQueue) external onlyAllocator {
        uint256 length = newSupplyQueue.length;

        for (uint256 i; i < length; ++i) {
            if (config[newSupplyQueue[i]].cap == 0) revert ErrorsLib.UnauthorizedMarket(newSupplyQueue[i]);
        }

        supplyQueue = newSupplyQueue;

        emit EventsLib.SetSupplyQueue(msg.sender, newSupplyQueue);
    }

    /// @dev Sets the withdraw queue as a permutation of the previous one, although markets with zero cap and zero
    /// vault's supply can be removed.
    /// @param indexes The indexes of each market in the previous withdraw queue, in the new withdraw queue's order.
    function sortWithdrawQueue(uint256[] calldata indexes) external onlyAllocator {
        uint256 newLength = indexes.length;
        uint256 currLength = withdrawQueue.length;

        bool[] memory seen = new bool[](currLength);
        Id[] memory newWithdrawQueue = new Id[](newLength);

        for (uint256 i; i < newLength; ++i) {
            uint256 prevIndex = indexes[i];
            Id id = withdrawQueue[prevIndex];

            // If prevIndex >= currLength, reverts with native "Index out of bounds".
            if (seen[prevIndex]) revert ErrorsLib.DuplicateMarket(id);

            seen[prevIndex] = true;

            newWithdrawQueue[i] = id;

            // Safe "unchecked" cast because i < currLength.
            config[id].withdrawRank = uint64(i + 1);
        }

        for (uint256 i; i < currLength; ++i) {
            if (!seen[i]) {
                Id id = withdrawQueue[i];

                if (MORPHO.supplyShares(id, address(this)) != 0 || config[id].cap != 0) {
                    revert ErrorsLib.MissingMarket(id);
                }

                delete config[id].withdrawRank;
            }
        }

        withdrawQueue = newWithdrawQueue;

        emit EventsLib.SetWithdrawQueue(msg.sender, newWithdrawQueue);
    }

    /// @notice Reallocates the vault's liquidity by withdrawing some (based on `withdrawn`) then supplying (based on
    /// `supplied`).
    function reallocate(MarketAllocation[] calldata withdrawn, MarketAllocation[] calldata supplied)
        external
        onlyAllocator
    {
        uint256 totalWithdrawn;
        uint256 nbWithdrawn = withdrawn.length;

        for (uint256 i; i < nbWithdrawn; ++i) {
            MarketAllocation memory allocation = withdrawn[i];

            if (allocation.marketParams.loanToken != asset()) {
                revert ErrorsLib.InconsistentAsset(allocation.marketParams.id());
            }

            (uint256 withdrawnAssets,) = MORPHO.withdraw(
                allocation.marketParams, allocation.assets, allocation.shares, address(this), address(this)
            );

            totalWithdrawn += withdrawnAssets;
        }

        uint256 totalSupplied;
        uint256 nbSupplied = supplied.length;

        for (uint256 i; i < nbSupplied; ++i) {
            MarketAllocation memory allocation = supplied[i];

            (uint256 suppliedAssets,) =
                MORPHO.supply(allocation.marketParams, allocation.assets, allocation.shares, address(this), hex"");

            totalSupplied += suppliedAssets;

            Id id = allocation.marketParams.id();
            if (_supplyBalance(allocation.marketParams) > config[id].cap) {
                revert ErrorsLib.SupplyCapExceeded(id);
            }
        }

        if (totalWithdrawn > totalSupplied) {
            idle += totalWithdrawn - totalSupplied;
        } else {
            uint256 idleSupplied = totalSupplied - totalWithdrawn;
            if (idle < idleSupplied) revert ErrorsLib.InsufficientIdle();

            idle -= idleSupplied;
        }
    }

    /* EXTERNAL */

    /// @notice Transfers `token` rewards collected by the vault to the `rewardsDistributor`.
    /// @dev Can be used to extract any token that would be stuck on the contract as well.
    function transferRewards(address token) external {
        if (rewardsDistributor == address(0)) revert ErrorsLib.ZeroAddress();

        uint256 amount = IERC20(token).balanceOf(address(this));
        if (token == asset()) amount -= idle;

        SafeERC20.safeTransfer(IERC20(token), rewardsDistributor, amount);

        emit EventsLib.TransferRewards(msg.sender, rewardsDistributor, token, amount);
    }

    /* ONLY GUARDIAN FUNCTIONS */

    /// @notice Revokes the `pendingTimelock`.
    function revokeTimelock() external onlyGuardian {
        emit EventsLib.RevokeTimelock(msg.sender, pendingTimelock);

        delete pendingTimelock;
    }

    /// @notice Revokes the pending cap of the market defined by `id`.
    function revokeCap(Id id) external onlyGuardian {
        emit EventsLib.RevokeCap(msg.sender, id, pendingCap[id]);

        delete pendingCap[id];
    }

    /// @notice Revokes the `pendingGuardian`.
    function revokeGuardian() external onlyGuardian {
        emit EventsLib.RevokeGuardian(msg.sender, pendingGuardian);

        delete pendingGuardian;
    }

    /* PUBLIC */

    /// @notice Returns whether `target` is an allocator or not.
    function isAllocator(address target) public view returns (bool) {
        return _isAllocator[target] || target == riskManager || target == owner();
    }

    /* ERC4626 (PUBLIC) */

    /// @inheritdoc IERC20Metadata
    function decimals() public view override(IERC20Metadata, ERC20, ERC4626) returns (uint8) {
        return ERC4626.decimals();
    }

    /// @inheritdoc IERC4626
    function maxWithdraw(address owner) public view override(IERC4626, ERC4626) returns (uint256 assets) {
        (assets,,) = _maxWithdraw(owner);
    }

    /// @inheritdoc IERC4626
    function maxRedeem(address owner) public view override(IERC4626, ERC4626) returns (uint256) {
        (uint256 assets, uint256 newTotalSupply, uint256 newTotalAssets) = _maxWithdraw(owner);

        return _convertToSharesWithFeeAccrued(assets, newTotalSupply, newTotalAssets, Math.Rounding.Down);
    }

    /// @inheritdoc IERC4626
    function deposit(uint256 assets, address receiver) public override(IERC4626, ERC4626) returns (uint256 shares) {
        uint256 newTotalAssets = _accrueFee();

        shares = _convertToSharesWithFeeAccrued(assets, totalSupply(), newTotalAssets, Math.Rounding.Down);
        _deposit(_msgSender(), receiver, assets, shares);

        _updateLastTotalAssets(newTotalAssets + assets);
    }

    /// @inheritdoc IERC4626
    function mint(uint256 shares, address receiver) public override(IERC4626, ERC4626) returns (uint256 assets) {
        uint256 newTotalAssets = _accrueFee();

        assets = _convertToAssetsWithFeeAccrued(shares, totalSupply(), newTotalAssets, Math.Rounding.Up);
        _deposit(_msgSender(), receiver, assets, shares);

        _updateLastTotalAssets(newTotalAssets + assets);
    }

    /// @inheritdoc IERC4626
    function withdraw(uint256 assets, address receiver, address owner)
        public
        override(IERC4626, ERC4626)
        returns (uint256 shares)
    {
        uint256 newTotalAssets = _accrueFee();

        // Do not call expensive `maxWithdraw` and optimistically withdraw assets.

        shares = _convertToSharesWithFeeAccrued(assets, totalSupply(), newTotalAssets, Math.Rounding.Up);
        _withdraw(_msgSender(), receiver, owner, assets, shares);

        _updateLastTotalAssets(newTotalAssets - assets);
    }

    /// @inheritdoc IERC4626
    function redeem(uint256 shares, address receiver, address owner)
        public
        override(IERC4626, ERC4626)
        returns (uint256 assets)
    {
        uint256 newTotalAssets = _accrueFee();

        // Do not call expensive `maxRedeem` and optimistically redeem shares.

        assets = _convertToAssetsWithFeeAccrued(shares, totalSupply(), newTotalAssets, Math.Rounding.Down);
        _withdraw(_msgSender(), receiver, owner, assets, shares);

        _updateLastTotalAssets(newTotalAssets - assets);
    }

    /// @inheritdoc IERC4626
    function totalAssets() public view override(IERC4626, ERC4626) returns (uint256 assets) {
        uint256 nbMarkets = withdrawQueue.length;

        for (uint256 i; i < nbMarkets; ++i) {
            assets += _supplyBalance(_marketParams(withdrawQueue[i]));
        }

        assets += idle;
    }

    /* ERC4626 (INTERNAL) */

    /// @inheritdoc ERC4626
    function _decimalsOffset() internal pure override returns (uint8) {
        return DECIMALS_OFFSET;
    }

    /// @dev Returns the maximum amount of asset (`assets`) that the `owner` can withdraw from the vault, as well as the
    /// new vault's total supply (`newTotalSupply`) and total assets (`newTotalAssets`).
    function _maxWithdraw(address owner)
        internal
        view
        returns (uint256 assets, uint256 newTotalSupply, uint256 newTotalAssets)
    {
        uint256 feeShares;
        (feeShares, newTotalAssets) = _accruedFeeShares();
        newTotalSupply = totalSupply() + feeShares;

        assets = _convertToAssetsWithFeeAccrued(balanceOf(owner), newTotalSupply, newTotalAssets, Math.Rounding.Down);
        assets -= _staticWithdrawMorpho(assets);
    }

    /// @inheritdoc ERC4626
    /// @dev The accrual of performance fees is taken into account in the conversion.
    function _convertToShares(uint256 assets, Math.Rounding rounding) internal view override returns (uint256) {
        (uint256 feeShares, uint256 newTotalAssets) = _accruedFeeShares();

        return _convertToSharesWithFeeAccrued(assets, totalSupply() + feeShares, newTotalAssets, rounding);
    }

    /// @inheritdoc ERC4626
    /// @dev The accrual of fees is taken into account in the conversion.
    function _convertToAssets(uint256 shares, Math.Rounding rounding) internal view override returns (uint256) {
        (uint256 feeShares, uint256 newTotalAssets) = _accruedFeeShares();

        return _convertToAssetsWithFeeAccrued(shares, totalSupply() + feeShares, newTotalAssets, rounding);
    }

    /// @dev Returns the amount of shares that the vault would exchange for the amount of `assets` provided, in an ideal
    /// scenario where all the conditions are met.
    /// @dev It assumes the performance fee has been accrued and thus takes into account `newTotalSupply` and
    /// `newTotalAssets`.
    function _convertToSharesWithFeeAccrued(
        uint256 assets,
        uint256 newTotalSupply,
        uint256 newTotalAssets,
        Math.Rounding rounding
    ) internal pure returns (uint256) {
        return assets.mulDiv(newTotalSupply + 10 ** _decimalsOffset(), newTotalAssets + 1, rounding);
    }

    /// @dev Returns the amount of assets that the Vault would exchange for the amount of `shares` provided, in an ideal
    /// scenario where all the conditions are met.
    /// @dev It assumes that fees have been accrued and taking into account in `newTotalSupply` and `newTotalAssets`.
    function _convertToAssetsWithFeeAccrued(
        uint256 shares,
        uint256 newTotalSupply,
        uint256 newTotalAssets,
        Math.Rounding rounding
    ) internal pure returns (uint256) {
        return shares.mulDiv(newTotalAssets + 1, newTotalSupply + 10 ** _decimalsOffset(), rounding);
    }

    /// @inheritdoc ERC4626
    /// @dev Used in mint or deposit to deposit the underlying asset to Morpho markets.
    function _deposit(address caller, address owner, uint256 assets, uint256 shares) internal override {
        super._deposit(caller, owner, assets, shares);

        _supplyMorpho(assets);
    }

    /// @inheritdoc ERC4626
    /// @dev Used in redeem or withdraw to withdraw the underlying asset from Morpho markets.
    /// @dev Reverts when withdrawing "too much", depending on 3 cases:
    /// 1. "ERC20: burn amount exceeds balance" when withdrawing more `owner`'s than balance but less than vault's total
    /// assets.
    /// 2. "withdraw failed on Morpho" when withdrawing more than vault's total assets.
    /// 3. "withdraw failed on Morpho" when withdrawing more than `owner`'s balance but less than the current available
    /// liquidity.
    function _withdraw(address caller, address receiver, address owner, uint256 assets, uint256 shares)
        internal
        override
    {
        if (_withdrawMorpho(assets) != 0) revert ErrorsLib.WithdrawMorphoFailed();

        super._withdraw(caller, receiver, owner, assets, shares);
    }

    /* INTERNAL */

    /// @dev Returns the market params of the market defined by `id`.
    function _marketParams(Id id) internal view returns (MarketParams memory) {
        return IMorphoMarketParams(address(MORPHO)).idToMarketParams(id);
    }

    /// @dev Returns the vault's balance the market defined by `marketParams`.
    function _supplyBalance(MarketParams memory marketParams) internal view returns (uint256) {
        return MORPHO.expectedSupplyBalance(marketParams, address(this));
    }

    /// @dev Sets `timelock` to `newTimelock`.
    function _setTimelock(uint256 newTimelock) internal {
        timelock = newTimelock;

        emit EventsLib.SetTimelock(newTimelock);

        delete pendingTimelock;
    }

    /// @dev Sets `guardian` to `newGuardian`.
    function _setGuardian(address newGuardian) internal {
        guardian = newGuardian;

        emit EventsLib.SetGuardian(newGuardian);

        delete pendingGuardian;
    }

    /// @dev Sets the cap of the market defined by `id` to `marketCap`.
    function _setCap(Id id, uint192 marketCap) internal {
        MarketConfig storage marketConfig = config[id];

        if (marketCap > 0 && marketConfig.withdrawRank == 0) {
            supplyQueue.push(id);
            withdrawQueue.push(id);

            if (withdrawQueue.length > MAX_QUEUE_SIZE) revert ErrorsLib.MaxQueueSizeExceeded();

            // Safe "unchecked" cast because withdrawQueue.length <= MAX_QUEUE_SIZE.
            marketConfig.withdrawRank = uint64(withdrawQueue.length);
        }

        marketConfig.cap = marketCap;

        emit EventsLib.SetCap(id, marketCap);

        delete pendingCap[id];
    }

    /// @dev Sets `fee` to `newFee`.
    function _setFee(uint256 newFee) internal {
        if (newFee != 0 && feeRecipient == address(0)) revert ErrorsLib.ZeroFeeRecipient();

        // Accrue interest using the previous fee set before changing it.
        _updateLastTotalAssets(_accrueFee());

        // Safe "unchecked" cast because newFee <= MAX_FEE.
        fee = uint96(newFee);

        emit EventsLib.SetFee(newFee);

        delete pendingFee;
    }

    /* LIQUIDITY ALLOCATION */

    /// @dev Supplies `assets` to Morpho and increase the idle liquidity if necessary.
    function _supplyMorpho(uint256 assets) internal {
        uint256 nbMarkets = supplyQueue.length;

        for (uint256 i; i < nbMarkets; ++i) {
            Id id = supplyQueue[i];
            MarketParams memory marketParams = _marketParams(id);

            uint256 toSupply = UtilsLib.min(_suppliable(marketParams, id), assets);

            if (toSupply > 0) {
                // Using try/catch to skip markets that revert.
                try MORPHO.supply(marketParams, toSupply, 0, address(this), hex"") {
                    assets -= toSupply;
                } catch {}
            }

            if (assets == 0) return;
        }

        idle += assets;
    }

    /// @dev Withdraws `assets` from the idle liquidity and Morpho if necessary.
    /// @return remaining The assets left to be withdrawn.
    function _withdrawMorpho(uint256 assets) internal returns (uint256 remaining) {
        (remaining, idle) = _withdrawIdle(assets);

        if (remaining == 0) return 0;

        uint256 nbMarkets = withdrawQueue.length;

        for (uint256 i; i < nbMarkets; ++i) {
            Id id = withdrawQueue[i];
            MarketParams memory marketParams = _marketParams(id);

            uint256 toWithdraw = UtilsLib.min(_withdrawable(marketParams, id), remaining);

            if (toWithdraw > 0) {
                // Using try/catch to skip markets that revert.
                try MORPHO.withdraw(marketParams, toWithdraw, 0, address(this), address(this)) {
                    remaining -= toWithdraw;
                } catch {}
            }

            if (remaining == 0) return 0;
        }
    }

    /// @dev Fakes a withdraw of `assets` from the idle liquidity and Morpho if necessary.
    /// @return remaining The assets left to be withdrawn.
    function _staticWithdrawMorpho(uint256 assets) internal view returns (uint256 remaining) {
        (remaining,) = _withdrawIdle(assets);

        if (remaining == 0) return 0;

        uint256 nbMarkets = withdrawQueue.length;

        for (uint256 i; i < nbMarkets; ++i) {
            Id id = withdrawQueue[i];
            MarketParams memory marketParams = _marketParams(id);

            // The vault withdrawing from Morpho cannot fail because:
            // 1. oracle.price() is never called (the vault doesn't borrow)
            // 2. `_withdrawable` caps to the liquidity available on Morpho
            // 3. virtually accruing interest didn't fail in `_withdrawable`
            remaining -= _withdrawable(marketParams, id);

            if (remaining == 0) return 0;
        }
    }

    /// @dev Withdraws `assets` from the idle liquidity.
    /// @return The assets withdrawn from the idle liquidity.
    /// @return The new `idle` liquidity value.
    function _withdrawIdle(uint256 assets) internal view returns (uint256, uint256) {
        return (assets.zeroFloorSub(idle), idle.zeroFloorSub(assets));
    }

    /// @dev Returns the suppliable amount of assets on the market defined by `marketParams`.
    /// @dev Assumes that the inputs `marketParams` and `id` match.
    function _suppliable(MarketParams memory marketParams, Id id) internal view returns (uint256) {
        uint256 marketCap = config[id].cap;
        if (marketCap == 0) return 0;

        return marketCap.zeroFloorSub(_supplyBalance(marketParams));
    }

    /// @dev Returns the withdrawable amount of assets from the market defined by `marketParams`.
    /// @dev Assumes that the inputs `marketParams` and `id` match.
    function _withdrawable(MarketParams memory marketParams, Id id) internal view returns (uint256) {
        uint256 supplyShares = MORPHO.supplyShares(id, address(this));
        (uint256 totalSupplyAssets, uint256 totalSupplyShares, uint256 totalBorrowAssets,) =
            MORPHO.expectedMarketBalances(marketParams);

        uint256 availableLiquidity = UtilsLib.min(
            totalSupplyAssets - totalBorrowAssets, ERC20(marketParams.loanToken).balanceOf(address(MORPHO))
        );

        return UtilsLib.min(supplyShares.toAssetsDown(totalSupplyAssets, totalSupplyShares), availableLiquidity);
    }

    /* FEE MANAGEMENT */

    /// @dev Updates `lastTotalAssets` to `newTotalAssets`.
    function _updateLastTotalAssets(uint256 newTotalAssets) internal {
        lastTotalAssets = newTotalAssets;

        emit EventsLib.UpdateLastTotalAssets(newTotalAssets);
    }

    /// @dev Accrues the fee and mints the fee shares to the fee recipient.
    /// @return newTotalAssets The new vault's total assets.
    function _accrueFee() internal returns (uint256 newTotalAssets) {
        uint256 feeShares;
        (feeShares, newTotalAssets) = _accruedFeeShares();

        if (feeShares != 0 && feeRecipient != address(0)) _mint(feeRecipient, feeShares);
    }

    /// @dev Computes and returns the fee shares (`feeShares`) to mint and the new vault's total assets
    /// (`newTotalAssets`).
    function _accruedFeeShares() internal view returns (uint256 feeShares, uint256 newTotalAssets) {
        newTotalAssets = totalAssets();

        uint256 totalInterest = newTotalAssets.zeroFloorSub(lastTotalAssets);
        if (totalInterest != 0 && fee != 0) {
            uint256 feeAssets = totalInterest.mulDiv(fee, WAD);
            // The fee assets is subtracted from the total assets in this calculation to compensate for the fact
            // that total assets is already increased by the total interest (including the fee assets).
            feeShares = feeAssets.mulDiv(
                totalSupply() + 10 ** _decimalsOffset(), newTotalAssets - feeAssets + 1, Math.Rounding.Down
            );
        }
    }
}<|MERGE_RESOLUTION|>--- conflicted
+++ resolved
@@ -204,12 +204,8 @@
         }
     }
 
-<<<<<<< HEAD
     /// @notice Accepts the `pendingTimelock`.
-    function acceptTimelock() external timelockElapsed(pendingTimelock.submittedAt) onlyOwner {
-=======
     function acceptTimelock() external timelockElapsed(pendingTimelock.submittedAt) {
->>>>>>> 016bdf71
         _setTimelock(pendingTimelock.value);
     }
 
@@ -228,12 +224,8 @@
         }
     }
 
-<<<<<<< HEAD
     /// @notice Accepts the `pendingFee`.
-    function acceptFee() external timelockElapsed(pendingFee.submittedAt) onlyOwner {
-=======
     function acceptFee() external timelockElapsed(pendingFee.submittedAt) {
->>>>>>> 016bdf71
         _setFee(pendingFee.value);
     }
 
@@ -264,12 +256,8 @@
         }
     }
 
-<<<<<<< HEAD
     /// @notice Accepts the `pendingGuardian`.
-    function acceptGuardian() external timelockElapsed(pendingGuardian.submittedAt) onlyOwner {
-=======
     function acceptGuardian() external timelockElapsed(pendingGuardian.submittedAt) {
->>>>>>> 016bdf71
         _setGuardian(pendingGuardian.value);
     }
 
@@ -293,12 +281,8 @@
         }
     }
 
-<<<<<<< HEAD
     /// @notice Accepts the pending cap of the market defined by `id`.
-    function acceptCap(Id id) external timelockElapsed(pendingCap[id].submittedAt) onlyRiskManager {
-=======
     function acceptCap(Id id) external timelockElapsed(pendingCap[id].submittedAt) {
->>>>>>> 016bdf71
         _setCap(id, pendingCap[id].value);
     }
 
