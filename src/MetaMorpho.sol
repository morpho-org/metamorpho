--- conflicted
+++ resolved
@@ -291,11 +291,7 @@
         }
     }
 
-<<<<<<< HEAD
-    /// @notice Submits a forced market removal from the vault, eventually losing all funds supplied to the market.
-=======
-    /// @inheritdoc IMetaMorphoBase
->>>>>>> 9b31890e
+    /// @inheritdoc IMetaMorphoBase
     function submitMarketRemoval(Id id) external onlyCuratorRole {
         if (config[id].removableAt != 0) revert ErrorsLib.AlreadySet();
         if (!config[id].enabled) revert ErrorsLib.MarketNotEnabled();
@@ -325,19 +321,7 @@
         emit EventsLib.SetSupplyQueue(_msgSender(), newSupplyQueue);
     }
 
-<<<<<<< HEAD
-    /// @notice Sets the withdraw queue as a permutation of the previous one, although markets with both zero cap and
-    /// zero vault's supply can be removed from the permutation.
-    /// @notice This is the only entry point to disable a market.
-    /// @notice Removing a market requires the vault to have 0 supply on it, or to have previously submitted a removal
-    /// for this market (with the function `submitMarketRemoval`).
-    /// @notice Warning: Anyone can supply on behalf of the vault so the call to `updateWithdrawQueue` that expects a
-    /// market to be empty can be griefed by a front-run. To circumvent this, the allocator can simply bundle a
-    /// reallocation that withdraws max from this market with a call to `updateWithdrawQueue`.
-    /// @param indexes The indexes of each market in the previous withdraw queue, in the new withdraw queue's order.
-=======
-    /// @inheritdoc IMetaMorphoBase
->>>>>>> 9b31890e
+    /// @inheritdoc IMetaMorphoBase
     function updateWithdrawQueue(uint256[] calldata indexes) external onlyAllocatorRole {
         uint256 newLength = indexes.length;
         uint256 currLength = withdrawQueue.length;
@@ -379,19 +363,7 @@
         emit EventsLib.SetWithdrawQueue(_msgSender(), newWithdrawQueue);
     }
 
-<<<<<<< HEAD
-    /// @notice Reallocates the vault's liquidity so as to reach a given allocation of assets on each given market.
-    /// @notice The allocator can withdraw from any market, even if it's not in the withdraw queue, as long as the loan
-    /// token of the market is the same as the vault's asset.
-    /// @dev The behavior of the reallocation can be altered by state changes, including:
-    /// - Deposits on the vault that supplies to markets that are expected to be supplied to during reallocation.
-    /// - Withdrawals from the vault that withdraws from markets that are expected to be withdrawn from during
-    /// reallocation.
-    /// - Donations to the vault on markets that are expected to be supplied to during reallocation.
-    /// - Withdrawals from markets that are expected to be withdrawn from during reallocation.
-=======
-    /// @inheritdoc IMetaMorphoBase
->>>>>>> 9b31890e
+    /// @inheritdoc IMetaMorphoBase
     function reallocate(MarketAllocation[] calldata allocations) external onlyAllocatorRole {
         uint256 totalSupplied;
         uint256 totalWithdrawn;
