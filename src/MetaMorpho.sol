// SPDX-License-Identifier: GPL-2.0-or-later
pragma solidity 0.8.21;

import {
    MarketConfig,
    PendingUint192,
    PendingAddress,
    MarketAllocation,
    IMetaMorphoBase,
    IMetaMorphoStaticTyping
} from "./interfaces/IMetaMorpho.sol";
import {Id, MarketParams, Market, IMorpho} from "../lib/morpho-blue/src/interfaces/IMorpho.sol";

import {PendingUint192, PendingAddress, PendingLib} from "./libraries/PendingLib.sol";
import {ConstantsLib} from "./libraries/ConstantsLib.sol";
import {ErrorsLib} from "./libraries/ErrorsLib.sol";
import {EventsLib} from "./libraries/EventsLib.sol";
import {WAD} from "../lib/morpho-blue/src/libraries/MathLib.sol";
import {UtilsLib} from "../lib/morpho-blue/src/libraries/UtilsLib.sol";
import {SafeCast} from "../lib/openzeppelin-contracts/contracts/utils/math/SafeCast.sol";
import {SharesMathLib} from "../lib/morpho-blue/src/libraries/SharesMathLib.sol";
import {MorphoLib} from "../lib/morpho-blue/src/libraries/periphery/MorphoLib.sol";
import {MarketParamsLib} from "../lib/morpho-blue/src/libraries/MarketParamsLib.sol";
import {IERC20Metadata} from "../lib/openzeppelin-contracts/contracts/token/ERC20/extensions/IERC20Metadata.sol";
import {MorphoBalancesLib} from "../lib/morpho-blue/src/libraries/periphery/MorphoBalancesLib.sol";

import {Multicall} from "../lib/openzeppelin-contracts/contracts/utils/Multicall.sol";
import {Ownable2Step, Ownable} from "../lib/openzeppelin-contracts/contracts/access/Ownable2Step.sol";
import {ERC20Permit} from "../lib/openzeppelin-contracts/contracts/token/ERC20/extensions/ERC20Permit.sol";
import {
    IERC20,
    IERC4626,
    ERC20,
    ERC4626,
    Math,
    SafeERC20
} from "../lib/openzeppelin-contracts/contracts/token/ERC20/extensions/ERC4626.sol";

/// @title MetaMorpho
/// @author Morpho Labs
/// @custom:contact security@morpho.org
/// @notice ERC4626 compliant vault allowing users to deposit assets to Morpho.
contract MetaMorpho is ERC4626, ERC20Permit, Ownable2Step, Multicall, IMetaMorphoStaticTyping {
    using Math for uint256;
    using UtilsLib for uint256;
    using SafeCast for uint256;
    using SafeERC20 for IERC20;
    using MorphoLib for IMorpho;
    using SharesMathLib for uint256;
    using MorphoBalancesLib for IMorpho;
    using MarketParamsLib for MarketParams;
    using PendingLib for MarketConfig;
    using PendingLib for PendingUint192;
    using PendingLib for PendingAddress;

    /* IMMUTABLES */

    /// @inheritdoc IMetaMorphoBase
    IMorpho public immutable MORPHO;

    /* STORAGE */

    /// @inheritdoc IMetaMorphoBase
    address public curator;

    /// @inheritdoc IMetaMorphoBase
    mapping(address => bool) public isAllocator;

    /// @inheritdoc IMetaMorphoBase
    address public guardian;

    /// @inheritdoc IMetaMorphoStaticTyping
    mapping(Id => MarketConfig) public config;

    /// @inheritdoc IMetaMorphoBase
    uint256 public timelock;

    /// @inheritdoc IMetaMorphoStaticTyping
    PendingAddress public pendingGuardian;

    /// @inheritdoc IMetaMorphoStaticTyping
    mapping(Id => PendingUint192) public pendingCap;

    /// @inheritdoc IMetaMorphoStaticTyping
    PendingUint192 public pendingTimelock;

    /// @inheritdoc IMetaMorphoBase
    uint96 public fee;

    /// @inheritdoc IMetaMorphoBase
    address public feeRecipient;

    /// @inheritdoc IMetaMorphoBase
    address public skimRecipient;

    /// @inheritdoc IMetaMorphoBase
    Id[] public supplyQueue;

    /// @inheritdoc IMetaMorphoBase
    Id[] public withdrawQueue;

    /// @inheritdoc IMetaMorphoBase
    uint256 public lastTotalAssets;

    /* CONSTRUCTOR */

    /// @dev Initializes the contract.
    /// @param owner The owner of the contract.
    /// @param morpho The address of the Morpho contract.
    /// @param initialTimelock The initial timelock.
    /// @param _asset The address of the underlying asset.
    /// @param _name The name of the vault.
    /// @param _symbol The symbol of the vault.
    constructor(
        address owner,
        address morpho,
        uint256 initialTimelock,
        address _asset,
        string memory _name,
        string memory _symbol
    ) ERC4626(IERC20(_asset)) ERC20Permit(_name) ERC20(_name, _symbol) Ownable(owner) {
        if (morpho == address(0)) revert ErrorsLib.ZeroAddress();

        MORPHO = IMorpho(morpho);

        _checkTimelockBounds(initialTimelock);
        _setTimelock(initialTimelock);

        IERC20(_asset).forceApprove(morpho, type(uint256).max);
    }

    /* MODIFIERS */

    /// @dev Reverts if the caller doesn't have the curator role.
    modifier onlyCuratorRole() {
        address sender = _msgSender();
        if (sender != curator && sender != owner()) revert ErrorsLib.NotCuratorRole();

        _;
    }

    /// @dev Reverts if the caller doesn't have the allocator role.
    modifier onlyAllocatorRole() {
        address sender = _msgSender();
        if (!isAllocator[sender] && sender != curator && sender != owner()) {
            revert ErrorsLib.NotAllocatorRole();
        }

        _;
    }

    /// @dev Reverts if the caller doesn't have the guardian role.
    modifier onlyGuardianRole() {
        if (_msgSender() != owner() && _msgSender() != guardian) revert ErrorsLib.NotGuardianRole();

        _;
    }

    /// @dev Reverts if the caller doesn't have the curator nor the guardian role.
    modifier onlyCuratorOrGuardianRole() {
        if (_msgSender() != guardian && _msgSender() != curator && _msgSender() != owner()) {
            revert ErrorsLib.NotCuratorNorGuardianRole();
        }

        _;
    }

    /// @dev Makes sure conditions are met to accept a pending value.
    /// @dev Reverts if:
    /// - there's no pending value;
    /// - the timelock has not elapsed since the pending value has been submitted.
    modifier afterTimelock(uint256 validAt) {
        if (validAt == 0) revert ErrorsLib.NoPendingValue();
        if (block.timestamp < validAt) revert ErrorsLib.TimelockNotElapsed();

        _;
    }

    /* ONLY OWNER FUNCTIONS */

    /// @inheritdoc IMetaMorphoBase
    function setCurator(address newCurator) external onlyOwner {
        if (newCurator == curator) revert ErrorsLib.AlreadySet();

        curator = newCurator;

        emit EventsLib.SetCurator(newCurator);
    }

    /// @inheritdoc IMetaMorphoBase
    function setIsAllocator(address newAllocator, bool newIsAllocator) external onlyOwner {
        if (isAllocator[newAllocator] == newIsAllocator) revert ErrorsLib.AlreadySet();

        isAllocator[newAllocator] = newIsAllocator;

        emit EventsLib.SetIsAllocator(newAllocator, newIsAllocator);
    }

    /// @inheritdoc IMetaMorphoBase
    function setSkimRecipient(address newSkimRecipient) external onlyOwner {
        if (newSkimRecipient == skimRecipient) revert ErrorsLib.AlreadySet();

        skimRecipient = newSkimRecipient;

        emit EventsLib.SetSkimRecipient(newSkimRecipient);
    }

    /// @inheritdoc IMetaMorphoBase
    function submitTimelock(uint256 newTimelock) external onlyOwner {
        if (newTimelock == timelock) revert ErrorsLib.AlreadySet();
        _checkTimelockBounds(newTimelock);

        if (newTimelock > timelock) {
            _setTimelock(newTimelock);
        } else {
            // newTimelock >= MIN_TIMELOCK > 0 so there's no need to check `pendingTimelock.validAt != 0`.
            if (newTimelock == pendingTimelock.value) revert ErrorsLib.AlreadyPending();

            // Safe "unchecked" cast because newTimelock <= MAX_TIMELOCK.
            pendingTimelock.update(uint184(newTimelock), timelock);

            emit EventsLib.SubmitTimelock(newTimelock);
        }
    }

    /// @inheritdoc IMetaMorphoBase
    function setFee(uint256 newFee) external onlyOwner {
        if (newFee == fee) revert ErrorsLib.AlreadySet();
        if (newFee > ConstantsLib.MAX_FEE) revert ErrorsLib.MaxFeeExceeded();
        if (newFee != 0 && feeRecipient == address(0)) revert ErrorsLib.ZeroFeeRecipient();

        // Accrue interest using the previous fee set before changing it.
        _updateLastTotalAssets(_accrueFee());

        // Safe "unchecked" cast because newFee <= MAX_FEE.
        fee = uint96(newFee);

        emit EventsLib.SetFee(_msgSender(), fee);
    }

    /// @inheritdoc IMetaMorphoBase
    function setFeeRecipient(address newFeeRecipient) external onlyOwner {
        if (newFeeRecipient == feeRecipient) revert ErrorsLib.AlreadySet();
        if (newFeeRecipient == address(0) && fee != 0) revert ErrorsLib.ZeroFeeRecipient();

        // Accrue interest to the previous fee recipient set before changing it.
        _updateLastTotalAssets(_accrueFee());

        feeRecipient = newFeeRecipient;

        emit EventsLib.SetFeeRecipient(newFeeRecipient);
    }

    /// @inheritdoc IMetaMorphoBase
    function submitGuardian(address newGuardian) external onlyOwner {
        if (newGuardian == guardian) revert ErrorsLib.AlreadySet();

        if (guardian == address(0)) {
            _setGuardian(newGuardian);
        } else {
            if (pendingGuardian.validAt != 0 && newGuardian == pendingGuardian.value) {
                revert ErrorsLib.AlreadyPending();
            }

            pendingGuardian.update(newGuardian, timelock);

            emit EventsLib.SubmitGuardian(newGuardian);
        }
    }

    /* ONLY CURATOR FUNCTIONS */

    /// @inheritdoc IMetaMorphoBase
    function submitCap(MarketParams memory marketParams, uint256 newSupplyCap) external onlyCuratorRole {
        Id id = marketParams.id();
        if (marketParams.loanToken != asset()) revert ErrorsLib.InconsistentAsset(id);
        if (MORPHO.lastUpdate(id) == 0) revert ErrorsLib.MarketNotCreated();

        uint256 supplyCap = config[id].cap;
        if (newSupplyCap == supplyCap) revert ErrorsLib.AlreadySet();

        if (newSupplyCap < supplyCap) {
            _setCap(marketParams, id, newSupplyCap.toUint184());
        } else {
            // newSupplyCap > supplyCap >= 0 so there's no need to check `pendingCap[id].validAt != 0`.
            if (newSupplyCap == pendingCap[id].value) revert ErrorsLib.AlreadyPending();

            pendingCap[id].update(newSupplyCap.toUint184(), timelock);

            emit EventsLib.SubmitCap(_msgSender(), id, newSupplyCap);
        }
    }

<<<<<<< HEAD
    /// @notice Submits a forced market removal from the vault, eventually losing all funds supplied to the market.
    /// @dev Warning: Submitting a forced removal will overwrite the timestamp at which the market will be removable.
    function submitMarketRemoval(MarketParams memory marketParams) external onlyCuratorRole {
        Id id = marketParams.id();
=======
    /// @inheritdoc IMetaMorphoBase
    function submitMarketRemoval(Id id) external onlyCuratorRole {
>>>>>>> f0b28c49
        if (config[id].removableAt != 0) revert ErrorsLib.AlreadySet();
        if (!config[id].enabled) revert ErrorsLib.MarketNotEnabled();

        _setCap(marketParams, id, 0);

        // Safe "unchecked" cast because timelock <= MAX_TIMELOCK.
        config[id].removableAt = uint64(block.timestamp + timelock);

        emit EventsLib.SubmitMarketRemoval(_msgSender(), id);
    }

    /* ONLY ALLOCATOR FUNCTIONS */

    /// @inheritdoc IMetaMorphoBase
    function setSupplyQueue(Id[] calldata newSupplyQueue) external onlyAllocatorRole {
        uint256 length = newSupplyQueue.length;

        if (length > ConstantsLib.MAX_QUEUE_LENGTH) revert ErrorsLib.MaxQueueLengthExceeded();

        for (uint256 i; i < length; ++i) {
            if (config[newSupplyQueue[i]].cap == 0) revert ErrorsLib.UnauthorizedMarket(newSupplyQueue[i]);
        }

        supplyQueue = newSupplyQueue;

        emit EventsLib.SetSupplyQueue(_msgSender(), newSupplyQueue);
    }

    /// @inheritdoc IMetaMorphoBase
    function updateWithdrawQueue(uint256[] calldata indexes) external onlyAllocatorRole {
        uint256 newLength = indexes.length;
        uint256 currLength = withdrawQueue.length;

        bool[] memory seen = new bool[](currLength);
        Id[] memory newWithdrawQueue = new Id[](newLength);

        for (uint256 i; i < newLength; ++i) {
            uint256 prevIndex = indexes[i];

            // If prevIndex >= currLength, it will revert with native "Index out of bounds".
            Id id = withdrawQueue[prevIndex];
            if (seen[prevIndex]) revert ErrorsLib.DuplicateMarket(id);
            seen[prevIndex] = true;

            newWithdrawQueue[i] = id;
        }

        for (uint256 i; i < currLength; ++i) {
            if (!seen[i]) {
                Id id = withdrawQueue[i];

                if (config[id].cap != 0) revert ErrorsLib.InvalidMarketRemovalNonZeroCap(id);

                if (MORPHO.supplyShares(id, address(this)) != 0) {
                    if (config[id].removableAt == 0) revert ErrorsLib.InvalidMarketRemovalNonZeroSupply(id);

                    if (block.timestamp < config[id].removableAt) {
                        revert ErrorsLib.InvalidMarketRemovalTimelockNotElapsed(id);
                    }
                }

                delete config[id];
            }
        }

        withdrawQueue = newWithdrawQueue;

        emit EventsLib.SetWithdrawQueue(_msgSender(), newWithdrawQueue);
    }

    /// @inheritdoc IMetaMorphoBase
    function reallocate(MarketAllocation[] calldata allocations) external onlyAllocatorRole {
        uint256 totalSupplied;
        uint256 totalWithdrawn;
        for (uint256 i; i < allocations.length; ++i) {
            MarketAllocation memory allocation = allocations[i];
            Id id = allocation.marketParams.id();

            (uint256 supplyAssets, uint256 supplyShares,) = _accruedSupplyBalance(allocation.marketParams, id);
            uint256 withdrawn = supplyAssets.zeroFloorSub(allocation.assets);

            if (withdrawn > 0) {
                if (allocation.marketParams.loanToken != asset()) revert ErrorsLib.InconsistentAsset(id);

                // Guarantees that unknown frontrunning donations can be withdrawn, in order to disable a market.
                uint256 shares;
                if (allocation.assets == 0) {
                    shares = supplyShares;
                    withdrawn = 0;
                }

                (uint256 withdrawnAssets, uint256 withdrawnShares) =
                    MORPHO.withdraw(allocation.marketParams, withdrawn, shares, address(this), address(this));

                emit EventsLib.ReallocateWithdraw(_msgSender(), id, withdrawnAssets, withdrawnShares);

                totalWithdrawn += withdrawnAssets;
            } else {
                uint256 suppliedAssets = allocation.assets == type(uint256).max
                    ? totalWithdrawn.zeroFloorSub(totalSupplied)
                    : allocation.assets.zeroFloorSub(supplyAssets);

                if (suppliedAssets == 0) continue;

                uint256 supplyCap = config[id].cap;
                if (supplyCap == 0) revert ErrorsLib.UnauthorizedMarket(id);

                if (supplyAssets + suppliedAssets > supplyCap) revert ErrorsLib.SupplyCapExceeded(id);

                // The market's loan asset is guaranteed to be the vault's asset because it has a non-zero supply cap.
                (, uint256 suppliedShares) =
                    MORPHO.supply(allocation.marketParams, suppliedAssets, 0, address(this), hex"");

                emit EventsLib.ReallocateSupply(_msgSender(), id, suppliedAssets, suppliedShares);

                totalSupplied += suppliedAssets;
            }
        }

        if (totalWithdrawn != totalSupplied) revert ErrorsLib.InconsistentReallocation();
    }

    /* REVOKE FUNCTIONS */

    /// @inheritdoc IMetaMorphoBase
    function revokePendingTimelock() external onlyGuardianRole {
        if (pendingTimelock.validAt == 0) revert ErrorsLib.NoPendingValue();

        delete pendingTimelock;

        emit EventsLib.RevokePendingTimelock(_msgSender());
    }

    /// @inheritdoc IMetaMorphoBase
    function revokePendingGuardian() external onlyGuardianRole {
        if (pendingGuardian.validAt == 0) revert ErrorsLib.NoPendingValue();

        delete pendingGuardian;

        emit EventsLib.RevokePendingGuardian(_msgSender());
    }

    /// @inheritdoc IMetaMorphoBase
    function revokePendingCap(Id id) external onlyCuratorOrGuardianRole {
        if (pendingCap[id].validAt == 0) revert ErrorsLib.NoPendingValue();

        delete pendingCap[id];

        emit EventsLib.RevokePendingCap(_msgSender(), id);
    }

    /// @inheritdoc IMetaMorphoBase
    function revokePendingMarketRemoval(Id id) external onlyCuratorOrGuardianRole {
        delete config[id].removableAt;

        emit EventsLib.RevokePendingMarketRemoval(_msgSender(), id);
    }

    /* EXTERNAL */

    /// @inheritdoc IMetaMorphoBase
    function supplyQueueLength() external view returns (uint256) {
        return supplyQueue.length;
    }

    /// @inheritdoc IMetaMorphoBase
    function withdrawQueueLength() external view returns (uint256) {
        return withdrawQueue.length;
    }

    /// @inheritdoc IMetaMorphoBase
    function acceptTimelock() external afterTimelock(pendingTimelock.validAt) {
        _setTimelock(pendingTimelock.value);
    }

    /// @inheritdoc IMetaMorphoBase
    function acceptGuardian() external afterTimelock(pendingGuardian.validAt) {
        _setGuardian(pendingGuardian.value);
    }

<<<<<<< HEAD
    /// @notice Accepts the pending cap of the market defined by `id`.
    function acceptCap(MarketParams memory marketParams)
        external
        afterTimelock(pendingCap[marketParams.id()].validAt)
    {
        Id id = marketParams.id();

=======
    /// @inheritdoc IMetaMorphoBase
    function acceptCap(Id id) external afterTimelock(pendingCap[id].validAt) {
>>>>>>> f0b28c49
        // Safe "unchecked" cast because pendingCap <= type(uint184).max.
        _setCap(marketParams, id, uint184(pendingCap[id].value));
    }

    /// @inheritdoc IMetaMorphoBase
    function skim(address token) external {
        if (skimRecipient == address(0)) revert ErrorsLib.ZeroAddress();

        uint256 amount = IERC20(token).balanceOf(address(this));

        IERC20(token).safeTransfer(skimRecipient, amount);

        emit EventsLib.Skim(_msgSender(), token, amount);
    }

    /* ERC4626 (PUBLIC) */

    /// @inheritdoc IERC20Metadata
    function decimals() public view override(ERC20, ERC4626) returns (uint8) {
        return ERC4626.decimals();
    }

    /// @inheritdoc IERC4626
    function maxDeposit(address) public view override returns (uint256) {
        return _maxDeposit();
    }

    /// @inheritdoc IERC4626
    function maxMint(address) public view override returns (uint256) {
        uint256 suppliable = _maxDeposit();

        return _convertToShares(suppliable, Math.Rounding.Floor);
    }

    /// @inheritdoc IERC4626
    /// @dev Warning: May be lower than the actual amount of assets that can be withdrawn by `owner` due to conversion
    /// roundings between shares and assets.
    function maxWithdraw(address owner) public view override returns (uint256 assets) {
        (assets,,) = _maxWithdraw(owner);
    }

    /// @inheritdoc IERC4626
    /// @dev Warning: May be lower than the actual amount of shares that can be redeemed by `owner` due to conversion
    /// roundings between shares and assets.
    function maxRedeem(address owner) public view override returns (uint256) {
        (uint256 assets, uint256 newTotalSupply, uint256 newTotalAssets) = _maxWithdraw(owner);

        return _convertToSharesWithTotals(assets, newTotalSupply, newTotalAssets, Math.Rounding.Floor);
    }

    /// @inheritdoc IERC4626
    function deposit(uint256 assets, address receiver) public override returns (uint256 shares) {
        uint256 newTotalAssets = _accrueFee();

        // Update `lastTotalAssets` to avoid an inconsistent state in a re-entrant context.
        // It is updated again in `_deposit`.
        lastTotalAssets = newTotalAssets;

        shares = _convertToSharesWithTotals(assets, totalSupply(), newTotalAssets, Math.Rounding.Floor);

        _deposit(_msgSender(), receiver, assets, shares);
    }

    /// @inheritdoc IERC4626
    function mint(uint256 shares, address receiver) public override returns (uint256 assets) {
        uint256 newTotalAssets = _accrueFee();

        // Update `lastTotalAssets` to avoid an inconsistent state in a re-entrant context.
        // It is updated again in `_deposit`.
        lastTotalAssets = newTotalAssets;

        assets = _convertToAssetsWithTotals(shares, totalSupply(), newTotalAssets, Math.Rounding.Ceil);

        _deposit(_msgSender(), receiver, assets, shares);
    }

    /// @inheritdoc IERC4626
    function withdraw(uint256 assets, address receiver, address owner) public override returns (uint256 shares) {
        uint256 newTotalAssets = _accrueFee();

        // Do not call expensive `maxWithdraw` and optimistically withdraw assets.

        shares = _convertToSharesWithTotals(assets, totalSupply(), newTotalAssets, Math.Rounding.Ceil);

        // `newTotalAssets - assets` may be a little off from `totalAssets()`.
        _updateLastTotalAssets(newTotalAssets.zeroFloorSub(assets));

        _withdraw(_msgSender(), receiver, owner, assets, shares);
    }

    /// @inheritdoc IERC4626
    function redeem(uint256 shares, address receiver, address owner) public override returns (uint256 assets) {
        uint256 newTotalAssets = _accrueFee();

        // Do not call expensive `maxRedeem` and optimistically redeem shares.

        assets = _convertToAssetsWithTotals(shares, totalSupply(), newTotalAssets, Math.Rounding.Floor);

        // `newTotalAssets - assets` may be a little off from `totalAssets()`.
        _updateLastTotalAssets(newTotalAssets.zeroFloorSub(assets));

        _withdraw(_msgSender(), receiver, owner, assets, shares);
    }

    /// @inheritdoc IERC4626
    function totalAssets() public view override returns (uint256 assets) {
        for (uint256 i; i < withdrawQueue.length; ++i) {
            assets += MORPHO.expectedSupplyAssets(_marketParams(withdrawQueue[i]), address(this));
        }
    }

    /* ERC4626 (INTERNAL) */

    /// @inheritdoc ERC4626
    function _decimalsOffset() internal pure override returns (uint8) {
        return ConstantsLib.DECIMALS_OFFSET;
    }

    /// @dev Returns the maximum amount of asset (`assets`) that the `owner` can withdraw from the vault, as well as the
    /// new vault's total supply (`newTotalSupply`) and total assets (`newTotalAssets`).
    function _maxWithdraw(address owner)
        internal
        view
        returns (uint256 assets, uint256 newTotalSupply, uint256 newTotalAssets)
    {
        uint256 feeShares;
        (feeShares, newTotalAssets) = _accruedFeeShares();
        newTotalSupply = totalSupply() + feeShares;

        assets = _convertToAssetsWithTotals(balanceOf(owner), newTotalSupply, newTotalAssets, Math.Rounding.Floor);
        assets -= _simulateWithdrawMorpho(assets);
    }

    /// @dev Returns the maximum amount of assets that the vault can supply on Morpho.
    function _maxDeposit() internal view returns (uint256 totalSuppliable) {
        for (uint256 i; i < supplyQueue.length; ++i) {
            Id id = supplyQueue[i];

            uint256 supplyCap = config[id].cap;
            if (supplyCap == 0) continue;

            uint256 supplyAssets = MORPHO.expectedSupplyAssets(_marketParams(id), address(this));

            totalSuppliable += supplyCap.zeroFloorSub(supplyAssets);
        }
    }

    /// @inheritdoc ERC4626
    /// @dev The accrual of performance fees is taken into account in the conversion.
    function _convertToShares(uint256 assets, Math.Rounding rounding) internal view override returns (uint256) {
        (uint256 feeShares, uint256 newTotalAssets) = _accruedFeeShares();

        return _convertToSharesWithTotals(assets, totalSupply() + feeShares, newTotalAssets, rounding);
    }

    /// @inheritdoc ERC4626
    /// @dev The accrual of performance fees is taken into account in the conversion.
    function _convertToAssets(uint256 shares, Math.Rounding rounding) internal view override returns (uint256) {
        (uint256 feeShares, uint256 newTotalAssets) = _accruedFeeShares();

        return _convertToAssetsWithTotals(shares, totalSupply() + feeShares, newTotalAssets, rounding);
    }

    /// @dev Returns the amount of shares that the vault would exchange for the amount of `assets` provided.
    /// @dev It assumes that the arguments `newTotalSupply` and `newTotalAssets` are up to date.
    function _convertToSharesWithTotals(
        uint256 assets,
        uint256 newTotalSupply,
        uint256 newTotalAssets,
        Math.Rounding rounding
    ) internal pure returns (uint256) {
        return assets.mulDiv(newTotalSupply + 10 ** _decimalsOffset(), newTotalAssets + 1, rounding);
    }

    /// @dev Returns the amount of assets that the vault would exchange for the amount of `shares` provided.
    /// @dev It assumes that the arguments `newTotalSupply` and `newTotalAssets` are up to date.
    function _convertToAssetsWithTotals(
        uint256 shares,
        uint256 newTotalSupply,
        uint256 newTotalAssets,
        Math.Rounding rounding
    ) internal pure returns (uint256) {
        return shares.mulDiv(newTotalAssets + 1, newTotalSupply + 10 ** _decimalsOffset(), rounding);
    }

    /// @inheritdoc ERC4626
    /// @dev Used in mint or deposit to deposit the underlying asset to Morpho markets.
    function _deposit(address caller, address receiver, uint256 assets, uint256 shares) internal override {
        super._deposit(caller, receiver, assets, shares);

        _supplyMorpho(assets);

        // `lastTotalAssets + assets` may be a little off from `totalAssets()`.
        _updateLastTotalAssets(lastTotalAssets + assets);
    }

    /// @inheritdoc ERC4626
    /// @dev Used in redeem or withdraw to withdraw the underlying asset from Morpho markets.
    /// @dev Depending on 4 cases, reverts when withdrawing "too much" with:
    /// 1. ERC20InsufficientAllowance when withdrawing more than `caller`'s allowance.
    /// 2. ERC20InsufficientBalance when withdrawing more than `owner`'s balance but less than vault's total assets.
    /// 3. NotEnoughLiquidity when withdrawing more than vault's total assets.
    /// 4. NotEnoughLiquidity when withdrawing more than `owner`'s balance but less than the available liquidity.
    function _withdraw(address caller, address receiver, address owner, uint256 assets, uint256 shares)
        internal
        override
    {
        _withdrawMorpho(assets);

        super._withdraw(caller, receiver, owner, assets, shares);
    }

    /* INTERNAL */

    /// @dev Returns the market params of the market defined by `id`.
    function _marketParams(Id id) internal view returns (MarketParams memory) {
        return MORPHO.idToMarketParams(id);
    }

    /// @dev Accrues interest on Morpho Blue and returns the vault's assets & corresponding shares supplied on the
    /// market defined by `marketParams`, as well as the market's state.
    /// @dev Assumes that the inputs `marketParams` and `id` match.
    function _accruedSupplyBalance(MarketParams memory marketParams, Id id)
        internal
        returns (uint256 assets, uint256 shares, Market memory market)
    {
        MORPHO.accrueInterest(marketParams);

        market = MORPHO.market(id);
        shares = MORPHO.supplyShares(id, address(this));
        assets = shares.toAssetsDown(market.totalSupplyAssets, market.totalSupplyShares);
    }

    /// @dev Reverts if `newTimelock` is not within the bounds.
    function _checkTimelockBounds(uint256 newTimelock) internal pure {
        if (newTimelock > ConstantsLib.MAX_TIMELOCK) revert ErrorsLib.AboveMaxTimelock();
        if (newTimelock < ConstantsLib.MIN_TIMELOCK) revert ErrorsLib.BelowMinTimelock();
    }

    /// @dev Sets `timelock` to `newTimelock`.
    function _setTimelock(uint256 newTimelock) internal {
        timelock = newTimelock;

        emit EventsLib.SetTimelock(_msgSender(), newTimelock);

        delete pendingTimelock;
    }

    /// @dev Sets `guardian` to `newGuardian`.
    function _setGuardian(address newGuardian) internal {
        guardian = newGuardian;

        emit EventsLib.SetGuardian(_msgSender(), newGuardian);

        delete pendingGuardian;
    }

    /// @dev Sets the cap of the market defined by `id` to `supplyCap`.
    /// @dev Assumes that the inputs `marketParams` and `id` match.
    function _setCap(MarketParams memory marketParams, Id id, uint184 supplyCap) internal {
        MarketConfig storage marketConfig = config[id];

        if (supplyCap > 0) {
            if (!marketConfig.enabled) {
                supplyQueue.push(id);
                withdrawQueue.push(id);

                if (
                    supplyQueue.length > ConstantsLib.MAX_QUEUE_LENGTH
                        || withdrawQueue.length > ConstantsLib.MAX_QUEUE_LENGTH
                ) {
                    revert ErrorsLib.MaxQueueLengthExceeded();
                }

                marketConfig.enabled = true;

                _updateLastTotalAssets(lastTotalAssets + MORPHO.expectedSupplyAssets(marketParams, address(this)));
            }

            marketConfig.removableAt = 0;
        }

        marketConfig.cap = supplyCap;

        emit EventsLib.SetCap(_msgSender(), id, supplyCap);

        delete pendingCap[id];
    }

    /* LIQUIDITY ALLOCATION */

    /// @dev Supplies `assets` to Morpho.
    function _supplyMorpho(uint256 assets) internal {
        for (uint256 i; i < supplyQueue.length; ++i) {
            Id id = supplyQueue[i];

            uint256 supplyCap = config[id].cap;
            if (supplyCap == 0) continue;

            MarketParams memory marketParams = _marketParams(id);
            (uint256 supplyAssets,,) = _accruedSupplyBalance(marketParams, id);

            uint256 toSupply = UtilsLib.min(supplyCap.zeroFloorSub(supplyAssets), assets);

            if (toSupply > 0) {
                // Using try/catch to skip markets that revert.
                try MORPHO.supply(marketParams, toSupply, 0, address(this), hex"") {
                    assets -= toSupply;
                } catch {}
            }

            if (assets == 0) return;
        }

        if (assets != 0) revert ErrorsLib.AllCapsReached();
    }

    /// @dev Withdraws `assets` from Morpho.
    function _withdrawMorpho(uint256 assets) internal {
        for (uint256 i; i < withdrawQueue.length; ++i) {
            Id id = withdrawQueue[i];
            MarketParams memory marketParams = _marketParams(id);
            (uint256 supplyAssets,, Market memory market) = _accruedSupplyBalance(marketParams, id);

            uint256 toWithdraw = UtilsLib.min(
                _withdrawable(marketParams, market.totalSupplyAssets, market.totalBorrowAssets, supplyAssets), assets
            );

            if (toWithdraw > 0) {
                // Using try/catch to skip markets that revert.
                try MORPHO.withdraw(marketParams, toWithdraw, 0, address(this), address(this)) {
                    assets -= toWithdraw;
                } catch {}
            }

            if (assets == 0) return;
        }

        if (assets != 0) revert ErrorsLib.NotEnoughLiquidity();
    }

    /// @dev Simulates a withdraw of `assets` from Morpho.
    /// @return The remaining assets to be withdrawn.
    function _simulateWithdrawMorpho(uint256 assets) internal view returns (uint256) {
        for (uint256 i; i < withdrawQueue.length; ++i) {
            Id id = withdrawQueue[i];
            MarketParams memory marketParams = _marketParams(id);

            uint256 supplyShares = MORPHO.supplyShares(id, address(this));
            (uint256 totalSupplyAssets, uint256 totalSupplyShares, uint256 totalBorrowAssets,) =
                MORPHO.expectedMarketBalances(marketParams);

            // The vault withdrawing from Morpho cannot fail because:
            // 1. oracle.price() is never called (the vault doesn't borrow)
            // 2. the amount is capped to the liquidity available on Morpho
            // 3. virtually accruing interest didn't fail
            assets = assets.zeroFloorSub(
                _withdrawable(
                    marketParams,
                    totalSupplyAssets,
                    totalBorrowAssets,
                    supplyShares.toAssetsDown(totalSupplyAssets, totalSupplyShares)
                )
            );

            if (assets == 0) break;
        }

        return assets;
    }

    /// @dev Returns the withdrawable amount of assets from the market defined by `marketParams`, given the market's
    /// total supply and borrow assets and the vault's assets supplied.
    function _withdrawable(
        MarketParams memory marketParams,
        uint256 totalSupplyAssets,
        uint256 totalBorrowAssets,
        uint256 supplyAssets
    ) internal view returns (uint256) {
        // Inside a flashloan callback, liquidity on Morpho Blue may be limited to the singleton's balance.
        uint256 availableLiquidity = UtilsLib.min(
            totalSupplyAssets - totalBorrowAssets, ERC20(marketParams.loanToken).balanceOf(address(MORPHO))
        );

        return UtilsLib.min(supplyAssets, availableLiquidity);
    }

    /* FEE MANAGEMENT */

    /// @dev Updates `lastTotalAssets` to `updatedTotalAssets`.
    function _updateLastTotalAssets(uint256 updatedTotalAssets) internal {
        lastTotalAssets = updatedTotalAssets;

        emit EventsLib.UpdateLastTotalAssets(updatedTotalAssets);
    }

    /// @dev Accrues the fee and mints the fee shares to the fee recipient.
    /// @return newTotalAssets The vaults total assets after accruing the interest.
    function _accrueFee() internal returns (uint256 newTotalAssets) {
        uint256 feeShares;
        (feeShares, newTotalAssets) = _accruedFeeShares();

        if (feeShares != 0) _mint(feeRecipient, feeShares);

        emit EventsLib.AccrueInterest(newTotalAssets, feeShares);
    }

    /// @dev Computes and returns the fee shares (`feeShares`) to mint and the new vault's total assets
    /// (`newTotalAssets`).
    function _accruedFeeShares() internal view returns (uint256 feeShares, uint256 newTotalAssets) {
        newTotalAssets = totalAssets();

        uint256 totalInterest = newTotalAssets.zeroFloorSub(lastTotalAssets);
        if (totalInterest != 0 && fee != 0) {
            uint256 feeAssets = totalInterest.mulDiv(fee, WAD);
            // The fee assets is subtracted from the total assets in this calculation to compensate for the fact
            // that total assets is already increased by the total interest (including the fee assets).
            feeShares =
                _convertToSharesWithTotals(feeAssets, totalSupply(), newTotalAssets - feeAssets, Math.Rounding.Floor);
        }
    }
}<|MERGE_RESOLUTION|>--- conflicted
+++ resolved
@@ -291,15 +291,9 @@
         }
     }
 
-<<<<<<< HEAD
-    /// @notice Submits a forced market removal from the vault, eventually losing all funds supplied to the market.
-    /// @dev Warning: Submitting a forced removal will overwrite the timestamp at which the market will be removable.
+    /// @inheritdoc IMetaMorphoBase
     function submitMarketRemoval(MarketParams memory marketParams) external onlyCuratorRole {
         Id id = marketParams.id();
-=======
-    /// @inheritdoc IMetaMorphoBase
-    function submitMarketRemoval(Id id) external onlyCuratorRole {
->>>>>>> f0b28c49
         if (config[id].removableAt != 0) revert ErrorsLib.AlreadySet();
         if (!config[id].enabled) revert ErrorsLib.MarketNotEnabled();
 
@@ -480,18 +474,13 @@
         _setGuardian(pendingGuardian.value);
     }
 
-<<<<<<< HEAD
-    /// @notice Accepts the pending cap of the market defined by `id`.
+    /// @inheritdoc IMetaMorphoBase
     function acceptCap(MarketParams memory marketParams)
         external
         afterTimelock(pendingCap[marketParams.id()].validAt)
     {
         Id id = marketParams.id();
 
-=======
-    /// @inheritdoc IMetaMorphoBase
-    function acceptCap(Id id) external afterTimelock(pendingCap[id].validAt) {
->>>>>>> f0b28c49
         // Safe "unchecked" cast because pendingCap <= type(uint184).max.
         _setCap(marketParams, id, uint184(pendingCap[id].value));
     }
