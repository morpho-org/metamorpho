--- conflicted
+++ resolved
@@ -351,16 +351,7 @@
             MarketAllocation memory allocation = allocations[i];
             Id id = allocation.marketParams.id();
 
-<<<<<<< HEAD
             (uint256 supplyAssets, uint256 supplyShares,) = _accruedSupplyBalance(allocation.marketParams, id);
-
-=======
-            (uint256 totalSupplyAssets, uint256 totalSupplyShares,,) =
-                MORPHO.expectedMarketBalances(allocation.marketParams);
-
-            uint256 supplyShares = MORPHO.supplyShares(id, address(this));
-            uint256 supplyAssets = supplyShares.toAssetsDown(totalSupplyAssets, totalSupplyShares);
->>>>>>> b89d8b56
             uint256 withdrawn = supplyAssets.zeroFloorSub(allocation.assets);
 
             if (withdrawn > 0) {
