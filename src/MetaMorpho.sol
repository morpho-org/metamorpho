// SPDX-License-Identifier: GPL-2.0-or-later
pragma solidity 0.8.21;

import {IMorphoMarketParams} from "./interfaces/IMorphoMarketParams.sol";
import {
    IMetaMorpho, MarketConfig, PendingUint192, PendingAddress, MarketAllocation
} from "./interfaces/IMetaMorpho.sol";
import {Id, MarketParams, Market, IMorpho} from "@morpho-blue/interfaces/IMorpho.sol";

import "src/libraries/ConstantsLib.sol";
import {ErrorsLib} from "./libraries/ErrorsLib.sol";
import {EventsLib} from "./libraries/EventsLib.sol";
import {WAD} from "@morpho-blue/libraries/MathLib.sol";
import {UtilsLib} from "@morpho-blue/libraries/UtilsLib.sol";
import {SharesMathLib} from "@morpho-blue/libraries/SharesMathLib.sol";
import {MorphoLib} from "@morpho-blue/libraries/periphery/MorphoLib.sol";
import {MorphoBalancesLib} from "@morpho-blue/libraries/periphery/MorphoBalancesLib.sol";
import {MarketParamsLib} from "@morpho-blue/libraries/MarketParamsLib.sol";
<<<<<<< HEAD
import {SafeCast} from "@openzeppelin/utils/math/SafeCast.sol";

import {Ownable2Step} from "@openzeppelin/access/Ownable2Step.sol";
import {IERC20, IERC4626, ERC20, ERC4626, Math, SafeERC20} from "@openzeppelin/token/ERC20/extensions/ERC4626.sol";
=======
import {SafeCast} from "@openzeppelin/contracts/utils/math/SafeCast.sol";

import {Ownable2Step} from "@openzeppelin/contracts/access/Ownable2Step.sol";
import {
    IERC20,
    IERC4626,
    ERC20,
    ERC4626,
    Math,
    SafeERC20
} from "@openzeppelin/contracts/token/ERC20/extensions/ERC4626.sol";
import {IERC20Metadata, ERC20Permit} from "@openzeppelin/contracts/token/ERC20/extensions/ERC20Permit.sol";
>>>>>>> dc6284f8

contract MetaMorpho is ERC4626, ERC20Permit, Ownable2Step, IMetaMorpho {
    using Math for uint256;
    using UtilsLib for uint256;
    using SafeCast for uint256;
    using SharesMathLib for uint256;
    using MarketParamsLib for MarketParams;
    using MorphoBalancesLib for IMorpho;
    using MorphoLib for IMorpho;

    /* IMMUTABLES */

    IMorpho public immutable MORPHO;

    /* STORAGE */

    address public riskManager;
    mapping(address => bool) internal _isAllocator;

    mapping(Id => MarketConfig) public config;
    mapping(Id => PendingUint192) public pendingCap;

    /// @dev Stores the order of markets on which liquidity is supplied upon deposit.
    /// @dev Can contain any market. A market is skipped as soon as its supply cap is reached.
    Id[] public supplyQueue;

    /// @dev Stores the order of markets from which liquidity is withdrawn upon withdrawal.
    /// @dev Always contain all non-zero cap markets or markets on which the vault supplies liquidity, without
    /// duplicate.
    Id[] public withdrawQueue;

    PendingUint192 public pendingFee;
    PendingUint192 public pendingTimelock;
    PendingAddress public pendingGuardian;

    uint96 public fee;
    address public feeRecipient;

    uint96 public timelock;
<<<<<<< HEAD

    address public rewardsDistributor;
=======
    address public guardian;
>>>>>>> dc6284f8

    /// @dev Stores the total assets owned by this vault when the fee was last accrued.
    uint256 public lastTotalAssets;
    uint256 public idle;

    /* CONSTRUCTOR */

    constructor(address morpho, uint256 initialTimelock, address _asset, string memory _name, string memory _symbol)
        ERC4626(IERC20(_asset))
        ERC20Permit(_name)
        ERC20(_name, _symbol)
    {
        require(initialTimelock <= MAX_TIMELOCK, ErrorsLib.MAX_TIMELOCK_EXCEEDED);

        MORPHO = IMorpho(morpho);

        _setTimelock(initialTimelock);

        SafeERC20.safeApprove(IERC20(_asset), morpho, type(uint256).max);
    }

    /* MODIFIERS */

    modifier onlyRiskManager() {
        require(_msgSender() == riskManager || _msgSender() == owner(), ErrorsLib.NOT_RISK_MANAGER);

        _;
    }

    modifier onlyGuardian() {
        require(_msgSender() == guardian, ErrorsLib.NOT_GUARDIAN);

        _;
    }

    modifier onlyAllocator() {
        require(isAllocator(_msgSender()), ErrorsLib.NOT_ALLOCATOR);

        _;
    }

    modifier timelockElapsed(uint256 submittedAt) {
        require(submittedAt != 0, ErrorsLib.NO_PENDING_VALUE);
        require(block.timestamp >= submittedAt + timelock, ErrorsLib.TIMELOCK_NOT_ELAPSED);
        require(block.timestamp <= submittedAt + timelock + TIMELOCK_EXPIRATION, ErrorsLib.TIMELOCK_EXPIRATION_EXCEEDED);

        _;
    }

    /* ONLY OWNER FUNCTIONS */

    function setRiskManager(address newRiskManager) external onlyOwner {
        riskManager = newRiskManager;

        emit EventsLib.SetRiskManager(newRiskManager);
    }

    function setIsAllocator(address newAllocator, bool newIsAllocator) external onlyOwner {
        _isAllocator[newAllocator] = newIsAllocator;

        emit EventsLib.SetIsAllocator(newAllocator, newIsAllocator);
    }

    function submitTimelock(uint256 newTimelock) external onlyOwner {
        require(newTimelock <= MAX_TIMELOCK, ErrorsLib.MAX_TIMELOCK_EXCEEDED);
        require(newTimelock != timelock, ErrorsLib.ALREADY_SET);

        if (newTimelock > timelock || timelock == 0) {
            _setTimelock(newTimelock);
        } else {
            // Safe "unchecked" cast because newTimelock <= MAX_TIMELOCK.
            pendingTimelock = PendingUint192(uint192(newTimelock), uint64(block.timestamp));

            emit EventsLib.SubmitTimelock(newTimelock);
        }
    }

    function setRewardsDistributor(address newRewardsDistributor) external onlyOwner {
        rewardsDistributor = newRewardsDistributor;

        emit EventsLib.SetRewardsDistributor(newRewardsDistributor);
    }

    function acceptTimelock() external timelockElapsed(pendingTimelock.submittedAt) onlyOwner {
        _setTimelock(pendingTimelock.value);
    }

    function submitFee(uint256 newFee) external onlyOwner {
        require(newFee <= WAD, ErrorsLib.MAX_FEE_EXCEEDED);
        require(newFee != fee, ErrorsLib.ALREADY_SET);

        if (newFee < fee || timelock == 0) {
            _setFee(newFee);
        } else {
            // Safe "unchecked" cast because newFee <= WAD.
            pendingFee = PendingUint192(uint192(newFee), uint64(block.timestamp));

            emit EventsLib.SubmitFee(newFee);
        }
    }

    function acceptFee() external timelockElapsed(pendingFee.submittedAt) onlyOwner {
        // Accrue interest using the previous fee set before changing it.
        _updateLastTotalAssets(_accrueFee());

        _setFee(pendingFee.value);
    }

    function setFeeRecipient(address newFeeRecipient) external onlyOwner {
        require(newFeeRecipient != feeRecipient, ErrorsLib.ALREADY_SET);
        require(newFeeRecipient != address(0) || fee == 0, ErrorsLib.ZERO_FEE_RECIPIENT);

        // Accrue interest to the previous fee recipient set before changing it.
        _updateLastTotalAssets(_accrueFee());

        feeRecipient = newFeeRecipient;

        emit EventsLib.SetFeeRecipient(newFeeRecipient);
    }

    function submitGuardian(address newGuardian) external onlyOwner {
        require(timelock != 0, ErrorsLib.NO_TIMELOCK);
        require(newGuardian != guardian, ErrorsLib.ALREADY_SET);

        if (guardian == address(0)) {
            _setGuardian(newGuardian);
        } else {
            pendingGuardian = PendingAddress(newGuardian, uint64(block.timestamp));

            emit EventsLib.SubmitGuardian(newGuardian);
        }
    }

    function acceptGuardian() external timelockElapsed(pendingGuardian.submittedAt) onlyOwner {
        _setGuardian(pendingGuardian.value);
    }

    /* ONLY RISK MANAGER FUNCTIONS */

    function submitCap(MarketParams memory marketParams, uint256 newMarketCap) external onlyRiskManager {
        require(marketParams.borrowableToken == asset(), ErrorsLib.INCONSISTENT_ASSET);

        Id id = marketParams.id();
        require(MORPHO.lastUpdate(id) != 0, ErrorsLib.MARKET_NOT_CREATED);

        uint256 marketCap = config[id].cap;
        require(newMarketCap != marketCap, ErrorsLib.ALREADY_SET);

        if (newMarketCap < marketCap || timelock == 0) {
            _setCap(id, newMarketCap.toUint192());
        } else {
            pendingCap[id] = PendingUint192(newMarketCap.toUint192(), uint64(block.timestamp));

            emit EventsLib.SubmitCap(id, newMarketCap);
        }
    }

    function acceptCap(Id id) external timelockElapsed(pendingCap[id].submittedAt) onlyRiskManager {
        _setCap(id, pendingCap[id].value);
    }

    /* ONLY ALLOCATOR FUNCTIONS */

    /// @dev The supply queue can be set containing duplicate markets, but it would only increase the cost of depositing
    /// to the vault.
    function setSupplyQueue(Id[] calldata newSupplyQueue) external onlyAllocator {
        uint256 length = newSupplyQueue.length;

        for (uint256 i; i < length; ++i) {
            require(config[newSupplyQueue[i]].cap > 0, ErrorsLib.UNAUTHORIZED_MARKET);
        }

        supplyQueue = newSupplyQueue;

        emit EventsLib.SetSupplyQueue(msg.sender, newSupplyQueue);
    }

    function sortWithdrawQueue(uint256[] calldata indexes) external onlyAllocator {
        uint256 newLength = indexes.length;
        uint256 currLength = withdrawQueue.length;

        bool[] memory seen = new bool[](currLength);
        Id[] memory newWithdrawQueue = new Id[](newLength);

        for (uint256 i; i < newLength; ++i) {
            uint256 prevIndex = indexes[i];

            // If prevIndex >= currLength, reverts with native "Index out of bounds".
            require(!seen[prevIndex], ErrorsLib.DUPLICATE_MARKET);

            seen[prevIndex] = true;

            Id id = withdrawQueue[prevIndex];

            newWithdrawQueue[i] = id;

            // Safe "unchecked" cast because i < currLength.
            config[id].withdrawRank = uint64(i + 1);
        }

        for (uint256 i; i < currLength; ++i) {
            if (!seen[i]) {
                Id id = withdrawQueue[i];

                require(MORPHO.supplyShares(id, address(this)) == 0, ErrorsLib.MISSING_MARKET);

                delete config[id].withdrawRank;
            }
        }

        withdrawQueue = newWithdrawQueue;

        emit EventsLib.SetWithdrawQueue(msg.sender, newWithdrawQueue);
    }

    function reallocate(MarketAllocation[] calldata withdrawn, MarketAllocation[] calldata supplied)
        external
        onlyAllocator
    {
        _reallocate(withdrawn, supplied);
    }

<<<<<<< HEAD
    /* EXTERNAL */

    function transferRewards(address token) external {
        require(rewardsDistributor != address(0), ErrorsLib.ZERO_ADDRESS);

        uint256 amount = IERC20(token).balanceOf(address(this));
        if (token == asset()) amount -= idle;

        SafeERC20.safeTransfer(IERC20(token), rewardsDistributor, amount);

        emit EventsLib.TransferRewards(msg.sender, rewardsDistributor, token, amount);
    }

    /* PUBLIC */
=======
    /* ONLY GUARDIAN FUNCTIONS */
>>>>>>> dc6284f8

    function revokeTimelock() external onlyGuardian {
        emit EventsLib.RevokeTimelock(msg.sender, pendingTimelock.value, pendingTimelock.submittedAt);

        delete pendingTimelock;
    }

    function revokeFee() external onlyGuardian {
        emit EventsLib.RevokeFee(msg.sender, pendingFee.value, pendingFee.submittedAt);

        delete pendingFee;
    }

    function revokeCap(Id id) external onlyGuardian {
        emit EventsLib.RevokeCap(msg.sender, id, pendingCap[id].value, pendingCap[id].submittedAt);

        delete pendingCap[id];
    }

    function revokeGuardian() external onlyGuardian {
        emit EventsLib.RevokeGuardian(msg.sender, pendingGuardian.value, pendingGuardian.submittedAt);

        delete pendingGuardian;
    }

    /* PUBLIC */

    function isAllocator(address target) public view returns (bool) {
        return _isAllocator[target] || _msgSender() == riskManager || _msgSender() == owner();
    }

    /* ERC4626 (PUBLIC) */

    function decimals() public view override(IERC20Metadata, ERC20, ERC4626) returns (uint8) {
        return ERC4626.decimals();
    }

    function maxWithdraw(address owner) public view override(IERC4626, ERC4626) returns (uint256 assets) {
        (assets,) = _maxWithdraw(owner);
    }

    function maxRedeem(address owner) public view override(IERC4626, ERC4626) returns (uint256) {
        (uint256 assets, uint256 newTotalAssets) = _maxWithdraw(owner);

        return _convertToSharesWithFeeAccrued(assets, newTotalAssets, Math.Rounding.Down);
    }

    function deposit(uint256 assets, address receiver) public override(IERC4626, ERC4626) returns (uint256 shares) {
        uint256 newTotalAssets = _accrueFee();

        shares = _convertToSharesWithFeeAccrued(assets, newTotalAssets, Math.Rounding.Down);
        _deposit(_msgSender(), receiver, assets, shares);

        _updateLastTotalAssets(newTotalAssets + assets);
    }

    function mint(uint256 shares, address receiver) public override(IERC4626, ERC4626) returns (uint256 assets) {
        uint256 newTotalAssets = _accrueFee();

        assets = _convertToAssetsWithFeeAccrued(shares, newTotalAssets, Math.Rounding.Up);
        _deposit(_msgSender(), receiver, assets, shares);

        _updateLastTotalAssets(newTotalAssets + assets);
    }

    function withdraw(uint256 assets, address receiver, address owner)
        public
        override(IERC4626, ERC4626)
        returns (uint256 shares)
    {
        uint256 newTotalAssets = _accrueFee();

        // Do not call expensive `maxWithdraw` and optimistically withdraw assets.

        shares = _convertToSharesWithFeeAccrued(assets, newTotalAssets, Math.Rounding.Up);
        _withdraw(_msgSender(), receiver, owner, assets, shares);

        _updateLastTotalAssets(newTotalAssets - assets);
    }

    function redeem(uint256 shares, address receiver, address owner)
        public
        override(IERC4626, ERC4626)
        returns (uint256 assets)
    {
        uint256 newTotalAssets = _accrueFee();

        // Do not call expensive `maxRedeem` and optimistically redeem shares.

        assets = _convertToAssetsWithFeeAccrued(shares, newTotalAssets, Math.Rounding.Down);
        _withdraw(_msgSender(), receiver, owner, assets, shares);

        _updateLastTotalAssets(newTotalAssets - assets);
    }

    function totalAssets() public view override(IERC4626, ERC4626) returns (uint256 assets) {
        uint256 nbMarkets = withdrawQueue.length;

        for (uint256 i; i < nbMarkets; ++i) {
            assets += _supplyBalance(_marketParams(withdrawQueue[i]));
        }

        assets += idle;
    }

    /* ERC4626 (INTERNAL) */

    function _decimalsOffset() internal pure override returns (uint8) {
        return DECIMALS_OFFSET;
    }

    function _maxWithdraw(address owner) internal view returns (uint256 assets, uint256 newTotalAssets) {
        (, newTotalAssets) = _accruedFeeShares();

        assets = super.maxWithdraw(owner);
        assets -= _staticWithdrawMorpho(assets);
    }

    function _convertToShares(uint256 assets, Math.Rounding rounding) internal view override returns (uint256) {
        (uint256 feeShares, uint256 newTotalAssets) = _accruedFeeShares();

        return assets.mulDiv(totalSupply() + feeShares + 10 ** _decimalsOffset(), newTotalAssets + 1, rounding);
    }

    function _convertToAssets(uint256 shares, Math.Rounding rounding) internal view override returns (uint256) {
        (uint256 feeShares, uint256 newTotalAssets) = _accruedFeeShares();

        return shares.mulDiv(newTotalAssets + 1, totalSupply() + feeShares + 10 ** _decimalsOffset(), rounding);
    }

    function _convertToSharesWithFeeAccrued(uint256 assets, uint256 newTotalAssets, Math.Rounding rounding)
        internal
        view
        returns (uint256)
    {
        return assets.mulDiv(totalSupply() + 10 ** _decimalsOffset(), newTotalAssets + 1, rounding);
    }

    function _convertToAssetsWithFeeAccrued(uint256 shares, uint256 newTotalAssets, Math.Rounding rounding)
        internal
        view
        returns (uint256)
    {
        return shares.mulDiv(newTotalAssets + 1, totalSupply() + 10 ** _decimalsOffset(), rounding);
    }

    /// @dev Used in mint or deposit to deposit the underlying asset to Blue markets.
    function _deposit(address caller, address owner, uint256 assets, uint256 shares) internal override {
        // If asset is ERC777, `transferFrom` can trigger a reentrancy BEFORE the transfer happens through the
        // `tokensToSend` hook. On the other hand, the `tokenReceived` hook, that is triggered after the transfer,
        // calls the vault, which is assumed not malicious.
        //
        // Conclusion: we need to do the transfer before we mint so that any reentrancy would happen before the
        // assets are transferred and before the shares are minted, which is a valid state.
        // slither-disable-next-line reentrancy-no-eth
        SafeERC20.safeTransferFrom(IERC20(asset()), caller, address(this), assets);

        _supplyMorpho(assets);

        _mint(owner, shares);

        emit Deposit(caller, owner, assets, shares);
    }

    /// @dev Used in redeem or withdraw to withdraw the underlying asset from Blue markets.
    function _withdraw(address caller, address receiver, address owner, uint256 assets, uint256 shares)
        internal
        override
    {
        if (caller != owner) {
            _spendAllowance(owner, caller, shares);
        }

        // If asset is ERC777, `transfer` can trigger a reentrancy AFTER the transfer happens through the
        // `tokensReceived` hook. On the other hand, the `tokensToSend` hook, that is triggered before the transfer,
        // calls the vault, which is assumed not malicious.
        //
        // Conclusion: we need to do the transfer after the burn so that any reentrancy would happen after the
        // shares are burned and after the assets are transferred, which is a valid state.
        _burn(owner, shares);

        require(_withdrawMorpho(assets) == 0, ErrorsLib.WITHDRAW_FAILED_MORPHO);

        SafeERC20.safeTransfer(IERC20(asset()), receiver, assets);

        emit Withdraw(caller, receiver, owner, assets, shares);
    }

    /* INTERNAL */

    function _marketParams(Id id) internal view returns (MarketParams memory) {
        return IMorphoMarketParams(address(MORPHO)).idToMarketParams(id);
    }

    function _supplyBalance(MarketParams memory marketParams) internal view returns (uint256) {
        return MORPHO.expectedSupplyBalance(marketParams, address(this));
    }

    function _setTimelock(uint256 newTimelock) internal {
        // Safe "unchecked" cast because newTimelock <= MAX_TIMELOCK.
        timelock = uint96(newTimelock);

        emit EventsLib.SetTimelock(newTimelock);

        delete pendingTimelock;
    }

    function _setGuardian(address newGuardian) internal {
        guardian = newGuardian;

        emit EventsLib.SetGuardian(newGuardian);

        delete pendingGuardian;
    }

    function _setCap(Id id, uint192 marketCap) internal {
        MarketConfig storage marketConfig = config[id];

        if (marketCap > 0 && marketConfig.withdrawRank == 0) {
            supplyQueue.push(id);
            withdrawQueue.push(id);

            require(withdrawQueue.length <= MAX_QUEUE_SIZE, ErrorsLib.MAX_QUEUE_SIZE_EXCEEDED);

            // Safe "unchecked" cast because withdrawQueue.length <= MAX_QUEUE_SIZE.
            marketConfig.withdrawRank = uint64(withdrawQueue.length);
        }

        marketConfig.cap = marketCap;

        emit EventsLib.SetCap(id, marketCap);

        delete pendingCap[id];
    }

    function _setFee(uint256 newFee) internal {
        require(newFee == 0 || feeRecipient != address(0), ErrorsLib.ZERO_FEE_RECIPIENT);

        // Safe "unchecked" cast because newFee <= WAD.
        fee = uint96(newFee);

        emit EventsLib.SetFee(newFee);

        delete pendingFee;
    }

    /* LIQUIDITY ALLOCATION */

    function _reallocate(MarketAllocation[] memory withdrawn, MarketAllocation[] memory supplied) internal {
        uint256 nbWithdrawn = withdrawn.length;

        for (uint256 i; i < nbWithdrawn; ++i) {
            MarketAllocation memory allocation = withdrawn[i];

            MORPHO.withdraw(allocation.marketParams, allocation.assets, 0, address(this), address(this));
        }

        uint256 nbSupplied = supplied.length;

        for (uint256 i; i < nbSupplied; ++i) {
            MarketAllocation memory allocation = supplied[i];

            require(
                _suppliable(allocation.marketParams, allocation.marketParams.id()) >= allocation.assets,
                ErrorsLib.SUPPLY_CAP_EXCEEDED
            );

            MORPHO.supply(allocation.marketParams, allocation.assets, 0, address(this), hex"");
        }
    }

    function _supplyMorpho(uint256 assets) internal {
        uint256 nbMarkets = supplyQueue.length;

        for (uint256 i; i < nbMarkets; ++i) {
            Id id = supplyQueue[i];
            MarketParams memory marketParams = _marketParams(id);

            uint256 toSupply = UtilsLib.min(_suppliable(marketParams, id), assets);

            if (toSupply > 0) {
                // Using try/catch to skip markets that revert.
                try MORPHO.supply(marketParams, toSupply, 0, address(this), hex"") {
                    assets -= toSupply;
                } catch {}
            }

            if (assets == 0) return;
        }

        idle += assets;
    }

    function _withdrawMorpho(uint256 assets) internal returns (uint256) {
        (assets, idle) = _withdrawIdle(assets);

        if (assets == 0) return 0;

        uint256 nbMarkets = withdrawQueue.length;

        for (uint256 i; i < nbMarkets; ++i) {
            Id id = withdrawQueue[i];
            MarketParams memory marketParams = _marketParams(id);

            uint256 toWithdraw = UtilsLib.min(_withdrawable(marketParams, id), assets);

            if (toWithdraw > 0) {
                // Using try/catch to skip markets that revert.
                try MORPHO.withdraw(marketParams, toWithdraw, 0, address(this), address(this)) {
                    assets -= toWithdraw;
                } catch {}
            }

            if (assets == 0) return 0;
        }

        return assets;
    }

    function _staticWithdrawMorpho(uint256 assets) internal view returns (uint256) {
        (assets,) = _withdrawIdle(assets);

        if (assets == 0) return 0;

        uint256 nbMarkets = withdrawQueue.length;

        for (uint256 i; i < nbMarkets; ++i) {
            Id id = withdrawQueue[i];
            MarketParams memory marketParams = _marketParams(id);

            // The vault withdrawing from Morpho cannot fail because:
            // 1. oracle.price() is never called (the vault doesn't borrow)
            // 2. `_withdrawable` caps to the liquidity available on Morpho
            // 3. virtually accruing interest didn't fail in `_withdrawable`
            assets -= _withdrawable(marketParams, id);

            if (assets == 0) return 0;
        }

        return assets;
    }

    function _withdrawIdle(uint256 assets) internal view returns (uint256, uint256) {
        return (assets.zeroFloorSub(idle), idle.zeroFloorSub(assets));
    }

    /// @dev Assumes that the inputs `marketParams` and `id` match.
    function _suppliable(MarketParams memory marketParams, Id id) internal view returns (uint256) {
        uint256 marketCap = config[id].cap;
        if (marketCap == 0) return 0;

        return marketCap.zeroFloorSub(_supplyBalance(marketParams));
    }

    /// @dev Assumes that the inputs `marketParams` and `id` match.
    function _withdrawable(MarketParams memory marketParams, Id id) internal view returns (uint256) {
        uint256 supplyShares = MORPHO.supplyShares(id, address(this));
        (uint256 totalSupplyAssets, uint256 totalSupplyShares, uint256 totalBorrowAssets,) =
            MORPHO.expectedMarketBalances(marketParams);

        return UtilsLib.min(
            supplyShares.toAssetsDown(totalSupplyAssets, totalSupplyShares), totalSupplyAssets - totalBorrowAssets
        );
    }

    /* FEE MANAGEMENT */

    function _updateLastTotalAssets(uint256 newTotalAssets) internal {
        lastTotalAssets = newTotalAssets;

        emit EventsLib.UpdateLastTotalAssets(newTotalAssets);
    }

    function _accrueFee() internal returns (uint256 newTotalAssets) {
        uint256 feeShares;
        (feeShares, newTotalAssets) = _accruedFeeShares();

        if (feeShares != 0 && feeRecipient != address(0)) _mint(feeRecipient, feeShares);
    }

    function _accruedFeeShares() internal view returns (uint256 feeShares, uint256 newTotalAssets) {
        newTotalAssets = totalAssets();

        uint256 totalInterest = newTotalAssets.zeroFloorSub(lastTotalAssets);
        if (totalInterest != 0 && fee != 0) {
            uint256 feeAssets = totalInterest.mulDiv(fee, WAD);
            // The fee assets is subtracted from the total assets in this calculation to compensate for the fact
            // that total assets is already increased by the total interest (including the fee assets).
            feeShares = feeAssets.mulDiv(
                totalSupply() + 10 ** _decimalsOffset(), newTotalAssets - feeAssets + 1, Math.Rounding.Down
            );
        }
    }
}<|MERGE_RESOLUTION|>--- conflicted
+++ resolved
@@ -16,25 +16,11 @@
 import {MorphoLib} from "@morpho-blue/libraries/periphery/MorphoLib.sol";
 import {MorphoBalancesLib} from "@morpho-blue/libraries/periphery/MorphoBalancesLib.sol";
 import {MarketParamsLib} from "@morpho-blue/libraries/MarketParamsLib.sol";
-<<<<<<< HEAD
 import {SafeCast} from "@openzeppelin/utils/math/SafeCast.sol";
 
 import {Ownable2Step} from "@openzeppelin/access/Ownable2Step.sol";
 import {IERC20, IERC4626, ERC20, ERC4626, Math, SafeERC20} from "@openzeppelin/token/ERC20/extensions/ERC4626.sol";
-=======
-import {SafeCast} from "@openzeppelin/contracts/utils/math/SafeCast.sol";
-
-import {Ownable2Step} from "@openzeppelin/contracts/access/Ownable2Step.sol";
-import {
-    IERC20,
-    IERC4626,
-    ERC20,
-    ERC4626,
-    Math,
-    SafeERC20
-} from "@openzeppelin/contracts/token/ERC20/extensions/ERC4626.sol";
-import {IERC20Metadata, ERC20Permit} from "@openzeppelin/contracts/token/ERC20/extensions/ERC20Permit.sol";
->>>>>>> dc6284f8
+import {IERC20Metadata, ERC20Permit} from "@openzeppelin/token/ERC20/extensions/ERC20Permit.sol";
 
 contract MetaMorpho is ERC4626, ERC20Permit, Ownable2Step, IMetaMorpho {
     using Math for uint256;
@@ -74,12 +60,9 @@
     address public feeRecipient;
 
     uint96 public timelock;
-<<<<<<< HEAD
+    address public guardian;
 
     address public rewardsDistributor;
-=======
-    address public guardian;
->>>>>>> dc6284f8
 
     /// @dev Stores the total assets owned by this vault when the fee was last accrued.
     uint256 public lastTotalAssets;
@@ -302,7 +285,6 @@
         _reallocate(withdrawn, supplied);
     }
 
-<<<<<<< HEAD
     /* EXTERNAL */
 
     function transferRewards(address token) external {
@@ -316,10 +298,7 @@
         emit EventsLib.TransferRewards(msg.sender, rewardsDistributor, token, amount);
     }
 
-    /* PUBLIC */
-=======
     /* ONLY GUARDIAN FUNCTIONS */
->>>>>>> dc6284f8
 
     function revokeTimelock() external onlyGuardian {
         emit EventsLib.RevokeTimelock(msg.sender, pendingTimelock.value, pendingTimelock.submittedAt);
