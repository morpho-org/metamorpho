// SPDX-License-Identifier: GPL-2.0-or-later
pragma solidity 0.8.21;

import {
    MarketConfig,
    PendingUint192,
    PendingAddress,
    MarketAllocation,
    IMetaMorphoBase,
    IMetaMorphoStaticTyping
} from "./interfaces/IMetaMorpho.sol";
import {Id, MarketParams, Market, IMorpho} from "../lib/morpho-blue/src/interfaces/IMorpho.sol";

import {PendingUint192, PendingAddress, PendingLib} from "./libraries/PendingLib.sol";
import {ConstantsLib} from "./libraries/ConstantsLib.sol";
import {ErrorsLib} from "./libraries/ErrorsLib.sol";
import {EventsLib} from "./libraries/EventsLib.sol";
import {WAD} from "../lib/morpho-blue/src/libraries/MathLib.sol";
import {UtilsLib} from "../lib/morpho-blue/src/libraries/UtilsLib.sol";
import {SafeCast} from "../lib/openzeppelin-contracts/contracts/utils/math/SafeCast.sol";
import {SharesMathLib} from "../lib/morpho-blue/src/libraries/SharesMathLib.sol";
import {MorphoLib} from "../lib/morpho-blue/src/libraries/periphery/MorphoLib.sol";
import {MarketParamsLib} from "../lib/morpho-blue/src/libraries/MarketParamsLib.sol";
import {IERC20Metadata} from "../lib/openzeppelin-contracts/contracts/token/ERC20/extensions/IERC20Metadata.sol";
import {MorphoBalancesLib} from "../lib/morpho-blue/src/libraries/periphery/MorphoBalancesLib.sol";

import {Multicall} from "../lib/openzeppelin-contracts/contracts/utils/Multicall.sol";
import {Ownable2Step, Ownable} from "../lib/openzeppelin-contracts/contracts/access/Ownable2Step.sol";
import {ERC20Permit} from "../lib/openzeppelin-contracts/contracts/token/ERC20/extensions/ERC20Permit.sol";
import {
    IERC20,
    IERC4626,
    ERC20,
    ERC4626,
    Math,
    SafeERC20
} from "../lib/openzeppelin-contracts/contracts/token/ERC20/extensions/ERC4626.sol";

/// @title MetaMorpho
/// @author Morpho Labs
/// @custom:contact security@morpho.org
/// @notice ERC4626 compliant vault allowing users to deposit assets to Morpho.
contract MetaMorpho is ERC4626, ERC20Permit, Ownable2Step, Multicall, IMetaMorphoStaticTyping {
    using Math for uint256;
    using UtilsLib for uint256;
    using SafeCast for uint256;
    using SafeERC20 for IERC20;
    using MorphoLib for IMorpho;
    using SharesMathLib for uint256;
    using MorphoBalancesLib for IMorpho;
    using MarketParamsLib for MarketParams;
    using PendingLib for MarketConfig;
    using PendingLib for PendingUint192;
    using PendingLib for PendingAddress;

    /* IMMUTABLES */

    /// @inheritdoc IMetaMorphoBase
    IMorpho public immutable MORPHO;

    /// @notice OpenZeppelin decimals offset used by the ERC4626 implementation.
    /// @dev Calculated to be max(0, 18 - underlyingDecimals) at construction, so the initial conversion rate maximizes
    /// precision between shares and assets.
    uint8 public immutable DECIMALS_OFFSET;

    /* STORAGE */

    /// @inheritdoc IMetaMorphoBase
    address public curator;

    /// @inheritdoc IMetaMorphoBase
    mapping(address => bool) public isAllocator;

    /// @inheritdoc IMetaMorphoBase
    address public guardian;

    /// @inheritdoc IMetaMorphoStaticTyping
    mapping(Id => MarketConfig) public config;

    /// @inheritdoc IMetaMorphoBase
    uint256 public timelock;

    /// @inheritdoc IMetaMorphoStaticTyping
    PendingAddress public pendingGuardian;

    /// @inheritdoc IMetaMorphoStaticTyping
    mapping(Id => PendingUint192) public pendingCap;

    /// @inheritdoc IMetaMorphoStaticTyping
    PendingUint192 public pendingTimelock;

    /// @inheritdoc IMetaMorphoBase
    uint96 public fee;

    /// @inheritdoc IMetaMorphoBase
    address public feeRecipient;

    /// @inheritdoc IMetaMorphoBase
    address public skimRecipient;

    /// @inheritdoc IMetaMorphoBase
    Id[] public supplyQueue;

    /// @inheritdoc IMetaMorphoBase
    Id[] public withdrawQueue;

    /// @inheritdoc IMetaMorphoBase
    uint256 public lastTotalAssets;

    /* CONSTRUCTOR */

    /// @dev Initializes the contract.
    /// @param owner The owner of the contract.
    /// @param morpho The address of the Morpho contract.
    /// @param initialTimelock The initial timelock.
    /// @param _asset The address of the underlying asset.
    /// @param _name The name of the vault.
    /// @param _symbol The symbol of the vault.
    constructor(
        address owner,
        address morpho,
        uint256 initialTimelock,
        address _asset,
        string memory _name,
        string memory _symbol
    ) ERC4626(IERC20(_asset)) ERC20Permit(_name) ERC20(_name, _symbol) Ownable(owner) {
        if (morpho == address(0)) revert ErrorsLib.ZeroAddress();

        MORPHO = IMorpho(morpho);
        DECIMALS_OFFSET = uint8(uint256(18).zeroFloorSub(IERC20Metadata(_asset).decimals()));

        _checkTimelockBounds(initialTimelock);
        _setTimelock(initialTimelock);

        IERC20(_asset).forceApprove(morpho, type(uint256).max);
    }

    /* MODIFIERS */

    /// @dev Reverts if the caller doesn't have the curator role.
    modifier onlyCuratorRole() {
        address sender = _msgSender();
        if (sender != curator && sender != owner()) revert ErrorsLib.NotCuratorRole();

        _;
    }

    /// @dev Reverts if the caller doesn't have the allocator role.
    modifier onlyAllocatorRole() {
        address sender = _msgSender();
        if (!isAllocator[sender] && sender != curator && sender != owner()) {
            revert ErrorsLib.NotAllocatorRole();
        }

        _;
    }

    /// @dev Reverts if the caller doesn't have the guardian role.
    modifier onlyGuardianRole() {
        if (_msgSender() != owner() && _msgSender() != guardian) revert ErrorsLib.NotGuardianRole();

        _;
    }

    /// @dev Reverts if the caller doesn't have the curator nor the guardian role.
    modifier onlyCuratorOrGuardianRole() {
        if (_msgSender() != guardian && _msgSender() != curator && _msgSender() != owner()) {
            revert ErrorsLib.NotCuratorNorGuardianRole();
        }

        _;
    }

    /// @dev Makes sure conditions are met to accept a pending value.
    /// @dev Reverts if:
    /// - there's no pending value;
    /// - the timelock has not elapsed since the pending value has been submitted.
    modifier afterTimelock(uint256 validAt) {
        if (validAt == 0) revert ErrorsLib.NoPendingValue();
        if (block.timestamp < validAt) revert ErrorsLib.TimelockNotElapsed();

        _;
    }

    /* ONLY OWNER FUNCTIONS */

    /// @inheritdoc IMetaMorphoBase
    function setCurator(address newCurator) external onlyOwner {
        if (newCurator == curator) revert ErrorsLib.AlreadySet();

        curator = newCurator;

        emit EventsLib.SetCurator(newCurator);
    }

    /// @inheritdoc IMetaMorphoBase
    function setIsAllocator(address newAllocator, bool newIsAllocator) external onlyOwner {
        if (isAllocator[newAllocator] == newIsAllocator) revert ErrorsLib.AlreadySet();

        isAllocator[newAllocator] = newIsAllocator;

        emit EventsLib.SetIsAllocator(newAllocator, newIsAllocator);
    }

    /// @inheritdoc IMetaMorphoBase
    function setSkimRecipient(address newSkimRecipient) external onlyOwner {
        if (newSkimRecipient == skimRecipient) revert ErrorsLib.AlreadySet();

        skimRecipient = newSkimRecipient;

        emit EventsLib.SetSkimRecipient(newSkimRecipient);
    }

    /// @inheritdoc IMetaMorphoBase
    function submitTimelock(uint256 newTimelock) external onlyOwner {
        if (newTimelock == timelock) revert ErrorsLib.AlreadySet();
        if (pendingTimelock.validAt != 0) revert ErrorsLib.AlreadyPending();
        _checkTimelockBounds(newTimelock);

        if (newTimelock > timelock) {
            _setTimelock(newTimelock);
        } else {
            // Safe "unchecked" cast because newTimelock <= MAX_TIMELOCK.
            pendingTimelock.update(uint184(newTimelock), timelock);

            emit EventsLib.SubmitTimelock(newTimelock);
        }
    }

    /// @inheritdoc IMetaMorphoBase
    function setFee(uint256 newFee) external onlyOwner {
        if (newFee == fee) revert ErrorsLib.AlreadySet();
        if (newFee > ConstantsLib.MAX_FEE) revert ErrorsLib.MaxFeeExceeded();
        if (newFee != 0 && feeRecipient == address(0)) revert ErrorsLib.ZeroFeeRecipient();

        // Accrue fee using the previous fee set before changing it.
        _updateLastTotalAssets(_accrueFee());

        // Safe "unchecked" cast because newFee <= MAX_FEE.
        fee = uint96(newFee);

        emit EventsLib.SetFee(_msgSender(), fee);
    }

    /// @inheritdoc IMetaMorphoBase
    function setFeeRecipient(address newFeeRecipient) external onlyOwner {
        if (newFeeRecipient == feeRecipient) revert ErrorsLib.AlreadySet();
        if (newFeeRecipient == address(0) && fee != 0) revert ErrorsLib.ZeroFeeRecipient();

        // Accrue fee to the previous fee recipient set before changing it.
        _updateLastTotalAssets(_accrueFee());

        feeRecipient = newFeeRecipient;

        emit EventsLib.SetFeeRecipient(newFeeRecipient);
    }

    /// @inheritdoc IMetaMorphoBase
    function submitGuardian(address newGuardian) external onlyOwner {
        if (newGuardian == guardian) revert ErrorsLib.AlreadySet();
        if (pendingGuardian.validAt != 0) revert ErrorsLib.AlreadyPending();

        if (guardian == address(0)) {
            _setGuardian(newGuardian);
        } else {
            pendingGuardian.update(newGuardian, timelock);

            emit EventsLib.SubmitGuardian(newGuardian);
        }
    }

    /* ONLY CURATOR FUNCTIONS */

    /// @inheritdoc IMetaMorphoBase
    function submitCap(MarketParams memory marketParams, uint256 newSupplyCap) external onlyCuratorRole {
        Id id = marketParams.id();
        if (marketParams.loanToken != asset()) revert ErrorsLib.InconsistentAsset(id);
        if (MORPHO.lastUpdate(id) == 0) revert ErrorsLib.MarketNotCreated();
        if (pendingCap[id].validAt != 0) revert ErrorsLib.AlreadyPending();
        if (config[id].removableAt != 0) revert ErrorsLib.PendingRemoval();
        uint256 supplyCap = config[id].cap;
        if (newSupplyCap == supplyCap) revert ErrorsLib.AlreadySet();

        if (newSupplyCap < supplyCap) {
            _setCap(id, newSupplyCap.toUint184());
        } else {
            pendingCap[id].update(newSupplyCap.toUint184(), timelock);

            emit EventsLib.SubmitCap(_msgSender(), id, newSupplyCap);
        }
    }

    /// @inheritdoc IMetaMorphoBase
    function submitMarketRemoval(Id id) external onlyCuratorRole {
<<<<<<< HEAD
        if (config[id].removableAt != 0) revert ErrorsLib.AlreadyPending();
        if (pendingCap[id].validAt != 0) revert ErrorsLib.PendingCap();
        if (config[id].cap != 0) revert ErrorsLib.NonZeroCap();
        if (!config[id].enabled) revert ErrorsLib.MarketNotEnabled();
=======
        if (config[id].removableAt != 0) revert ErrorsLib.AlreadySet();
        if (!config[id].enabled) revert ErrorsLib.MarketNotEnabled(id);
>>>>>>> a3307b02

        // Safe "unchecked" cast because timelock <= MAX_TIMELOCK.
        config[id].removableAt = uint64(block.timestamp + timelock);

        emit EventsLib.SubmitMarketRemoval(_msgSender(), id);
    }

    /* ONLY ALLOCATOR FUNCTIONS */

    /// @inheritdoc IMetaMorphoBase
    function setSupplyQueue(Id[] calldata newSupplyQueue) external onlyAllocatorRole {
        uint256 length = newSupplyQueue.length;

        if (length > ConstantsLib.MAX_QUEUE_LENGTH) revert ErrorsLib.MaxQueueLengthExceeded();

        for (uint256 i; i < length; ++i) {
            if (config[newSupplyQueue[i]].cap == 0) revert ErrorsLib.UnauthorizedMarket(newSupplyQueue[i]);
        }

        supplyQueue = newSupplyQueue;

        emit EventsLib.SetSupplyQueue(_msgSender(), newSupplyQueue);
    }

    /// @inheritdoc IMetaMorphoBase
    function updateWithdrawQueue(uint256[] calldata indexes) external onlyAllocatorRole {
        uint256 newLength = indexes.length;
        uint256 currLength = withdrawQueue.length;

        bool[] memory seen = new bool[](currLength);
        Id[] memory newWithdrawQueue = new Id[](newLength);

        for (uint256 i; i < newLength; ++i) {
            uint256 prevIndex = indexes[i];

            // If prevIndex >= currLength, it will revert with native "Index out of bounds".
            Id id = withdrawQueue[prevIndex];
            if (seen[prevIndex]) revert ErrorsLib.DuplicateMarket(id);
            seen[prevIndex] = true;

            newWithdrawQueue[i] = id;
        }

        for (uint256 i; i < currLength; ++i) {
            if (!seen[i]) {
                Id id = withdrawQueue[i];

                if (config[id].cap != 0) revert ErrorsLib.InvalidMarketRemovalNonZeroCap(id);

                if (MORPHO.supplyShares(id, address(this)) != 0) {
                    if (config[id].removableAt == 0) revert ErrorsLib.InvalidMarketRemovalNonZeroSupply(id);

                    if (block.timestamp < config[id].removableAt) {
                        revert ErrorsLib.InvalidMarketRemovalTimelockNotElapsed(id);
                    }
                }

                delete config[id];
            }
        }

        withdrawQueue = newWithdrawQueue;

        emit EventsLib.SetWithdrawQueue(_msgSender(), newWithdrawQueue);
    }

    /// @inheritdoc IMetaMorphoBase
    function reallocate(MarketAllocation[] calldata allocations) external onlyAllocatorRole {
        uint256 totalSupplied;
        uint256 totalWithdrawn;
        for (uint256 i; i < allocations.length; ++i) {
            MarketAllocation memory allocation = allocations[i];
            Id id = allocation.marketParams.id();

            (uint256 supplyAssets, uint256 supplyShares,) = _accruedSupplyBalance(allocation.marketParams, id);
            uint256 withdrawn = supplyAssets.zeroFloorSub(allocation.assets);

            if (withdrawn > 0) {
                if (!config[id].enabled) revert ErrorsLib.MarketNotEnabled(id);

                // Guarantees that unknown frontrunning donations can be withdrawn, in order to disable a market.
                uint256 shares;
                if (allocation.assets == 0) {
                    shares = supplyShares;
                    withdrawn = 0;
                }

                (uint256 withdrawnAssets, uint256 withdrawnShares) =
                    MORPHO.withdraw(allocation.marketParams, withdrawn, shares, address(this), address(this));

                emit EventsLib.ReallocateWithdraw(_msgSender(), id, withdrawnAssets, withdrawnShares);

                totalWithdrawn += withdrawnAssets;
            } else {
                uint256 suppliedAssets = allocation.assets == type(uint256).max
                    ? totalWithdrawn.zeroFloorSub(totalSupplied)
                    : allocation.assets.zeroFloorSub(supplyAssets);

                if (suppliedAssets == 0) continue;

                uint256 supplyCap = config[id].cap;
                if (supplyCap == 0) revert ErrorsLib.UnauthorizedMarket(id);

                if (supplyAssets + suppliedAssets > supplyCap) revert ErrorsLib.SupplyCapExceeded(id);

                // The market's loan asset is guaranteed to be the vault's asset because it has a non-zero supply cap.
                (, uint256 suppliedShares) =
                    MORPHO.supply(allocation.marketParams, suppliedAssets, 0, address(this), hex"");

                emit EventsLib.ReallocateSupply(_msgSender(), id, suppliedAssets, suppliedShares);

                totalSupplied += suppliedAssets;
            }
        }

        if (totalWithdrawn != totalSupplied) revert ErrorsLib.InconsistentReallocation();
    }

    /* REVOKE FUNCTIONS */

    /// @inheritdoc IMetaMorphoBase
    function revokePendingTimelock() external onlyGuardianRole {
        if (pendingTimelock.validAt == 0) revert ErrorsLib.NoPendingValue();

        delete pendingTimelock;

        emit EventsLib.RevokePendingTimelock(_msgSender());
    }

    /// @inheritdoc IMetaMorphoBase
    function revokePendingGuardian() external onlyGuardianRole {
        if (pendingGuardian.validAt == 0) revert ErrorsLib.NoPendingValue();

        delete pendingGuardian;

        emit EventsLib.RevokePendingGuardian(_msgSender());
    }

    /// @inheritdoc IMetaMorphoBase
    function revokePendingCap(Id id) external onlyCuratorOrGuardianRole {
        if (pendingCap[id].validAt == 0) revert ErrorsLib.NoPendingValue();

        delete pendingCap[id];

        emit EventsLib.RevokePendingCap(_msgSender(), id);
    }

    /// @inheritdoc IMetaMorphoBase
    function revokePendingMarketRemoval(Id id) external onlyCuratorOrGuardianRole {
        delete config[id].removableAt;

        emit EventsLib.RevokePendingMarketRemoval(_msgSender(), id);
    }

    /* EXTERNAL */

    /// @inheritdoc IMetaMorphoBase
    function supplyQueueLength() external view returns (uint256) {
        return supplyQueue.length;
    }

    /// @inheritdoc IMetaMorphoBase
    function withdrawQueueLength() external view returns (uint256) {
        return withdrawQueue.length;
    }

    /// @inheritdoc IMetaMorphoBase
    function acceptTimelock() external afterTimelock(pendingTimelock.validAt) {
        _setTimelock(pendingTimelock.value);
    }

    /// @inheritdoc IMetaMorphoBase
    function acceptGuardian() external afterTimelock(pendingGuardian.validAt) {
        _setGuardian(pendingGuardian.value);
    }

    /// @inheritdoc IMetaMorphoBase
    function acceptCap(Id id) external afterTimelock(pendingCap[id].validAt) {
        // Safe "unchecked" cast because pendingCap <= type(uint184).max.
        _setCap(id, uint184(pendingCap[id].value));
    }

    /// @inheritdoc IMetaMorphoBase
    function skim(address token) external {
        if (skimRecipient == address(0)) revert ErrorsLib.ZeroAddress();

        uint256 amount = IERC20(token).balanceOf(address(this));

        IERC20(token).safeTransfer(skimRecipient, amount);

        emit EventsLib.Skim(_msgSender(), token, amount);
    }

    /* ERC4626 (PUBLIC) */

    /// @inheritdoc IERC20Metadata
    function decimals() public view override(ERC20, ERC4626) returns (uint8) {
        return ERC4626.decimals();
    }

    /// @inheritdoc IERC4626
    function maxDeposit(address) public view override returns (uint256) {
        return _maxDeposit();
    }

    /// @inheritdoc IERC4626
    function maxMint(address) public view override returns (uint256) {
        uint256 suppliable = _maxDeposit();

        return _convertToShares(suppliable, Math.Rounding.Floor);
    }

    /// @inheritdoc IERC4626
    /// @dev Warning: May be lower than the actual amount of assets that can be withdrawn by `owner` due to conversion
    /// roundings between shares and assets.
    function maxWithdraw(address owner) public view override returns (uint256 assets) {
        (assets,,) = _maxWithdraw(owner);
    }

    /// @inheritdoc IERC4626
    /// @dev Warning: May be lower than the actual amount of shares that can be redeemed by `owner` due to conversion
    /// roundings between shares and assets.
    function maxRedeem(address owner) public view override returns (uint256) {
        (uint256 assets, uint256 newTotalSupply, uint256 newTotalAssets) = _maxWithdraw(owner);

        return _convertToSharesWithTotals(assets, newTotalSupply, newTotalAssets, Math.Rounding.Floor);
    }

    /// @inheritdoc IERC4626
    function deposit(uint256 assets, address receiver) public override returns (uint256 shares) {
        uint256 newTotalAssets = _accrueFee();

        // Update `lastTotalAssets` to avoid an inconsistent state in a re-entrant context.
        // It is updated again in `_deposit`.
        lastTotalAssets = newTotalAssets;

        shares = _convertToSharesWithTotals(assets, totalSupply(), newTotalAssets, Math.Rounding.Floor);

        _deposit(_msgSender(), receiver, assets, shares);
    }

    /// @inheritdoc IERC4626
    function mint(uint256 shares, address receiver) public override returns (uint256 assets) {
        uint256 newTotalAssets = _accrueFee();

        // Update `lastTotalAssets` to avoid an inconsistent state in a re-entrant context.
        // It is updated again in `_deposit`.
        lastTotalAssets = newTotalAssets;

        assets = _convertToAssetsWithTotals(shares, totalSupply(), newTotalAssets, Math.Rounding.Ceil);

        _deposit(_msgSender(), receiver, assets, shares);
    }

    /// @inheritdoc IERC4626
    function withdraw(uint256 assets, address receiver, address owner) public override returns (uint256 shares) {
        uint256 newTotalAssets = _accrueFee();

        // Do not call expensive `maxWithdraw` and optimistically withdraw assets.

        shares = _convertToSharesWithTotals(assets, totalSupply(), newTotalAssets, Math.Rounding.Ceil);

        // `newTotalAssets - assets` may be a little off from `totalAssets()`.
        _updateLastTotalAssets(newTotalAssets.zeroFloorSub(assets));

        _withdraw(_msgSender(), receiver, owner, assets, shares);
    }

    /// @inheritdoc IERC4626
    function redeem(uint256 shares, address receiver, address owner) public override returns (uint256 assets) {
        uint256 newTotalAssets = _accrueFee();

        // Do not call expensive `maxRedeem` and optimistically redeem shares.

        assets = _convertToAssetsWithTotals(shares, totalSupply(), newTotalAssets, Math.Rounding.Floor);

        // `newTotalAssets - assets` may be a little off from `totalAssets()`.
        _updateLastTotalAssets(newTotalAssets.zeroFloorSub(assets));

        _withdraw(_msgSender(), receiver, owner, assets, shares);
    }

    /// @inheritdoc IERC4626
    function totalAssets() public view override returns (uint256 assets) {
        for (uint256 i; i < withdrawQueue.length; ++i) {
            assets += MORPHO.expectedSupplyAssets(_marketParams(withdrawQueue[i]), address(this));
        }
    }

    /* ERC4626 (INTERNAL) */

    /// @inheritdoc ERC4626
    function _decimalsOffset() internal view override returns (uint8) {
        return DECIMALS_OFFSET;
    }

    /// @dev Returns the maximum amount of asset (`assets`) that the `owner` can withdraw from the vault, as well as the
    /// new vault's total supply (`newTotalSupply`) and total assets (`newTotalAssets`).
    function _maxWithdraw(address owner)
        internal
        view
        returns (uint256 assets, uint256 newTotalSupply, uint256 newTotalAssets)
    {
        uint256 feeShares;
        (feeShares, newTotalAssets) = _accruedFeeShares();
        newTotalSupply = totalSupply() + feeShares;

        assets = _convertToAssetsWithTotals(balanceOf(owner), newTotalSupply, newTotalAssets, Math.Rounding.Floor);
        assets -= _simulateWithdrawMorpho(assets);
    }

    /// @dev Returns the maximum amount of assets that the vault can supply on Morpho.
    function _maxDeposit() internal view returns (uint256 totalSuppliable) {
        for (uint256 i; i < supplyQueue.length; ++i) {
            Id id = supplyQueue[i];

            uint256 supplyCap = config[id].cap;
            if (supplyCap == 0) continue;

            uint256 supplyShares = MORPHO.supplyShares(id, address(this));
            (uint256 totalSupplyAssets, uint256 totalSupplyShares,,) = MORPHO.expectedMarketBalances(_marketParams(id));

            totalSuppliable += supplyCap.zeroFloorSub(supplyShares.toAssetsUp(totalSupplyAssets, totalSupplyShares));
        }
    }

    /// @inheritdoc ERC4626
    /// @dev The accrual of performance fees is taken into account in the conversion.
    function _convertToShares(uint256 assets, Math.Rounding rounding) internal view override returns (uint256) {
        (uint256 feeShares, uint256 newTotalAssets) = _accruedFeeShares();

        return _convertToSharesWithTotals(assets, totalSupply() + feeShares, newTotalAssets, rounding);
    }

    /// @inheritdoc ERC4626
    /// @dev The accrual of performance fees is taken into account in the conversion.
    function _convertToAssets(uint256 shares, Math.Rounding rounding) internal view override returns (uint256) {
        (uint256 feeShares, uint256 newTotalAssets) = _accruedFeeShares();

        return _convertToAssetsWithTotals(shares, totalSupply() + feeShares, newTotalAssets, rounding);
    }

    /// @dev Returns the amount of shares that the vault would exchange for the amount of `assets` provided.
    /// @dev It assumes that the arguments `newTotalSupply` and `newTotalAssets` are up to date.
    function _convertToSharesWithTotals(
        uint256 assets,
        uint256 newTotalSupply,
        uint256 newTotalAssets,
        Math.Rounding rounding
    ) internal view returns (uint256) {
        return assets.mulDiv(newTotalSupply + 10 ** _decimalsOffset(), newTotalAssets + 1, rounding);
    }

    /// @dev Returns the amount of assets that the vault would exchange for the amount of `shares` provided.
    /// @dev It assumes that the arguments `newTotalSupply` and `newTotalAssets` are up to date.
    function _convertToAssetsWithTotals(
        uint256 shares,
        uint256 newTotalSupply,
        uint256 newTotalAssets,
        Math.Rounding rounding
    ) internal view returns (uint256) {
        return shares.mulDiv(newTotalAssets + 1, newTotalSupply + 10 ** _decimalsOffset(), rounding);
    }

    /// @inheritdoc ERC4626
    /// @dev Used in mint or deposit to deposit the underlying asset to Morpho markets.
    function _deposit(address caller, address receiver, uint256 assets, uint256 shares) internal override {
        super._deposit(caller, receiver, assets, shares);

        _supplyMorpho(assets);

        // `lastTotalAssets + assets` may be a little off from `totalAssets()`.
        _updateLastTotalAssets(lastTotalAssets + assets);
    }

    /// @inheritdoc ERC4626
    /// @dev Used in redeem or withdraw to withdraw the underlying asset from Morpho markets.
    /// @dev Depending on 3 cases, reverts when withdrawing "too much" with:
    /// 1. NotEnoughLiquidity when withdrawing more than available liquidity.
    /// 2. ERC20InsufficientAllowance when withdrawing more than `caller`'s allowance.
    /// 3. ERC20InsufficientBalance when withdrawing more than `owner`'s balance.
    function _withdraw(address caller, address receiver, address owner, uint256 assets, uint256 shares)
        internal
        override
    {
        _withdrawMorpho(assets);

        super._withdraw(caller, receiver, owner, assets, shares);
    }

    /* INTERNAL */

    /// @dev Returns the market params of the market defined by `id`.
    function _marketParams(Id id) internal view returns (MarketParams memory) {
        return MORPHO.idToMarketParams(id);
    }

    /// @dev Accrues interest on Morpho Blue and returns the vault's assets & corresponding shares supplied on the
    /// market defined by `marketParams`, as well as the market's state.
    /// @dev Assumes that the inputs `marketParams` and `id` match.
    function _accruedSupplyBalance(MarketParams memory marketParams, Id id)
        internal
        returns (uint256 assets, uint256 shares, Market memory market)
    {
        MORPHO.accrueInterest(marketParams);

        market = MORPHO.market(id);
        shares = MORPHO.supplyShares(id, address(this));
        assets = shares.toAssetsDown(market.totalSupplyAssets, market.totalSupplyShares);
    }

    /// @dev Reverts if `newTimelock` is not within the bounds.
    function _checkTimelockBounds(uint256 newTimelock) internal pure {
        if (newTimelock > ConstantsLib.MAX_TIMELOCK) revert ErrorsLib.AboveMaxTimelock();
        if (newTimelock < ConstantsLib.MIN_TIMELOCK) revert ErrorsLib.BelowMinTimelock();
    }

    /// @dev Sets `timelock` to `newTimelock`.
    function _setTimelock(uint256 newTimelock) internal {
        timelock = newTimelock;

        emit EventsLib.SetTimelock(_msgSender(), newTimelock);

        delete pendingTimelock;
    }

    /// @dev Sets `guardian` to `newGuardian`.
    function _setGuardian(address newGuardian) internal {
        guardian = newGuardian;

        emit EventsLib.SetGuardian(_msgSender(), newGuardian);

        delete pendingGuardian;
    }

    /// @dev Sets the cap of the market defined by `id` to `supplyCap`.
    function _setCap(Id id, uint184 supplyCap) internal {
        MarketConfig storage marketConfig = config[id];

        if (supplyCap > 0) {
            if (!marketConfig.enabled) {
                withdrawQueue.push(id);

                if (withdrawQueue.length > ConstantsLib.MAX_QUEUE_LENGTH) revert ErrorsLib.MaxQueueLengthExceeded();

                marketConfig.enabled = true;

                emit EventsLib.SetWithdrawQueue(msg.sender, withdrawQueue);
            }

            marketConfig.removableAt = 0;
        }

        marketConfig.cap = supplyCap;

        emit EventsLib.SetCap(_msgSender(), id, supplyCap);

        delete pendingCap[id];
    }

    /* LIQUIDITY ALLOCATION */

    /// @dev Supplies `assets` to Morpho.
    function _supplyMorpho(uint256 assets) internal {
        for (uint256 i; i < supplyQueue.length; ++i) {
            Id id = supplyQueue[i];

            uint256 supplyCap = config[id].cap;
            if (supplyCap == 0) continue;

            MarketParams memory marketParams = _marketParams(id);

            MORPHO.accrueInterest(marketParams);

            Market memory market = MORPHO.market(id);
            uint256 supplyShares = MORPHO.supplyShares(id, address(this));
            // `supplyAssets` needs to be rounded up for `toSupply` to be rounded down.
            uint256 supplyAssets = supplyShares.toAssetsUp(market.totalSupplyAssets, market.totalSupplyShares);

            uint256 toSupply = UtilsLib.min(supplyCap.zeroFloorSub(supplyAssets), assets);

            if (toSupply > 0) {
                // Using try/catch to skip markets that revert.
                try MORPHO.supply(marketParams, toSupply, 0, address(this), hex"") {
                    assets -= toSupply;
                } catch {}
            }

            if (assets == 0) return;
        }

        if (assets != 0) revert ErrorsLib.AllCapsReached();
    }

    /// @dev Withdraws `assets` from Morpho.
    function _withdrawMorpho(uint256 assets) internal {
        for (uint256 i; i < withdrawQueue.length; ++i) {
            Id id = withdrawQueue[i];
            MarketParams memory marketParams = _marketParams(id);
            (uint256 supplyAssets,, Market memory market) = _accruedSupplyBalance(marketParams, id);

            uint256 toWithdraw = UtilsLib.min(
                _withdrawable(marketParams, market.totalSupplyAssets, market.totalBorrowAssets, supplyAssets), assets
            );

            if (toWithdraw > 0) {
                // Using try/catch to skip markets that revert.
                try MORPHO.withdraw(marketParams, toWithdraw, 0, address(this), address(this)) {
                    assets -= toWithdraw;
                } catch {}
            }

            if (assets == 0) return;
        }

        if (assets != 0) revert ErrorsLib.NotEnoughLiquidity();
    }

    /// @dev Simulates a withdraw of `assets` from Morpho.
    /// @return The remaining assets to be withdrawn.
    function _simulateWithdrawMorpho(uint256 assets) internal view returns (uint256) {
        for (uint256 i; i < withdrawQueue.length; ++i) {
            Id id = withdrawQueue[i];
            MarketParams memory marketParams = _marketParams(id);

            uint256 supplyShares = MORPHO.supplyShares(id, address(this));
            (uint256 totalSupplyAssets, uint256 totalSupplyShares, uint256 totalBorrowAssets,) =
                MORPHO.expectedMarketBalances(marketParams);

            // The vault withdrawing from Morpho cannot fail because:
            // 1. oracle.price() is never called (the vault doesn't borrow)
            // 2. the amount is capped to the liquidity available on Morpho
            // 3. virtually accruing interest didn't fail
            assets = assets.zeroFloorSub(
                _withdrawable(
                    marketParams,
                    totalSupplyAssets,
                    totalBorrowAssets,
                    supplyShares.toAssetsDown(totalSupplyAssets, totalSupplyShares)
                )
            );

            if (assets == 0) break;
        }

        return assets;
    }

    /// @dev Returns the withdrawable amount of assets from the market defined by `marketParams`, given the market's
    /// total supply and borrow assets and the vault's assets supplied.
    function _withdrawable(
        MarketParams memory marketParams,
        uint256 totalSupplyAssets,
        uint256 totalBorrowAssets,
        uint256 supplyAssets
    ) internal view returns (uint256) {
        // Inside a flashloan callback, liquidity on Morpho Blue may be limited to the singleton's balance.
        uint256 availableLiquidity = UtilsLib.min(
            totalSupplyAssets - totalBorrowAssets, ERC20(marketParams.loanToken).balanceOf(address(MORPHO))
        );

        return UtilsLib.min(supplyAssets, availableLiquidity);
    }

    /* FEE MANAGEMENT */

    /// @dev Updates `lastTotalAssets` to `updatedTotalAssets`.
    function _updateLastTotalAssets(uint256 updatedTotalAssets) internal {
        lastTotalAssets = updatedTotalAssets;

        emit EventsLib.UpdateLastTotalAssets(updatedTotalAssets);
    }

    /// @dev Accrues the fee and mints the fee shares to the fee recipient.
    /// @return newTotalAssets The vaults total assets after accruing the interest.
    function _accrueFee() internal returns (uint256 newTotalAssets) {
        uint256 feeShares;
        (feeShares, newTotalAssets) = _accruedFeeShares();

        if (feeShares != 0) _mint(feeRecipient, feeShares);

        emit EventsLib.AccrueInterest(newTotalAssets, feeShares);
    }

    /// @dev Computes and returns the fee shares (`feeShares`) to mint and the new vault's total assets
    /// (`newTotalAssets`).
    function _accruedFeeShares() internal view returns (uint256 feeShares, uint256 newTotalAssets) {
        newTotalAssets = totalAssets();

        uint256 totalInterest = newTotalAssets.zeroFloorSub(lastTotalAssets);
        if (totalInterest != 0 && fee != 0) {
            // It is acknowledged that `feeAssets` may be rounded down to 0 if `totalInterest * fee < WAD`.
            uint256 feeAssets = totalInterest.mulDiv(fee, WAD);
            // The fee assets is subtracted from the total assets in this calculation to compensate for the fact
            // that total assets is already increased by the total interest (including the fee assets).
            feeShares =
                _convertToSharesWithTotals(feeAssets, totalSupply(), newTotalAssets - feeAssets, Math.Rounding.Floor);
        }
    }
}<|MERGE_RESOLUTION|>--- conflicted
+++ resolved
@@ -292,15 +292,10 @@
 
     /// @inheritdoc IMetaMorphoBase
     function submitMarketRemoval(Id id) external onlyCuratorRole {
-<<<<<<< HEAD
         if (config[id].removableAt != 0) revert ErrorsLib.AlreadyPending();
         if (pendingCap[id].validAt != 0) revert ErrorsLib.PendingCap();
         if (config[id].cap != 0) revert ErrorsLib.NonZeroCap();
-        if (!config[id].enabled) revert ErrorsLib.MarketNotEnabled();
-=======
-        if (config[id].removableAt != 0) revert ErrorsLib.AlreadySet();
         if (!config[id].enabled) revert ErrorsLib.MarketNotEnabled(id);
->>>>>>> a3307b02
 
         // Safe "unchecked" cast because timelock <= MAX_TIMELOCK.
         config[id].removableAt = uint64(block.timestamp + timelock);
