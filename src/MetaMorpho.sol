--- conflicted
+++ resolved
@@ -465,15 +465,9 @@
         uint256 amount = IERC20(token).balanceOf(address(this));
         if (token == asset()) amount -= idle;
 
-<<<<<<< HEAD
-        SafeERC20.safeTransfer(IERC20(token), skimRecipient, amount);
-
-        emit EventsLib.Skim(_msgSender(), skimRecipient, token, amount);
-=======
-        IERC20(token).safeTransfer(rewardsRecipient, amount);
-
-        emit EventsLib.TransferRewards(_msgSender(), token, amount);
->>>>>>> 039bd2f5
+        IERC20(token).safeTransfer(skimRecipient, amount);
+
+        emit EventsLib.Skim(_msgSender(), token, amount);
     }
 
     /* ERC4626 (PUBLIC) */
