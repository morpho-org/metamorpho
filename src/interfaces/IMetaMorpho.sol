--- conflicted
+++ resolved
@@ -141,18 +141,12 @@
     /// @notice Sets the withdraw queue as a permutation of the previous one, although markets with both zero cap and
     /// zero vault's supply can be removed from the permutation.
     /// @notice This is the only entry point to disable a market.
-<<<<<<< HEAD
-    /// @notice Removing a market requires the vault to have 0 supply on it; but anyone can supply on behalf of the
-    /// vault so the call to `updateWithdrawQueue` can be griefed by a frontrun. To circumvent this, the allocator can
-    /// simply bundle a reallocation that withdraws max from this market with a call to `updateWithdrawQueue`.
-    /// @dev Warning: Removing a market with supply will decrease the fee accrued until the next deposit/withdrawal.
-=======
     /// @notice Removing a market requires the vault to have 0 supply on it, or to have previously submitted a removal
     /// for this market (with the function `submitMarketRemoval`).
     /// @notice Warning: Anyone can supply on behalf of the vault so the call to `updateWithdrawQueue` that expects a
     /// market to be empty can be griefed by a front-run. To circumvent this, the allocator can simply bundle a
     /// reallocation that withdraws max from this market with a call to `updateWithdrawQueue`.
->>>>>>> 9b15da5d
+    /// @dev Warning: Removing a market with supply will decrease the fee accrued until the next deposit/withdrawal.
     /// @param indexes The indexes of each market in the previous withdraw queue, in the new withdraw queue's order.
     function updateWithdrawQueue(uint256[] calldata indexes) external;
 
