// SPDX-License-Identifier: GPL-2.0-or-later
pragma solidity >=0.5.0;

import {IMorpho, Id, MarketParams} from "../../lib/morpho-blue/src/interfaces/IMorpho.sol";
import {IERC4626} from "../../lib/openzeppelin-contracts/contracts/interfaces/IERC4626.sol";
import {IERC20Permit} from "../../lib/openzeppelin-contracts/contracts/token/ERC20/extensions/IERC20Permit.sol";

import {MarketConfig, PendingUint192, PendingAddress} from "../libraries/PendingLib.sol";

/// @dev Either `assets` or `shares` should be zero.
struct MarketAllocation {
    /// @notice The market to allocate.
    MarketParams marketParams;
    /// @notice The amount of assets to allocate.
    uint256 assets;
}

interface IMulticall {
    function multicall(bytes[] calldata) external returns (bytes[] memory);
}

interface IOwnable {
    function owner() external view returns (address);
    function transferOwnership(address) external;
    function renounceOwnership() external;
    function acceptOwnership() external;
    function pendingOwner() external view returns (address);
}

/// @dev This interface is used for factorizing IMetaMorphoStaticTyping and IMetaMorpho.
/// @dev Consider using the IMetaMorpho interface instead of this one.
interface IMetaMorphoBase {
    /// @notice The address of the Morpho contract.
    function MORPHO() external view returns (IMorpho);
    function DECIMALS_OFFSET() external view returns (uint8);

    /// @notice The address of the curator.
    function curator() external view returns (address);

    /// @notice Stores whether an address is an allocator or not.
    function isAllocator(address target) external view returns (bool);

    /// @notice The current guardian. Can be set even without the timelock set.
    function guardian() external view returns (address);

    /// @notice The current fee.
    function fee() external view returns (uint96);

    /// @notice The fee recipient.
    function feeRecipient() external view returns (address);

    /// @notice The skim recipient.
    function skimRecipient() external view returns (address);

    /// @notice The current timelock.
    function timelock() external view returns (uint256);

    /// @dev Stores the order of markets on which liquidity is supplied upon deposit.
    /// @dev Can contain any market. A market is skipped as soon as its supply cap is reached.
    function supplyQueue(uint256) external view returns (Id);

    /// @notice Returns the length of the supply queue.
    function supplyQueueLength() external view returns (uint256);

    /// @dev Stores the order of markets from which liquidity is withdrawn upon withdrawal.
    /// @dev Always contain all non-zero cap markets as well as all markets on which the vault supplies liquidity,
    /// without duplicate.
    function withdrawQueue(uint256) external view returns (Id);

    /// @notice Returns the length of the withdraw queue.
    function withdrawQueueLength() external view returns (uint256);

    /// @notice Stores the total assets managed by this vault when the fee was last accrued.
    /// @dev May be greater than `totalAssets()` due to removal of markets with non-zero supply or socialized bad debt.
    /// This difference will decrease the fee accrued until one of the functions updating `lastTotalAssets` is
    /// triggered (deposit/mint/withdraw/redeem/setFee/setFeeRecipient).
    function lastTotalAssets() external view returns (uint256);

    /// @notice Submits a `newTimelock`.
    /// @dev Warning: Reverts if a timelock is already pending. Revoke the pending timelock to overwrite it.
    /// @dev In case the new timelock is higher than the current one, the timelock is set immediately.
    function submitTimelock(uint256 newTimelock) external;

    /// @notice Accepts the pending timelock.
    function acceptTimelock() external;

    /// @notice Revokes the pending timelock.
    /// @dev Does not revert if there is no pending timelock.
    function revokePendingTimelock() external;

    /// @notice Submits a `newSupplyCap` for the market defined by `marketParams`.
    /// @dev Warning: Reverts if a cap is already pending. Revoke the pending cap to overwrite it.
    /// @dev Warning: Reverts if a market removal is pending.
    /// @dev In case the new cap is lower than the current one, the cap is set immediately.
    function submitCap(MarketParams memory marketParams, uint256 newSupplyCap) external;

    /// @notice Accepts the pending cap of the market defined by `marketParams`.
    function acceptCap(MarketParams memory marketParams) external;

    /// @notice Revokes the pending cap of the market defined by `id`.
    /// @dev Does not revert if there is no pending cap.
    function revokePendingCap(Id id) external;

    /// @notice Submits a forced market removal from the vault, eventually losing all funds supplied to the market.
    /// @notice Funds can be recovered by enabling this market again and withdrawing from it (using `reallocate`),
    /// but funds will be distributed pro-rata to the shares at the time of withdrawal, not at the time of removal.
    /// @notice This forced removal is expected to be used as an emergency process in case a market constantly reverts.
    /// To softly remove a sane market, the curator role is expected to bundle a reallocation that empties the market
    /// first (using `reallocate`), followed by the removal of the market (using `updateWithdrawQueue`).
    /// @dev Warning: Removing a market with non-zero supply will instantly impact the vault's price per share.
<<<<<<< HEAD
    function submitMarketRemoval(MarketParams memory marketParams) external;
=======
    /// @dev Warning: Reverts for non-zero cap or if there is a pending cap. Successfully submitting a zero cap will
    /// prevent such reverts.
    function submitMarketRemoval(Id id) external;
>>>>>>> 15f96c1a

    /// @notice Revokes the pending removal of the market defined by `id`.
    /// @dev Does not revert if there is no pending market removal.
    function revokePendingMarketRemoval(Id id) external;

    /// @notice Submits a `newGuardian`.
    /// @notice Warning: a malicious guardian could disrupt the vault's operation, and would have the power to revoke
    /// any pending guardian.
    /// @dev In case there is no guardian, the gardian is set immediately.
    /// @dev Warning: Submitting a gardian will overwrite the current pending gardian.
    function submitGuardian(address newGuardian) external;

    /// @notice Accepts the pending guardian.
    function acceptGuardian() external;

    /// @notice Revokes the pending guardian.
    function revokePendingGuardian() external;

    /// @notice Skims the vault `token` balance to `skimRecipient`.
    function skim(address) external;

    /// @notice Sets `newAllocator` as an allocator or not (`newIsAllocator`).
    function setIsAllocator(address newAllocator, bool newIsAllocator) external;

    /// @notice Sets `curator` to `newCurator`.
    function setCurator(address newCurator) external;

    /// @notice Sets the `fee` to `newFee`.
    function setFee(uint256 newFee) external;

    /// @notice Sets `feeRecipient` to `newFeeRecipient`.
    function setFeeRecipient(address newFeeRecipient) external;

    /// @notice Sets `skimRecipient` to `newSkimRecipient`.
    function setSkimRecipient(address newSkimRecipient) external;

    /// @notice Sets `supplyQueue` to `newSupplyQueue`.
    /// @param newSupplyQueue is an array of enabled markets, and can contain duplicate markets, but it would only
    /// increase the cost of depositing to the vault.
    function setSupplyQueue(Id[] calldata newSupplyQueue) external;

    /// @notice Updates the withdraw queue. Some markets can be removed, but no market can be added.
    /// @notice Removing a market requires the vault to have 0 supply on it, or to have previously submitted a removal
    /// for this market (with the function `submitMarketRemoval`).
    /// @notice Warning: Anyone can supply on behalf of the vault so the call to `updateWithdrawQueue` that expects a
    /// market to be empty can be griefed by a front-run. To circumvent this, the allocator can simply bundle a
    /// reallocation that withdraws max from this market with a call to `updateWithdrawQueue`.
    /// @dev Warning: Removing a market with supply will decrease the fee accrued until the next deposit/withdrawal.
    /// @param indexes The indexes of each market in the previous withdraw queue, in the new withdraw queue's order.
    function updateWithdrawQueue(uint256[] calldata indexes) external;

    /// @notice Reallocates the vault's liquidity so as to reach a given allocation of assets on each given market.
    /// @notice The allocator can withdraw from any market, even if it's not in the withdraw queue, as long as the loan
    /// token of the market is the same as the vault's asset.
    /// @dev The behavior of the reallocation can be altered by state changes, including:
    /// - Deposits on the vault that supplies to markets that are expected to be supplied to during reallocation.
    /// - Withdrawals from the vault that withdraws from markets that are expected to be withdrawn from during
    /// reallocation.
    /// - Donations to the vault on markets that are expected to be supplied to during reallocation.
    /// - Withdrawals from markets that are expected to be withdrawn from during reallocation.
    /// @dev Sender is expected to pass `assets = type(uint256).max` with the last MarketAllocation of `allocations` to
    /// supply all the remaining withdrawn liquidity, which would ensure that `totalWithdrawn` = `totalSupplied`.
    function reallocate(MarketAllocation[] calldata allocations) external;
}

/// @dev This interface is inherited by MetaMorpho so that function signatures are checked by the compiler.
/// @dev Consider using the IMetaMorpho interface instead of this one.
interface IMetaMorphoStaticTyping is IMetaMorphoBase {
    /// @notice Returns the current configuration of each market.
    function config(Id) external view returns (uint184 cap, bool enabled, uint64 removableAt);

    /// @notice Returns the pending guardian.
    function pendingGuardian() external view returns (address guardian, uint64 validAt);

    /// @notice Returns the pending cap for each market.
    function pendingCap(Id) external view returns (uint192 value, uint64 validAt);

    /// @notice Returns the pending timelock.
    function pendingTimelock() external view returns (uint192 value, uint64 validAt);
}

/// @title IMetaMorpho
/// @author Morpho Labs
/// @custom:contact security@morpho.org
/// @dev Use this interface for MetaMorpho to have access to all the functions with the appropriate function signatures.
interface IMetaMorpho is IMetaMorphoBase, IERC4626, IERC20Permit, IOwnable, IMulticall {
    /// @notice Returns the current configuration of each market.
    function config(Id) external view returns (MarketConfig memory);

    /// @notice Returns the pending guardian.
    function pendingGuardian() external view returns (PendingAddress memory);

    /// @notice Returns the pending cap for each market.
    function pendingCap(Id) external view returns (PendingUint192 memory);

    /// @notice Returns the pending timelock.
    function pendingTimelock() external view returns (PendingUint192 memory);
}<|MERGE_RESOLUTION|>--- conflicted
+++ resolved
@@ -108,13 +108,9 @@
     /// To softly remove a sane market, the curator role is expected to bundle a reallocation that empties the market
     /// first (using `reallocate`), followed by the removal of the market (using `updateWithdrawQueue`).
     /// @dev Warning: Removing a market with non-zero supply will instantly impact the vault's price per share.
-<<<<<<< HEAD
-    function submitMarketRemoval(MarketParams memory marketParams) external;
-=======
     /// @dev Warning: Reverts for non-zero cap or if there is a pending cap. Successfully submitting a zero cap will
     /// prevent such reverts.
-    function submitMarketRemoval(Id id) external;
->>>>>>> 15f96c1a
+    function submitMarketRemoval(MarketParams memory marketParams) external;
 
     /// @notice Revokes the pending removal of the market defined by `id`.
     /// @dev Does not revert if there is no pending market removal.
