--- conflicted
+++ resolved
@@ -96,12 +96,8 @@
     /// @notice Revokes the pending cap of the market defined by `id`.
     function revokePendingCap(Id id) external;
 
-<<<<<<< HEAD
-    /// @notice Submits a forced market removal from the vault, potentially losing all funds supplied to the market.
+    /// @notice Submits a forced market removal from the vault, eventually losing all funds supplied to the market.
     /// @dev Warning: Reverts notably if there is a pending cap.
-=======
-    /// @notice Submits a forced market removal from the vault, eventually losing all funds supplied to the market.
->>>>>>> 9b15da5d
     function submitMarketRemoval(Id id) external;
 
     /// @notice Revokes the pending removal of the market defined by `id`.
