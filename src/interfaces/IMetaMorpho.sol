--- conflicted
+++ resolved
@@ -70,14 +70,9 @@
     function withdrawQueueLength() external view returns (uint256);
 
     /// @notice Stores the total assets managed by this vault when the fee was last accrued.
-<<<<<<< HEAD
     /// @dev May be greater than `totalAssets()` due to removal of markets with non-zero supply or socialized bad debt.
     /// This difference will decrease the fee accrued until one of the functions updating `lastTotalAssets` is
     /// triggered (deposit/mint/withdraw/redeem/setFee/setFeeRecipient).
-=======
-    /// @dev May be greater than `totalAssets()` between deposits/withdrawals due to removal of markets with non-zero
-    /// supply or socialized bad debt. This difference will decrease the fee accrued until the next deposit/withdrawal.
->>>>>>> 3da9d6bc
     function lastTotalAssets() external view returns (uint256);
 
     /// @notice Submits a `newTimelock`.
