// SPDX-License-Identifier: GPL-2.0-or-later
pragma solidity >=0.6.2;

import {IMorpho, Id, MarketParams} from "@morpho-blue/interfaces/IMorpho.sol";
import {IERC4626} from "@openzeppelin/contracts/interfaces/IERC4626.sol";

struct MarketConfig {
    uint192 cap;
    uint64 withdrawRank;
}

struct PendingUint192 {
    uint192 value;
    uint64 submittedAt;
}

struct PendingAddress {
    address value;
    uint96 submittedAt;
}

struct MarketAllocation {
    MarketParams marketParams;
    uint256 assets;
}

interface IMetaMorpho is IERC4626 {
    function MORPHO() external view returns (IMorpho);

    function riskManager() external view returns (address);
    function isAllocator(address target) external view returns (bool);
<<<<<<< HEAD
    function isRiskManager(address target) external view returns (bool);
    function feeRecipient() external view returns (address);
    function guardian() external view returns (address);
=======
>>>>>>> fb52a32e

    function fee() external view returns (uint96);
    function timelock() external view returns (uint96);
    function supplyQueue(uint256) external view returns (Id);
    function withdrawQueue(uint256) external view returns (Id);
    function config(Id) external view returns (uint192 cap, uint64 withdrawRank);

    function idle() external view returns (uint256);
    function lastTotalAssets() external view returns (uint256);

    function submitTimelock(uint256 newTimelock) external;
    function acceptTimelock() external;
    function revokeTimelock() external;
    function pendingTimelock() external view returns (uint192 value, uint64 submittedAt);

    function submitCap(MarketParams memory marketParams, uint256 marketCap) external;
    function acceptCap(Id id) external;
    function revokeCap(Id id) external;
    function pendingCap(Id) external view returns (uint192 value, uint64 submittedAt);

    function submitFee(uint256 newFee) external;
    function acceptFee() external;
    function revokeFee() external;
    function pendingFee() external view returns (uint192 value, uint64 submittedAt);

    function submitGuardian(address newGuardian) external;
    function acceptGuardian() external;
    function revokeGuardian() external;
    function pendingGuardian() external view returns (address guardian, uint96 submittedAt);

    function setIsAllocator(address newAllocator, bool newIsAllocator) external;
    function setRiskManager(address newRiskManager) external;
    function setFeeRecipient(address newFeeRecipient) external;

    function setSupplyQueue(Id[] calldata newSupplyQueue) external;

    /// @notice Changes the order of the withdraw queue, given a permutation.
    /// @param indexes The permutation, mapping an Id's previous index in the withdraw queue to its new position in
    /// `indexes`.
    function sortWithdrawQueue(uint256[] calldata indexes) external;
    function reallocate(MarketAllocation[] calldata withdrawn, MarketAllocation[] calldata supplied) external;
}<|MERGE_RESOLUTION|>--- conflicted
+++ resolved
@@ -29,12 +29,8 @@
 
     function riskManager() external view returns (address);
     function isAllocator(address target) external view returns (bool);
-<<<<<<< HEAD
-    function isRiskManager(address target) external view returns (bool);
     function feeRecipient() external view returns (address);
     function guardian() external view returns (address);
-=======
->>>>>>> fb52a32e
 
     function fee() external view returns (uint96);
     function timelock() external view returns (uint96);
