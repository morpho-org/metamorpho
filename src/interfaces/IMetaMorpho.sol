// SPDX-License-Identifier: GPL-2.0-or-later
pragma solidity >=0.5.0;

import {IMorpho, Id, MarketParams} from "@morpho-blue/interfaces/IMorpho.sol";
import {IERC4626} from "@openzeppelin/interfaces/IERC4626.sol";

struct MarketConfig {
    /// @notice The maximum amount of assets that can be allocated to the market.
    uint192 cap;
    /// @notice The rank of the market in the withdraw queue.
    uint64 withdrawRank;
}

struct PendingUint192 {
    /// @notice The pending value to set.
    uint192 value;
    /// @notice The timestamp at which the value was submitted.
    uint64 submittedAt;
}

struct PendingAddress {
    /// @notice The pending value to set.
    address value;
    /// @notice The timestamp at which the value was submitted.
    uint64 submittedAt;
}

/// @dev Either `assets` or `shares` should be zero.
struct MarketAllocation {
    /// @notice The market to allocate.
    MarketParams marketParams;
    /// @notice The amount of assets to allocate.
    uint256 assets;
    /// @notice The amount of shares to allocate.
    uint256 shares;
}

interface IMetaMorpho is IERC4626 {
    function MORPHO() external view returns (IMorpho);

    function curator() external view returns (address);
    function isAllocator(address target) external view returns (bool);
    function guardian() external view returns (address);

    function fee() external view returns (uint96);
    function feeRecipient() external view returns (address);
    function rewardsRecipient() external view returns (address);
    function timelock() external view returns (uint256);
    function supplyQueue(uint256) external view returns (Id);
    function supplyQueueLength() external view returns (uint256);
    function withdrawQueue(uint256) external view returns (Id);
    function withdrawQueueLength() external view returns (uint256);
    function config(Id) external view returns (uint192 cap, uint64 withdrawRank);

    function idle() external view returns (uint256);
    function lastTotalAssets() external view returns (uint256);

    function submitTimelock(uint256 newTimelock) external;
    function acceptTimelock() external;
    function revokePendingTimelock() external;
    function pendingTimelock() external view returns (uint192 value, uint64 submittedAt);

    function submitCap(MarketParams memory marketParams, uint256 supplyCap) external;
    function acceptCap(Id id) external;
    function revokePendingCap(Id id) external;
    function pendingCap(Id) external view returns (uint192 value, uint64 submittedAt);

    function submitFee(uint256 newFee) external;
    function acceptFee() external;
    function pendingFee() external view returns (uint192 value, uint64 submittedAt);

    function submitGuardian(address newGuardian) external;
    function acceptGuardian() external;
<<<<<<< HEAD
    function revokeGuardian() external;
    function pendingGuardian() external view returns (address guardian, uint64 submittedAt);
=======
    function revokePendingGuardian() external;
    function pendingGuardian() external view returns (address guardian, uint96 submittedAt);
>>>>>>> 1e9186a1

    function transferRewards(address) external;

    function setIsAllocator(address newAllocator, bool newIsAllocator) external;
    function setCurator(address newCurator) external;
    function setFeeRecipient(address newFeeRecipient) external;
    function setRewardsRecipient(address) external;

    function setSupplyQueue(Id[] calldata newSupplyQueue) external;
    function updateWithdrawQueue(uint256[] calldata indexes) external;
    function reallocate(MarketAllocation[] calldata withdrawn, MarketAllocation[] calldata supplied) external;
}

interface IPending {
    function pendingTimelock() external view returns (PendingUint192 memory);
    function pendingCap(Id) external view returns (PendingUint192 memory);
    function pendingGuardian() external view returns (PendingAddress memory);
}<|MERGE_RESOLUTION|>--- conflicted
+++ resolved
@@ -71,13 +71,8 @@
 
     function submitGuardian(address newGuardian) external;
     function acceptGuardian() external;
-<<<<<<< HEAD
-    function revokeGuardian() external;
+    function revokePendingGuardian() external;
     function pendingGuardian() external view returns (address guardian, uint64 submittedAt);
-=======
-    function revokePendingGuardian() external;
-    function pendingGuardian() external view returns (address guardian, uint96 submittedAt);
->>>>>>> 1e9186a1
 
     function transferRewards(address) external;
 
