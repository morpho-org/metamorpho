--- conflicted
+++ resolved
@@ -5,18 +5,7 @@
 import {IERC4626} from "@openzeppelin/interfaces/IERC4626.sol";
 import {IERC20Permit} from "@openzeppelin/token/ERC20/extensions/IERC20Permit.sol";
 
-<<<<<<< HEAD
-import {PendingUint192, PendingAddress} from "../libraries/PendingLib.sol";
-
-struct MarketConfig {
-    /// @notice The maximum amount of assets that can be allocated to the market.
-    uint192 cap;
-    /// @notice Whether the market is in the withdraw queue.
-    bool enabled;
-}
-=======
 import {MarketConfig, PendingUint192, PendingAddress} from "../libraries/PendingLib.sol";
->>>>>>> fe0f1e15
 
 /// @dev Either `assets` or `shares` should be zero.
 struct MarketAllocation {
@@ -90,11 +79,7 @@
 /// @dev This interface is inherited by MetaMorpho so that function signatures are checked by the compiler.
 /// @dev Consider using the IMetaMorpho interface instead of this one.
 interface IMetaMorphoStaticTyping is IMetaMorphoBase {
-<<<<<<< HEAD
-    function config(Id) external view returns (uint192 cap, bool enabled);
-=======
     function config(Id) external view returns (uint184 cap, bool enabled, uint64 removableAt);
->>>>>>> fe0f1e15
     function pendingGuardian() external view returns (address guardian, uint64 validAt);
     function pendingCap(Id) external view returns (uint192 value, uint64 validAt);
     function pendingTimelock() external view returns (uint192 value, uint64 validAt);
