--- conflicted
+++ resolved
@@ -95,8 +95,7 @@
     /// @notice Revokes the pending cap of the market defined by `id`.
     function revokePendingCap(Id id) external;
 
-<<<<<<< HEAD
-    /// @notice Submits a forced market removal from the vault, losing all funds supplied to the market.
+    /// @notice Submits a forced market removal from the vault, eventually losing all funds supplied to the market.
     /// @notice Funds can always be recovered as a donation by withdrawing from this market (using `reallocate`), but
     /// funds will be distributed pro-rata to the shares at the time of withdrawal, not at the time of market removal.
     /// @notice This forced removal is expected to be used as an emergency process in case a market constantly reverts.
@@ -104,9 +103,6 @@
     /// first (using `reallocate`), followed by the removal of the market (using `updateWithdrawQueue`).
     /// @dev Warning: Submitting a forced removal will overwrite the timestamp at which the market will be removable.
     /// @dev Warning: Removing a market with non-zero supply will instantly impact the vault's price per share.
-=======
-    /// @notice Submits a forced market removal from the vault, eventually losing all funds supplied to the market.
->>>>>>> 9b15da5d
     function submitMarketRemoval(Id id) external;
 
     /// @notice Revokes the pending removal of the market defined by `id`.
