// SPDX-License-Identifier: GPL-2.0-or-later
pragma solidity >=0.5.0;

import {IMorpho, Id, MarketParams} from "../../lib/morpho-blue/src/interfaces/IMorpho.sol";
import {IERC4626} from "../../lib/openzeppelin-contracts/contracts/interfaces/IERC4626.sol";
import {IERC20Permit} from "../../lib/openzeppelin-contracts/contracts/token/ERC20/extensions/IERC20Permit.sol";

import {MarketConfig, PendingUint192, PendingAddress} from "../libraries/PendingLib.sol";

struct MarketAllocation {
    /// @notice The market to allocate.
    MarketParams marketParams;
    /// @notice The amount of assets to allocate.
    uint256 assets;
}

interface IMulticall {
    function multicall(bytes[] calldata) external returns (bytes[] memory);
}

interface IOwnable {
    function owner() external view returns (address);
    function transferOwnership(address) external;
    function renounceOwnership() external;
    function acceptOwnership() external;
    function pendingOwner() external view returns (address);
}

/// @dev This interface is used for factorizing IMetaMorphoStaticTyping and IMetaMorpho.
/// @dev Consider using the IMetaMorpho interface instead of this one.
interface IMetaMorphoBase {
    /// @notice The address of the Morpho contract.
    function MORPHO() external view returns (IMorpho);

    /// @notice OpenZeppelin decimals offset used by the ERC4626 implementation.
    /// @dev Calculated to be max(0, 18 - underlyingDecimals).
<<<<<<< HEAD
    /// @dev When equal to zero (<=> token decimals >= 18), the protection against the inflation front-running attack on
    /// empty vault is low (see https://docs.openzeppelin.com/contracts/4.x/erc4626#inflation-attack). To protect
=======
    /// @dev When equal to zero (<=> token decimals >= 18), the protection against the donation front-running attack on
    /// empty vault is low (see https://docs.openzeppelin.com/contracts/5.x/erc4626#inflation-attack). To protect
>>>>>>> 7259e7d7
    /// against this attack, vault deployers should make an initial deposit of a non-trivial amount in the vault or
    /// depositors should check that the share price does not exceed a certain limit.
    function DECIMALS_OFFSET() external view returns (uint8);

    /// @notice The address of the curator.
    function curator() external view returns (address);

    /// @notice Stores whether an address is an allocator or not.
    function isAllocator(address target) external view returns (bool);

    /// @notice The current guardian. Can be set even without the timelock set.
    function guardian() external view returns (address);

    /// @notice The current fee.
    function fee() external view returns (uint96);

    /// @notice The fee recipient.
    function feeRecipient() external view returns (address);

    /// @notice The skim recipient.
    function skimRecipient() external view returns (address);

    /// @notice The current timelock.
    function timelock() external view returns (uint256);

    /// @dev Stores the order of markets on which liquidity is supplied upon deposit.
    /// @dev Can contain any market. A market is skipped as soon as its supply cap is reached.
    function supplyQueue(uint256) external view returns (Id);

    /// @notice Returns the length of the supply queue.
    function supplyQueueLength() external view returns (uint256);

    /// @dev Stores the order of markets from which liquidity is withdrawn upon withdrawal.
    /// @dev Always contain all non-zero cap markets as well as all markets on which the vault supplies liquidity,
    /// without duplicate.
    function withdrawQueue(uint256) external view returns (Id);

    /// @notice Returns the length of the withdraw queue.
    function withdrawQueueLength() external view returns (uint256);

    /// @notice Stores the total assets managed by this vault when the fee was last accrued.
    /// @dev May be greater than `totalAssets()` due to removal of markets with non-zero supply or socialized bad debt.
    /// This difference will decrease the fee accrued until one of the functions updating `lastTotalAssets` is
    /// triggered (deposit/mint/withdraw/redeem/setFee/setFeeRecipient).
    function lastTotalAssets() external view returns (uint256);

    /// @notice Submits a `newTimelock`.
    /// @dev Warning: Reverts if a timelock is already pending. Revoke the pending timelock to overwrite it.
    /// @dev In case the new timelock is higher than the current one, the timelock is set immediately.
    function submitTimelock(uint256 newTimelock) external;

    /// @notice Accepts the pending timelock.
    function acceptTimelock() external;

    /// @notice Revokes the pending timelock.
    /// @dev Does not revert if there is no pending timelock.
    function revokePendingTimelock() external;

    /// @notice Submits a `newSupplyCap` for the market defined by `marketParams`.
    /// @dev Warning: Reverts if a cap is already pending. Revoke the pending cap to overwrite it.
    /// @dev Warning: Reverts if a market removal is pending.
    /// @dev In case the new cap is lower than the current one, the cap is set immediately.
    function submitCap(MarketParams memory marketParams, uint256 newSupplyCap) external;

    /// @notice Accepts the pending cap of the market defined by `marketParams`.
    function acceptCap(MarketParams memory marketParams) external;

    /// @notice Revokes the pending cap of the market defined by `id`.
    /// @dev Does not revert if there is no pending cap.
    function revokePendingCap(Id id) external;

    /// @notice Submits a forced market removal from the vault, eventually losing all funds supplied to the market.
    /// @notice This forced removal is expected to be used as an emergency process in case a market constantly reverts.
    /// To softly remove a sane market, the curator role is expected to bundle a reallocation that empties the market
    /// first (using `reallocate`), followed by the removal of the market (using `updateWithdrawQueue`).
    /// @dev Warning: Removing a market with non-zero supply will instantly impact the vault's price per share.
    /// @dev Warning: Reverts for non-zero cap or if there is a pending cap. Successfully submitting a zero cap will
    /// prevent such reverts.
    function submitMarketRemoval(MarketParams memory marketParams) external;

    /// @notice Revokes the pending removal of the market defined by `id`.
    /// @dev Does not revert if there is no pending market removal.
    function revokePendingMarketRemoval(Id id) external;

    /// @notice Submits a `newGuardian`.
    /// @notice Warning: a malicious guardian could disrupt the vault's operation, and would have the power to revoke
    /// any pending guardian.
    /// @dev In case there is no guardian, the gardian is set immediately.
    /// @dev Warning: Submitting a gardian will overwrite the current pending gardian.
    function submitGuardian(address newGuardian) external;

    /// @notice Accepts the pending guardian.
    function acceptGuardian() external;

    /// @notice Revokes the pending guardian.
    function revokePendingGuardian() external;

    /// @notice Skims the vault `token` balance to `skimRecipient`.
    function skim(address) external;

    /// @notice Sets `newAllocator` as an allocator or not (`newIsAllocator`).
    function setIsAllocator(address newAllocator, bool newIsAllocator) external;

    /// @notice Sets `curator` to `newCurator`.
    function setCurator(address newCurator) external;

    /// @notice Sets the `fee` to `newFee`.
    function setFee(uint256 newFee) external;

    /// @notice Sets `feeRecipient` to `newFeeRecipient`.
    function setFeeRecipient(address newFeeRecipient) external;

    /// @notice Sets `skimRecipient` to `newSkimRecipient`.
    function setSkimRecipient(address newSkimRecipient) external;

    /// @notice Sets `supplyQueue` to `newSupplyQueue`.
    /// @param newSupplyQueue is an array of enabled markets, and can contain duplicate markets, but it would only
    /// increase the cost of depositing to the vault.
    function setSupplyQueue(Id[] calldata newSupplyQueue) external;

    /// @notice Updates the withdraw queue. Some markets can be removed, but no market can be added.
    /// @notice Removing a market requires the vault to have 0 supply on it, or to have previously submitted a removal
    /// for this market (with the function `submitMarketRemoval`).
    /// @notice Warning: Anyone can supply on behalf of the vault so the call to `updateWithdrawQueue` that expects a
    /// market to be empty can be griefed by a front-run. To circumvent this, the allocator can simply bundle a
    /// reallocation that withdraws max from this market with a call to `updateWithdrawQueue`.
    /// @dev Warning: Removing a market with supply will decrease the fee accrued until one of the functions updating
    /// `lastTotalAssets` is triggered (deposit/mint/withdraw/redeem/setFee/setFeeRecipient).
    /// @dev Warning: `updateWithdrawQueue` is not idempotent. Submitting twice the same tx will change the queue twice.
    /// @param indexes The indexes of each market in the previous withdraw queue, in the new withdraw queue's order.
    function updateWithdrawQueue(uint256[] calldata indexes) external;

    /// @notice Reallocates the vault's liquidity so as to reach a given allocation of assets on each given market.
    /// @dev The behavior of the reallocation can be altered by state changes, including:
    /// - Deposits on the vault that supplies to markets that are expected to be supplied to during reallocation.
    /// - Withdrawals from the vault that withdraws from markets that are expected to be withdrawn from during
    /// reallocation.
    /// - Donations to the vault on markets that are expected to be supplied to during reallocation.
    /// - Withdrawals from markets that are expected to be withdrawn from during reallocation.
    /// @dev Sender is expected to pass `assets = type(uint256).max` with the last MarketAllocation of `allocations` to
    /// supply all the remaining withdrawn liquidity, which would ensure that `totalWithdrawn` = `totalSupplied`.
    /// @dev A supply in a reallocation step will make the reallocation revert if the amount is greater than the net
    /// amount from previous steps (i.e. total withdrawn minus total supplied).
    function reallocate(MarketAllocation[] calldata allocations) external;
}

/// @dev This interface is inherited by MetaMorpho so that function signatures are checked by the compiler.
/// @dev Consider using the IMetaMorpho interface instead of this one.
interface IMetaMorphoStaticTyping is IMetaMorphoBase {
    /// @notice Returns the current configuration of each market.
    function config(Id) external view returns (uint184 cap, bool enabled, uint64 removableAt);

    /// @notice Returns the pending guardian.
    function pendingGuardian() external view returns (address guardian, uint64 validAt);

    /// @notice Returns the pending cap for each market.
    function pendingCap(Id) external view returns (uint192 value, uint64 validAt);

    /// @notice Returns the pending timelock.
    function pendingTimelock() external view returns (uint192 value, uint64 validAt);
}

/// @title IMetaMorpho
/// @author Morpho Labs
/// @custom:contact security@morpho.org
/// @dev Use this interface for MetaMorpho to have access to all the functions with the appropriate function signatures.
interface IMetaMorpho is IMetaMorphoBase, IERC4626, IERC20Permit, IOwnable, IMulticall {
    /// @notice Returns the current configuration of each market.
    function config(Id) external view returns (MarketConfig memory);

    /// @notice Returns the pending guardian.
    function pendingGuardian() external view returns (PendingAddress memory);

    /// @notice Returns the pending cap for each market.
    function pendingCap(Id) external view returns (PendingUint192 memory);

    /// @notice Returns the pending timelock.
    function pendingTimelock() external view returns (PendingUint192 memory);
}<|MERGE_RESOLUTION|>--- conflicted
+++ resolved
@@ -34,13 +34,8 @@
 
     /// @notice OpenZeppelin decimals offset used by the ERC4626 implementation.
     /// @dev Calculated to be max(0, 18 - underlyingDecimals).
-<<<<<<< HEAD
     /// @dev When equal to zero (<=> token decimals >= 18), the protection against the inflation front-running attack on
-    /// empty vault is low (see https://docs.openzeppelin.com/contracts/4.x/erc4626#inflation-attack). To protect
-=======
-    /// @dev When equal to zero (<=> token decimals >= 18), the protection against the donation front-running attack on
     /// empty vault is low (see https://docs.openzeppelin.com/contracts/5.x/erc4626#inflation-attack). To protect
->>>>>>> 7259e7d7
     /// against this attack, vault deployers should make an initial deposit of a non-trivial amount in the vault or
     /// depositors should check that the share price does not exceed a certain limit.
     function DECIMALS_OFFSET() external view returns (uint8);
