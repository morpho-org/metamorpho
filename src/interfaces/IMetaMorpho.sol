--- conflicted
+++ resolved
@@ -46,10 +46,6 @@
     function supplyQueueLength() external view returns (uint256);
     function withdrawQueue(uint256) external view returns (Id);
     function withdrawQueueLength() external view returns (uint256);
-<<<<<<< HEAD
-    function config(Id) external view returns (uint192 cap, bool enabled, uint48 disabledAt);
-=======
->>>>>>> 0ad301d3
 
     function idle() external view returns (uint256);
     function lastTotalAssets() external view returns (uint256);
@@ -57,33 +53,17 @@
     function submitTimelock(uint256 newTimelock) external;
     function acceptTimelock() external;
     function revokePendingTimelock() external;
-<<<<<<< HEAD
-    function pendingTimelock() external view returns (uint192 value, uint48 validAt);
-=======
->>>>>>> 0ad301d3
 
     function submitCap(MarketParams memory marketParams, uint256 supplyCap) external;
     function acceptCap(Id id) external;
     function revokePendingCap(Id id) external;
-<<<<<<< HEAD
-    function pendingCap(Id) external view returns (uint192 value, uint48 validAt);
 
     function submitFee(uint256 newFee) external;
     function acceptFee() external;
-    function pendingFee() external view returns (uint192 value, uint48 validAt);
-=======
-
-    function submitFee(uint256 newFee) external;
-    function acceptFee() external;
->>>>>>> 0ad301d3
 
     function submitGuardian(address newGuardian) external;
     function acceptGuardian() external;
     function revokePendingGuardian() external;
-<<<<<<< HEAD
-    function pendingGuardian() external view returns (address guardian, uint48 validAt);
-=======
->>>>>>> 0ad301d3
 
     function transferRewards(address) external;
 
@@ -100,11 +80,11 @@
 /// @dev This interface is inherited by MetaMorpho so that function signatures are checked by the compiler.
 /// @dev Consider using the IMetaMorpho interface instead of this one.
 interface IMetaMorphoStaticTyping is IMetaMorphoBase {
-    function config(Id) external view returns (uint192 cap, uint64 withdrawRank);
-    function pendingGuardian() external view returns (address guardian, uint64 validAt);
-    function pendingCap(Id) external view returns (uint192 value, uint64 validAt);
-    function pendingTimelock() external view returns (uint192 value, uint64 validAt);
-    function pendingFee() external view returns (uint192 value, uint64 validAt);
+    function config(Id) external view returns (uint192 cap, bool enabled, uint48 disabledAt);
+    function pendingGuardian() external view returns (address guardian, uint48 validAt);
+    function pendingCap(Id) external view returns (uint192 value, uint48 validAt);
+    function pendingTimelock() external view returns (uint192 value, uint48 validAt);
+    function pendingFee() external view returns (uint192 value, uint48 validAt);
 }
 
 /// @title IMetaMorpho
