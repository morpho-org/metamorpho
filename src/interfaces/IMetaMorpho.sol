--- conflicted
+++ resolved
@@ -58,15 +58,9 @@
     function acceptCap(Id id) external;
     function revokePendingCap(Id id) external;
 
-<<<<<<< HEAD
     function submitMarketRemoval(Id id) external;
     function revokePendingMarketRemoval(Id id) external;
 
-    function submitFee(uint256 newFee) external;
-    function acceptFee() external;
-
-=======
->>>>>>> c2b133f6
     function submitGuardian(address newGuardian) external;
     function acceptGuardian() external;
     function revokePendingGuardian() external;
@@ -87,18 +81,10 @@
 /// @dev This interface is inherited by MetaMorpho so that function signatures are checked by the compiler.
 /// @dev Consider using the IMetaMorpho interface instead of this one.
 interface IMetaMorphoStaticTyping is IMetaMorphoBase {
-<<<<<<< HEAD
-    function config(Id) external view returns (uint192 cap, bool enabled, uint56 disabledAt);
+    function config(Id) external view returns (uint192 cap, bool enabled, uint56 removableAt);
     function pendingGuardian() external view returns (address guardian, uint56 validAt);
     function pendingCap(Id) external view returns (uint192 value, uint56 validAt);
     function pendingTimelock() external view returns (uint192 value, uint56 validAt);
-    function pendingFee() external view returns (uint192 value, uint56 validAt);
-=======
-    function config(Id) external view returns (uint192 cap, uint64 withdrawRank);
-    function pendingGuardian() external view returns (address guardian, uint64 validAt);
-    function pendingCap(Id) external view returns (uint192 value, uint64 validAt);
-    function pendingTimelock() external view returns (uint192 value, uint64 validAt);
->>>>>>> c2b133f6
 }
 
 /// @title IMetaMorpho
