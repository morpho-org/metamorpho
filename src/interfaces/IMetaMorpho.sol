--- conflicted
+++ resolved
@@ -29,14 +29,10 @@
 
     function riskManager() external view returns (address);
     function isAllocator(address target) external view returns (bool);
-    function feeRecipient() external view returns (address);
     function guardian() external view returns (address);
 
     function fee() external view returns (uint96);
-<<<<<<< HEAD
     function feeRecipient() external view returns (address);
-=======
->>>>>>> dc6284f8
     function timelock() external view returns (uint96);
     function supplyQueue(uint256) external view returns (Id);
     function withdrawQueue(uint256) external view returns (Id);
