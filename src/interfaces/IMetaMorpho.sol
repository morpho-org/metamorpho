--- conflicted
+++ resolved
@@ -13,23 +13,6 @@
     uint64 withdrawRank;
 }
 
-<<<<<<< HEAD
-=======
-struct PendingUint192 {
-    /// @notice The pending value to set.
-    uint192 value;
-    /// @notice The timestamp at which the value was submitted.
-    uint64 submittedAt;
-}
-
-struct PendingAddress {
-    /// @notice The pending value to set.
-    address value;
-    /// @notice The timestamp at which the value was submitted.
-    uint64 submittedAt;
-}
-
->>>>>>> 039bd2f5
 /// @dev Either `assets` or `shares` should be zero.
 struct MarketAllocation {
     /// @notice The market to allocate.
@@ -62,23 +45,13 @@
 
     function submitTimelock(uint256 newTimelock) external;
     function acceptTimelock() external;
-<<<<<<< HEAD
-    function revokeTimelock() external;
+    function revokePendingTimelock() external;
     function pendingTimelock() external view returns (uint192 value, uint64 validAt);
 
     function submitCap(MarketParams memory marketParams, uint256 supplyCap) external;
     function acceptCap(Id id) external;
-    function revokeCap(Id id) external;
+    function revokePendingCap(Id id) external;
     function pendingCap(Id) external view returns (uint192 value, uint64 validAt);
-=======
-    function revokePendingTimelock() external;
-    function pendingTimelock() external view returns (uint192 value, uint64 submittedAt);
-
-    function submitCap(MarketParams memory marketParams, uint256 supplyCap) external;
-    function acceptCap(Id id) external;
-    function revokePendingCap(Id id) external;
-    function pendingCap(Id) external view returns (uint192 value, uint64 submittedAt);
->>>>>>> 039bd2f5
 
     function submitFee(uint256 newFee) external;
     function acceptFee() external;
@@ -86,13 +59,8 @@
 
     function submitGuardian(address newGuardian) external;
     function acceptGuardian() external;
-<<<<<<< HEAD
-    function revokeGuardian() external;
+    function revokePendingGuardian() external;
     function pendingGuardian() external view returns (address guardian, uint96 validAt);
-=======
-    function revokePendingGuardian() external;
-    function pendingGuardian() external view returns (address guardian, uint64 submittedAt);
->>>>>>> 039bd2f5
 
     function transferRewards(address) external;
 
