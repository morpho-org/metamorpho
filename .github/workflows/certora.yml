name: Certora

on:
  push:
    branches:
      - main
  pull_request:
  workflow_dispatch:

jobs:
  verify:
    runs-on: ubuntu-latest

    strategy:
      fail-fast: false

      matrix:
        conf:
          - ConsistentState
          - Reverts
          - Roles
          - Tokens

    steps:
      - uses: actions/checkout@v3
        with:
          submodules: recursive

      - name: Install python
        uses: actions/setup-python@v4

      - name: Install certora
        run: pip install certora-cli-beta

<<<<<<< HEAD
=======
      - name: Install solc (0.8.19)
        run: |
          wget https://github.com/ethereum/solidity/releases/download/v0.8.19/solc-static-linux
          chmod +x solc-static-linux
          sudo mv solc-static-linux /usr/local/bin/solc8.19

>>>>>>> 74284aad
      - name: Install solc (0.8.21)
        run: |
          wget https://github.com/ethereum/solidity/releases/download/v0.8.21/solc-static-linux
          chmod +x solc-static-linux
          sudo mv solc-static-linux /usr/local/bin/solc

      - name: Install solc (0.8.19)
        run: |
          wget https://github.com/ethereum/solidity/releases/download/v0.8.19/solc-static-linux
          chmod +x solc-static-linux
          sudo mv solc-static-linux /usr/local/bin/solc8.19

      - name: Apply munging
        run: make -C certora munged

      - name: Verify rule ${{ matrix.conf }}
        run: certoraRun certora/confs/${{ matrix.conf }}.conf
        env:
          CERTORAKEY: ${{ secrets.CERTORAKEY }}<|MERGE_RESOLUTION|>--- conflicted
+++ resolved
@@ -32,26 +32,17 @@
       - name: Install certora
         run: pip install certora-cli-beta
 
-<<<<<<< HEAD
-=======
       - name: Install solc (0.8.19)
         run: |
           wget https://github.com/ethereum/solidity/releases/download/v0.8.19/solc-static-linux
           chmod +x solc-static-linux
           sudo mv solc-static-linux /usr/local/bin/solc8.19
 
->>>>>>> 74284aad
       - name: Install solc (0.8.21)
         run: |
           wget https://github.com/ethereum/solidity/releases/download/v0.8.21/solc-static-linux
           chmod +x solc-static-linux
           sudo mv solc-static-linux /usr/local/bin/solc
-
-      - name: Install solc (0.8.19)
-        run: |
-          wget https://github.com/ethereum/solidity/releases/download/v0.8.19/solc-static-linux
-          chmod +x solc-static-linux
-          sudo mv solc-static-linux /usr/local/bin/solc8.19
 
       - name: Apply munging
         run: make -C certora munged
