--- conflicted
+++ resolved
@@ -19,12 +19,9 @@
           - ConsistentState
           - Enabled
           - Immutability
-<<<<<<< HEAD
           - Liveness
-=======
           - PendingValues
           - Range
->>>>>>> d30fb9de
           - Reentrancy
           - Reverts
           - Roles
