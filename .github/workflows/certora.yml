--- conflicted
+++ resolved
@@ -17,12 +17,9 @@
       matrix:
         conf:
           - ConsistentState
-<<<<<<< HEAD
+          - Immutability
           - Liveness
-=======
-          - Immutability
           - Reentrancy
->>>>>>> 32d5ae71
           - Reverts
           - Roles
 
