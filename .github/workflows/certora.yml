--- conflicted
+++ resolved
@@ -17,14 +17,11 @@
       matrix:
         conf:
           - ConsistentState
-<<<<<<< HEAD
           - Enabled
+          - Immutability
           - PendingValues
           - Range
-=======
-          - Immutability
           - Reentrancy
->>>>>>> 32d5ae71
           - Reverts
           - Roles
 
