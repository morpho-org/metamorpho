// SPDX-License-Identifier: GPL-2.0-or-later
pragma solidity 0.8.21;

import "../munged/MetaMorpho.sol";

contract MetaMorphoHarness is MetaMorpho {
    constructor(
        address owner,
        address morpho,
        uint256 initialTimelock,
        address _asset,
        string memory _name,
        string memory _symbol
    ) MetaMorpho(owner, morpho, initialTimelock, _asset, _name, _symbol) {}

    function balanceOf(address token, address user) external view returns (uint256) {
        return IERC20(token).balanceOf(user);
    }

<<<<<<< HEAD
    function transferFrom(address token, address from, address to, uint256 amount) external {
        IERC20(token).transferFrom(from, to, amount);
    }

    function minTimelock() external pure returns (uint256) {
=======
    function totalSupply(address token) external view returns (uint256) {
        return IERC20(token).totalSupply();
    }

    function minTimelock() external view returns (uint256) {
>>>>>>> 74284aad
        return ConstantsLib.MIN_TIMELOCK;
    }

    function maxTimelock() external pure returns (uint256) {
        return ConstantsLib.MAX_TIMELOCK;
    }

    function maxQueueLength() external pure returns (uint256) {
        return ConstantsLib.MAX_QUEUE_LENGTH;
    }

    function maxFee() external pure returns (uint256) {
        return ConstantsLib.MAX_FEE;
    }
}<|MERGE_RESOLUTION|>--- conflicted
+++ resolved
@@ -17,19 +17,15 @@
         return IERC20(token).balanceOf(user);
     }
 
-<<<<<<< HEAD
+    function totalSupply(address token) external view returns (uint256) {
+        return IERC20(token).totalSupply();
+    }
+
     function transferFrom(address token, address from, address to, uint256 amount) external {
         IERC20(token).transferFrom(from, to, amount);
     }
 
     function minTimelock() external pure returns (uint256) {
-=======
-    function totalSupply(address token) external view returns (uint256) {
-        return IERC20(token).totalSupply();
-    }
-
-    function minTimelock() external view returns (uint256) {
->>>>>>> 74284aad
         return ConstantsLib.MIN_TIMELOCK;
     }
 
