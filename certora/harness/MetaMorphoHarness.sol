// SPDX-License-Identifier: GPL-2.0-or-later
pragma solidity 0.8.21;

import "../munged/MetaMorpho.sol";

contract MetaMorphoHarness is MetaMorpho {
    constructor(
        address owner,
        address morpho,
        uint256 initialTimelock,
        address _asset,
        string memory _name,
        string memory _symbol
    ) MetaMorpho(owner, morpho, initialTimelock, _asset, _name, _symbol) {}

<<<<<<< HEAD
    function balanceOf(address token, address user) external view returns (uint256) {
        return IERC20(token).balanceOf(user);
=======
    function minTimelock() external view returns (uint256) {
        return ConstantsLib.MIN_TIMELOCK;
    }

    function maxTimelock() external view returns (uint256) {
        return ConstantsLib.MAX_TIMELOCK;
    }

    function maxQueueLength() external view returns (uint256) {
        return ConstantsLib.MAX_QUEUE_LENGTH;
    }

    function maxFee() external view returns (uint256) {
        return ConstantsLib.MAX_FEE;
>>>>>>> 5f5ea7c1
    }
}<|MERGE_RESOLUTION|>--- conflicted
+++ resolved
@@ -13,10 +13,10 @@
         string memory _symbol
     ) MetaMorpho(owner, morpho, initialTimelock, _asset, _name, _symbol) {}
 
-<<<<<<< HEAD
     function balanceOf(address token, address user) external view returns (uint256) {
         return IERC20(token).balanceOf(user);
-=======
+    }
+
     function minTimelock() external view returns (uint256) {
         return ConstantsLib.MIN_TIMELOCK;
     }
@@ -31,6 +31,5 @@
 
     function maxFee() external view returns (uint256) {
         return ConstantsLib.MAX_FEE;
->>>>>>> 5f5ea7c1
     }
 }