--- conflicted
+++ resolved
@@ -10,14 +10,10 @@
     function config(MetaMorphoHarness.Id) external returns(uint184, bool, uint64) envfree;
     function supplyQueueLength() external returns(uint256) envfree;
     function withdrawQueueLength() external returns(uint256) envfree;
-<<<<<<< HEAD
     function withdrawQueue(uint256) external returns(MetaMorphoHarness.Id) envfree;
     function withdrawRank(MetaMorphoHarness.Id) external returns(uint256) envfree;
-    function fee() external returns (uint96) envfree;
-=======
     function fee() external returns(uint96) envfree;
     function feeRecipient() external returns(address) envfree;
->>>>>>> 74284aad
 
     function minTimelock() external returns(uint256) envfree;
     function maxTimelock() external returns(uint256) envfree;
@@ -150,7 +146,21 @@
 invariant differentPendingGuardian()
     isDifferentPendingGuardian();
 
-<<<<<<< HEAD
+invariant noFeeToUnsetFeeRecipient()
+    feeRecipient() == 0 => fee() == 0;
+
+function hasSupplyCapIsEnabled(MetaMorphoHarness.Id id) returns bool {
+    uint192 supplyCap;
+    bool enabled;
+    supplyCap, enabled, _ = config(id);
+
+    return supplyCap > 0 => enabled;
+}
+
+invariant supplyCapIsEnabled(MetaMorphoHarness.Id id)
+    hasSupplyCapIsEnabled(id);
+
+
 function isInWithdrawQueueIsEnabled(uint256 i) returns bool {
     if(i >= withdrawQueueLength()) return true;
 
@@ -220,19 +230,4 @@
 
     uint256 witness = assert_uint256(withdrawRank(id) - 1);
     assert withdrawQueue(witness) == id;
-}
-=======
-invariant noFeeToUnsetFeeRecipient()
-    feeRecipient() == 0 => fee() == 0;
-
-function hasSupplyCapIsEnabled(MetaMorphoHarness.Id id) returns bool {
-    uint192 supplyCap;
-    bool enabled;
-    supplyCap, enabled, _ = config(id);
-
-    return supplyCap > 0 => enabled;
-}
-
-invariant supplyCapIsEnabled(MetaMorphoHarness.Id id)
-    hasSupplyCapIsEnabled(id);
->>>>>>> 74284aad
+}