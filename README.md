# MetaMorpho

## Overview

MetaMorpho is a protocol for noncustodial risk management on top of [Morpho Blue](https://github.com/morpho-org/morpho-blue).
It enables anyone to create a vault depositing liquidity into multiple Morpho Blue markets.
It offers a seamless experience similar to Aave and Compound.

Users of MetaMorpho are liquidity providers that want to earn from borrowing interest without having to actively manage the risk of their position.
The active management of the deposited assets is the responsibility of a set of different roles (owner, curator and allocators).
These roles are primarily responsible for enabling and disabling markets on Morpho Blue and managing the allocation of users’ funds.

[`MetaMorpho`](./src/MetaMorpho.sol) vaults are [ERC-4626](https://eips.ethereum.org/EIPS/eip-4626) vaults, with ([ERC-2612](https://eips.ethereum.org/EIPS/eip-2612)) permit.
One MetaMorpho vault is related to one loan asset on Morpho Blue.
The [`MetaMorphoFactory`](./src/MetaMorphoFactory.sol) is deploying immutable onchain instances of MetaMorpho vaults.

Users can supply or withdraw assets at any time, depending on the available liquidity on Morpho Blue.
A maximum of 30 markets can be enabled on a given MetaMorpho vault.
Each market has a supply cap that guarantees lenders a maximum absolute exposure to the specific market. By default, the supply cap of a market is set to 0.

There are 4 different roles for a MetaMorpho vault: owner, curator, guardian & allocator.

The vault owner can set a performance fee, cutting up to 50% of the generated interest.
The `feeRecipient` can then withdraw the accumulated fee at any time.

The vault may be entitled to some rewards emitted on Morpho Blue markets the vault has supplied to.
Those rewards can be transferred to the `skimRecipient`.
The vault's owner has the choice to distribute back these rewards to vault depositors however they want.
For more information about this use case, see the [Rewards](#rewards) section.

All actions that may be against users' interests (e.g. enabling a market with a high exposure, increasing the fee) are subject to a timelock of minimum 12 hours.
If set, the `guardian` can revoke the action during the timelock except for the fee increase.
After the timelock, the action can be executed by anyone.

### Roles

#### Owner

Only one address can have this role.

It can:

- Do what the curator can do.
- Do what the guardian can do.
- Transfer or renounce the ownership.
- Set the curator.
- Set allocators.
- Set the rewards recipient.
- Increase the timelock.
- [Timelocked] Decrease the timelock.
- [Timelocked with no possible veto] Set the performance fee (capped to 50%).
- [Timelocked] Set the guardian.
- Set the fee recipient.

#### Curator

Only one address can have this role.

It can:

<<<<<<< HEAD
- Do what allocators can do.
- [Timelocked] Enable or disable a market by setting a supply cap to a specific market.
  - The supply cap must be set to 0 to disable the market.
  - Disabling a market can then only be done if the vault has no liquidity supplied on the market.
=======
- Do what the allocators can do.
- Decrease the supply cap of any market.
  - To softly remove a market, it is expected from the allocator role to reallocate the supplied liquidity to another enabled market first.
- [Timelocked] Increase the supply cap of any market.
- [Timelocked] Submit the forced removal of a market.
  - This action is typically designed to force the removal of a market that keeps reverting thus locking the vault.
  - After the timelock has elapsed, the allocator role is free to remove the market from the withdraw queue. The funds supplied to this market will be lost.
  - If the market ever functions again, the allocator role can withdraw the funds that were previously lost.
>>>>>>> baa30fd7

#### Allocator

Multiple addresses can have this role.

It can:

- Set the `supplyQueue` and `withdrawQueue`, i.e. decide on the order of the markets to supply/withdraw from.
<<<<<<< HEAD
  - Upon a deposit, the vault will supply up to the cap of each Morpho Blue market in the `supplyQueue` in the order set.
  - Upon a withdrawal, the vault will first withdraw from the idle supply and then withdraw up to the liquidity of each Morpho Blue market in the `withdrawalQueue` in the order set.
  - The `supplyQueue` only contains markets which cap has previously been non-zero.
  - The `withdrawQueue` contains all markets that have a non-zero cap or a non-zero vault allocation.
- Instantaneously reallocate funds by supplying on markets of the `withdrawQueue` and withdrawing from markets that have the same loan asset as the vault's asset.

> **Warning**
> If `supplyQueue` is empty, depositing to the vault is disabled.
=======
  - Upon a deposit, the vault will supply up to the cap of each Morpho Blue market in the supply queue in the order set. The remaining funds are left as idle supply on the vault (uncapped).
  - Upon a withdrawal, the vault will first withdraw from the idle supply and then withdraw up to the liquidity of each Morpho Blue market in the withdrawal queue in the order set.
  - The `supplyQueue` contains only enabled markets (enabled market are markets with non-zero cap or with non-zero vault's supply).
  - The `withdrawQueue` contains all enabled markets.
- Instantaneously reallocate funds. In particular:
  - It is always possible to withdraw liquidity from any market the vault has supply on.
  - It is only possible to supply liquidity to an enabled market.
>>>>>>> baa30fd7

#### Guardian

Only one address can have this role.

It can:

<<<<<<< HEAD
- Revoke the pending timelock.
- Revoke the pending guardian (which means it can revoke any attempt to change the guardian).
- Revoke the pending cap of any market.

### Idle Supply

In some cases, the vault's curator or allocators may want to keep some funds "idle", to guarantee lenders some extent of liquidity from the vault (beyond the liquidity of each of the vault's markets).

To achieve this, it is advised to allocate "idle" funds to any market on Morpho Blue having:

- The vault's asset as loan token.
- No collateral token (`address(0)`).
- An arbitrary IRM (`address(0)` to save gas).
- No oracle (`address(0)`).
- An arbitrary LLTV (`0`).

Thus, these funds cannot be borrowed on Morpho Blue and is guaranteed to be liquid ; though it won't generate interest.

Note that to allocate funds to this idle market, it is first required to enable its cap on MetaMorpho. It is advised to enable an infinite cap (`type(uint256).max`).
=======
- Revoke any timelocked action except it cannot revoke a pending fee.
>>>>>>> baa30fd7

### Rewards

To redistribute rewards to vault depositors, it is advised to use the [Universal Rewards Distributor (URD)](https://github.com/morpho-org/universal-rewards-distributor).

Below is a typical example of how this use case would take place:

- If not already done:

  - Create a rewards distributor using the [UrdFactory](https://github.com/morpho-org/universal-rewards-distributor/blob/main/src/UrdFactory.sol) (can be done by anyone).
<<<<<<< HEAD
  - Set the vault’s rewards recipient address to the created URD using `setSkimRecipient`.
=======
  - Set the vault’s rewards recipient address to the created URD using `setRewardsRecipient`.
>>>>>>> baa30fd7

- Claim tokens from the Morpho Blue distribution to the vault.

  NB: Anyone can claim tokens on behalf of the vault and automatically transfer them to the vault.
  Thus, this step might be already performed by some third-party.

- Transfer rewards from the vault to the rewards distributor using the `skim` function.

  NB: Anyone can transfer rewards from the vault to the rewards distributor unless it is unset.
  Thus, this step might be already performed by some third-party.
<<<<<<< HEAD
  Note: the amount of rewards transferred corresponds to the vault's balance of reward asset.
=======
  Note: the amount of rewards transferred is calculated based on the balance in the reward asset of the vault.
  In case the reward asset is the vault’s asset, the vault’s idle liquidity is automatically subtracted to prevent stealing idle liquidity.
>>>>>>> baa30fd7

- Compute the new root for the vault’s rewards distributor, submit it, wait for the timelock (if any), accept the root, and let vault depositors claim their rewards according to the vault manager’s rewards re-distribution strategy.

## Getting Started

Install dependencies: `yarn`

Run forge tests: `yarn test:forge`

Run hardhat tests: `yarn test:hardhat`

You will find other useful commands in the [`package.json`](./package.json) file.

## License

MetaMorpho is licensed under `GPL-2.0-or-later`, see [`LICENSE`](./LICENSE).<|MERGE_RESOLUTION|>--- conflicted
+++ resolved
@@ -58,13 +58,7 @@
 
 It can:
 
-<<<<<<< HEAD
 - Do what allocators can do.
-- [Timelocked] Enable or disable a market by setting a supply cap to a specific market.
-  - The supply cap must be set to 0 to disable the market.
-  - Disabling a market can then only be done if the vault has no liquidity supplied on the market.
-=======
-- Do what the allocators can do.
 - Decrease the supply cap of any market.
   - To softly remove a market, it is expected from the allocator role to reallocate the supplied liquidity to another enabled market first.
 - [Timelocked] Increase the supply cap of any market.
@@ -72,7 +66,6 @@
   - This action is typically designed to force the removal of a market that keeps reverting thus locking the vault.
   - After the timelock has elapsed, the allocator role is free to remove the market from the withdraw queue. The funds supplied to this market will be lost.
   - If the market ever functions again, the allocator role can withdraw the funds that were previously lost.
->>>>>>> baa30fd7
 
 #### Allocator
 
@@ -81,7 +74,6 @@
 It can:
 
 - Set the `supplyQueue` and `withdrawQueue`, i.e. decide on the order of the markets to supply/withdraw from.
-<<<<<<< HEAD
   - Upon a deposit, the vault will supply up to the cap of each Morpho Blue market in the `supplyQueue` in the order set.
   - Upon a withdrawal, the vault will first withdraw from the idle supply and then withdraw up to the liquidity of each Morpho Blue market in the `withdrawalQueue` in the order set.
   - The `supplyQueue` only contains markets which cap has previously been non-zero.
@@ -90,15 +82,6 @@
 
 > **Warning**
 > If `supplyQueue` is empty, depositing to the vault is disabled.
-=======
-  - Upon a deposit, the vault will supply up to the cap of each Morpho Blue market in the supply queue in the order set. The remaining funds are left as idle supply on the vault (uncapped).
-  - Upon a withdrawal, the vault will first withdraw from the idle supply and then withdraw up to the liquidity of each Morpho Blue market in the withdrawal queue in the order set.
-  - The `supplyQueue` contains only enabled markets (enabled market are markets with non-zero cap or with non-zero vault's supply).
-  - The `withdrawQueue` contains all enabled markets.
-- Instantaneously reallocate funds. In particular:
-  - It is always possible to withdraw liquidity from any market the vault has supply on.
-  - It is only possible to supply liquidity to an enabled market.
->>>>>>> baa30fd7
 
 #### Guardian
 
@@ -106,7 +89,6 @@
 
 It can:
 
-<<<<<<< HEAD
 - Revoke the pending timelock.
 - Revoke the pending guardian (which means it can revoke any attempt to change the guardian).
 - Revoke the pending cap of any market.
@@ -126,9 +108,6 @@
 Thus, these funds cannot be borrowed on Morpho Blue and is guaranteed to be liquid ; though it won't generate interest.
 
 Note that to allocate funds to this idle market, it is first required to enable its cap on MetaMorpho. It is advised to enable an infinite cap (`type(uint256).max`).
-=======
-- Revoke any timelocked action except it cannot revoke a pending fee.
->>>>>>> baa30fd7
 
 ### Rewards
 
@@ -139,11 +118,7 @@
 - If not already done:
 
   - Create a rewards distributor using the [UrdFactory](https://github.com/morpho-org/universal-rewards-distributor/blob/main/src/UrdFactory.sol) (can be done by anyone).
-<<<<<<< HEAD
   - Set the vault’s rewards recipient address to the created URD using `setSkimRecipient`.
-=======
-  - Set the vault’s rewards recipient address to the created URD using `setRewardsRecipient`.
->>>>>>> baa30fd7
 
 - Claim tokens from the Morpho Blue distribution to the vault.
 
@@ -154,12 +129,7 @@
 
   NB: Anyone can transfer rewards from the vault to the rewards distributor unless it is unset.
   Thus, this step might be already performed by some third-party.
-<<<<<<< HEAD
   Note: the amount of rewards transferred corresponds to the vault's balance of reward asset.
-=======
-  Note: the amount of rewards transferred is calculated based on the balance in the reward asset of the vault.
-  In case the reward asset is the vault’s asset, the vault’s idle liquidity is automatically subtracted to prevent stealing idle liquidity.
->>>>>>> baa30fd7
 
 - Compute the new root for the vault’s rewards distributor, submit it, wait for the timelock (if any), accept the root, and let vault depositors claim their rewards according to the vault manager’s rewards re-distribution strategy.
 
