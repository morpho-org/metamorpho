{
  "compilerOptions": {
    "rootDir": ".",
    "baseUrl": ".",
<<<<<<< HEAD
=======
    "outDir": "dist",
>>>>>>> 4ac64872
    "target": "esnext",
    "moduleResolution": "node",
    "strict": true,
    "esModuleInterop": true,
    "resolveJsonModule": true,
    "declaration": true
  },
  "include": ["types", "test/hardhat"],
  "files": ["hardhat.config.ts"],
  "ts-node": {
    "require": ["tsconfig-paths/register"]
  }
}<|MERGE_RESOLUTION|>--- conflicted
+++ resolved
@@ -2,10 +2,7 @@
   "compilerOptions": {
     "rootDir": ".",
     "baseUrl": ".",
-<<<<<<< HEAD
-=======
     "outDir": "dist",
->>>>>>> 4ac64872
     "target": "esnext",
     "moduleResolution": "node",
     "strict": true,
